/*-
 * Copyright © 2010 Diamond Light Source Ltd.
 *
 * This file is part of GDA.
 *
 * GDA is free software: you can redistribute it and/or modify it under the
 * terms of the GNU General Public License version 3 as published by the Free
 * Software Foundation.
 *
 * GDA is distributed in the hope that it will be useful, but WITHOUT ANY
 * WARRANTY; without even the implied warranty of MERCHANTABILITY or FITNESS
 * FOR A PARTICULAR PURPOSE. See the GNU General Public License for more
 * details.
 *
 * You should have received a copy of the GNU General Public License along
 * with GDA. If not, see <http://www.gnu.org/licenses/>.
 */

package gda.device.scannable;

import gda.device.DeviceException;
import gda.jython.IAllScanDataPointsObserver;
import gda.jython.IScanDataPointProvider;
import gda.jython.InterfaceProvider;
import gda.scan.ScanDataPoint;

import org.apache.commons.lang.ArrayUtils;
import org.slf4j.Logger;
import org.slf4j.LoggerFactory;

import uk.ac.diamond.scisoft.analysis.SDAPlotter;
import uk.ac.diamond.scisoft.analysis.dataset.DoubleDataset;

/**
 * Plots a 2D graph of the current scan into an RCP plot window as the scan progresses.
 * <p>
 * To use this scannable, give it the names of the x,y and z columns and the plot view to send the plot to ("Plot 1" by
 * default. Then simply include in the scan command you wish to plot.
 */
public class TwoDScanPlotter extends ScannableBase implements IAllScanDataPointsObserver {

	private static final Logger logger = LoggerFactory.getLogger(TwoDScanPlotter.class);

<<<<<<< HEAD
	private DoubleDataset x;
	private DoubleDataset y;
=======
	protected DoubleDataset x;
	protected DoubleDataset y;
>>>>>>> 5e4dec05
	protected DoubleDataset intensity;

	private String x_colName;
	private String y_colName;

	private String z_colName;  // Currently, this *must* be a detector as this class looks only in the 
	private String plotViewname = "Plot 1";

	private Double xStart;

	private Double xStop;

	private Double xStep;

	private Double yStart;

	private Double yStop;

	private Double yStep;

	public TwoDScanPlotter() {
		this.inputNames = new String[] {};
		this.extraNames = new String[] {};
		this.outputFormat = new String[] {};
	}

	public void setXArgs(Double xStart, Double xStop, Double xStep) {
		this.xStart = xStart;
		this.xStop = xStop;
		this.xStep = xStep;
	}

	public void setYArgs(Double yStart, Double yStop, Double yStep) {
		this.yStart = yStart;
		this.yStop = yStop;
		this.yStep = yStep;
	}

	@Override
	public void atScanStart() throws DeviceException {
		// clear datasets and re-register with datapoint provider
		x = createTwoDset(xStart, xStop, xStep,false);
		y = createTwoDset(yStart, yStop, yStep,true);
		intensity = null;
		InterfaceProvider.getScanDataPointProvider().addIScanDataPointObserver(this);
		logger.info(getName() + " - registering as SDP listener.");
	}

	private DoubleDataset createTwoDset(Double start, Double stop, Double step, Boolean reverse) {
		int numPoints = ScannableUtils.getNumberSteps(start, stop, step) + 1; // why + 1?
		double[] values = new double[numPoints];
		Double value = start;
		for (int index = 0; index < numPoints; index++){
			values[index] = value;
			value += step;
		}
		if (reverse){
			ArrayUtils.reverse(values);
		}
		
		return new DoubleDataset(values);
	}

	@Override
	public void atScanEnd() throws DeviceException {
		// Do not deregister as this may be called before all SDPs have been completed in the pipeline and broadcast;
		// The update methid will deregister once the final point has been received. If the scan fials or is stopped
		// atCommandFailure() or stop() will deregister.
	}

	@Override
	public void atCommandFailure() {
		deregisterAsScanDataPointObserver();
	}
	
	@Override
	public void stop() throws DeviceException {
		deregisterAsScanDataPointObserver();
	}
	
	private void deregisterAsScanDataPointObserver() {
		InterfaceProvider.getScanDataPointProvider().deleteIScanDataPointObserver(this);
	}
	
	@Override
	public void update(Object source, Object arg) {
		if (source instanceof IScanDataPointProvider && arg instanceof ScanDataPoint) {
			int currentPoint = ((ScanDataPoint) arg).getCurrentPointNumber();
			int totalPoints = ((ScanDataPoint) arg).getNumberOfPoints();
			try {
				unpackSDP((ScanDataPoint) arg);
				logger.debug(getName() +  " - Plotting map after receiving point " + currentPoint + " of " + totalPoints);
				plot();
				if (currentPoint == (totalPoints - 1)) {
					logger.info(getName() + " - last point recevied; deregistering as SDP listener.");
					deregisterAsScanDataPointObserver();
				}
			} catch (Exception e) {
				logger.error("exception while plotting 2D data: " + e.getMessage(), e);
				if (currentPoint == (totalPoints -1)) {
					logger.info(getName() + " - last point recevied; deregistering as SDP listener.");
					deregisterAsScanDataPointObserver();
				}
			}
		}
	}

	@Override
	public void rawAsynchronousMoveTo(Object position) throws DeviceException {
	}

	@Override
	public Object rawGetPosition() throws DeviceException {
		return null;
	}

	private void unpackSDP(ScanDataPoint sdp) {
		// NB: ScanDataPoint scan dimensions work are an array working from outside to inside in the nested scans
		// NB: here we are plotting the inner as the x, and the outer as the y.
		if (intensity == null) {
			intensity = new DoubleDataset(sdp.getScanDimensions()[0], sdp.getScanDimensions()[1]);
//			int scanSize = sdp.getScanDimensions()[0] * sdp.getScanDimensions()[1];
//			x = new DoubleDataset(scanSize);
//			y = new DoubleDataset(scanSize);
		}

		Double inten = getIntensity(sdp);
		int[] locationInDataSets = getSDPLocation(sdp);
		int xLoc = locationInDataSets[0];
		// y has to be reversed as otherwise things are plotted from the top left, not bottom right as the plotting system 2d plotting was originally for images which work this way.
		int yLoc = sdp.getScanDimensions()[0] - locationInDataSets[1] -1;
		intensity.set(inten, yLoc, xLoc);
	}

	private int[] getSDPLocation(ScanDataPoint sdp) {
		int yLoc = 0;
		int xLoc = sdp.getCurrentPointNumber();

		if (sdp.getCurrentPointNumber() >= sdp.getScanDimensions()[1]) {
			yLoc = sdp.getCurrentPointNumber() / sdp.getScanDimensions()[1];
			xLoc = sdp.getCurrentPointNumber() - (yLoc * sdp.getScanDimensions()[1]);
		}

		return new int[] { xLoc, yLoc };
	}

	private Double getIntensity(ScanDataPoint sdp) {
		return sdp.getDetectorDataAsDoubles()[getPositionOfDetector(z_colName, sdp)];
	}

	private int getPositionOfDetector(String columnName, ScanDataPoint sdp) {
		Object[] headers = sdp.getDetectorHeader().toArray();
		return org.apache.commons.lang.ArrayUtils.indexOf(headers, columnName);
	}

	public void plot() throws Exception {
		if (getPlotViewname() != null) {
			logger.debug("Plotting to RCP client plot named:" + getPlotViewname());
			// SDAPlotter.surfacePlot(plotViewname, x, y, intensity);
			SDAPlotter.imagePlot(plotViewname, x, y, intensity);
		}
	}

	@Override
	public boolean isBusy() throws DeviceException {
		return false;
	}

	public String getX_colName() {
		return x_colName;
	}

	public void setX_colName(String xColName) {
		x_colName = xColName;
	}

	public String getY_colName() {
		return y_colName;
	}

	public void setY_colName(String yColName) {
		y_colName = yColName;
	}

	public String getZ_colName() {
		return z_colName;
	}

	public void setZ_colName(String zColName) {
		z_colName = zColName;
	}

	public void setPlotViewname(String plotViewname) {
		this.plotViewname = plotViewname;
	}

	public String getPlotViewname() {
		return plotViewname;
	}

}<|MERGE_RESOLUTION|>--- conflicted
+++ resolved
@@ -41,13 +41,8 @@
 
 	private static final Logger logger = LoggerFactory.getLogger(TwoDScanPlotter.class);
 
-<<<<<<< HEAD
-	private DoubleDataset x;
-	private DoubleDataset y;
-=======
 	protected DoubleDataset x;
 	protected DoubleDataset y;
->>>>>>> 5e4dec05
 	protected DoubleDataset intensity;
 
 	private String x_colName;
