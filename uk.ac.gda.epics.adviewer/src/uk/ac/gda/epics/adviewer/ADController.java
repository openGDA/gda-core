/*-
 * Copyright © 2012 Diamond Light Source Ltd.
 *
 * This file is part of GDA.
 *
 * GDA is free software: you can redistribute it and/or modify it under the
 * terms of the GNU General Public License version 3 as published by the Free
 * Software Foundation.
 *
 * GDA is distributed in the hope that it will be useful, but WITHOUT ANY
 * WARRANTY; without even the implied warranty of MERCHANTABILITY or FITNESS
 * FOR A PARTICULAR PURPOSE. See the GNU General Public License for more
 * details.
 *
 * You should have received a copy of the GNU General Public License along
 * with GDA. If not, see <http://www.gnu.org/licenses/>.
 */

package uk.ac.gda.epics.adviewer;

import gda.device.detector.areadetector.v17.ADBase;
import gda.device.detector.areadetector.v17.FfmpegStream;
import gda.device.detector.areadetector.v17.NDArray;
import gda.device.detector.areadetector.v17.NDProcess;
import gda.device.detector.areadetector.v17.NDROI;
import gda.device.detector.areadetector.v17.NDStats;

import org.eclipse.jface.resource.ImageDescriptor;

import uk.ac.gda.epics.adviewer.views.ADViewerCompositeFactory;

public interface ADController {

	public abstract NDStats getImageNDStats();

	public abstract NDProcess getLiveViewNDProc();

	public abstract int getImageHistSize();

	public abstract int getImageMin();

	public abstract int getImageMax();

	public abstract String getDetectorName();

	public abstract NDArray getImageNDArray();
	
	public String getImageNDArrayPortInput();

	public abstract ImageData getImageData() throws Exception;

	public abstract void setExposure(double d) throws Exception;

	public abstract ADBase getAdBase();

	public abstract void setLiveViewRange(double d, double e) throws Exception;

	public abstract FfmpegStream getFfmpegStream();

	public abstract int getFfmpegImageOutWidthMax();

	public abstract int getFfmpegImageOutHeightMax();

	/**
	 * 
	 * @return The maximum width of an image that the camera driver can deliver. The actual image width could be
	 * smaller due to setting a region of interest or binning.
	 */
	public abstract int getCameraImageWidthMax();

	/**
	 * 
	 * @return The maximum height of an image that the camera driver can deliver. The actual image width could be
	 * smaller due to setting a region of interest or binning.
	 */
	public abstract int getCameraImageHeightMax();
	
	public abstract void startFfmpegStream() throws Exception;


	public abstract void stopFfmpegStream() throws Exception;

	public abstract ImageDescriptor getTwoDarrayViewImageDescriptor();

	public abstract ImageDescriptor getLiveViewImageDescriptor();

	public abstract ImageDescriptor getHistogramViewImageDescriptor();
	
	//height of the array passed to the mjpeg plugin
	public abstract int getFfmpegImageInHeight() throws Exception;

	//width of the array passed to the mjpeg plugin
	public abstract int getFfmpegImageInWidth() throws Exception;

	//due to use of a ROI the image arriving at the ffmpeg plugin may be offset in x and Y from the camera 0,0 position 
	public abstract int getFfmpegImageInOffsetX() throws Exception;
	
	//due to use of a ROI the image arriving at the ffmpeg plugin may be offset in x and Y from the camera 0,0 position 
	public abstract int getFfmpegImageInOffsetY() throws Exception;

	public abstract double getHistogramMinCallbackTime();
	
	public abstract double getArrayMinCallbackTime();

	//composite factory to make the GUI component above the MJPeg composite
	public abstract ADViewerCompositeFactory getMjpegViewCompositeFactory();

	//NDROI for the ROI plugin that controls the ImageArray
	public abstract NDROI getImageNDROI();

	// stops the continuous exposure
	public abstract void stopExposure() throws Exception;

<<<<<<< HEAD
	// return true is the regions of interest are linked to the plotserver
	public abstract boolean isConnectToPlotServer();

=======
>>>>>>> 9558038a
	
}<|MERGE_RESOLUTION|>--- conflicted
+++ resolved
@@ -111,11 +111,7 @@
 	// stops the continuous exposure
 	public abstract void stopExposure() throws Exception;
 
-<<<<<<< HEAD
 	// return true is the regions of interest are linked to the plotserver
 	public abstract boolean isConnectToPlotServer();
-
-=======
->>>>>>> 9558038a
 	
 }