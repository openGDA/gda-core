--- conflicted
+++ resolved
@@ -39,18 +39,15 @@
 	@Override
 	public Object create() throws CoreException {
 		Object namedService = Activator.getNamedService(ViewCreator.class, serviceName);
-<<<<<<< HEAD
-		ViewCreator viewCreator = (ViewCreator) namedService;
-=======
+
 		if (namedService == null) {
 			throw new CoreException(new Status(IStatus.ERROR, Activator.PLUGIN_ID,
 					"Error creating view : Could not get serive named '" + serviceName +"'"));
 		}
+
 		ViewCreator adController = (ViewCreator) namedService;
-		
->>>>>>> 9a61dd64
 		try {
-			return getView(viewCreator);
+			return getView(adController);
 		} catch (Exception e) {
 			logger.error("Error creating view ", e);
 			throw new CoreException(new Status(IStatus.ERROR, Activator.PLUGIN_ID,
@@ -68,7 +65,7 @@
 
 	}
 	
-	abstract protected Object getView(ViewCreator viewCreator) throws Exception;
+	abstract protected Object getView(ViewCreator adController) throws Exception;
 
 
 }