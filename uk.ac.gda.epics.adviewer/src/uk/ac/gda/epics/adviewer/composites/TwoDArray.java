--- conflicted
+++ resolved
@@ -68,7 +68,6 @@
 import org.eclipse.swt.layout.FillLayout;
 import org.eclipse.swt.layout.GridData;
 import org.eclipse.swt.layout.GridLayout;
-import org.eclipse.swt.layout.RowData;
 import org.eclipse.swt.layout.RowLayout;
 import org.eclipse.swt.widgets.Button;
 import org.eclipse.swt.widgets.Composite;
@@ -161,7 +160,6 @@
 
 	// id used in DataBinding
 	static final String showOptionName = "showOption";
-	private Composite composite;
 	private Button btnSnapshot;
 	
 	public TwoDArray(IViewPart parentViewPart, Composite parent, int style) throws Exception {
@@ -508,40 +506,6 @@
 		setStarted(false);
 	}
 
-<<<<<<< HEAD
-=======
-	UpdateArrayJob updateArrayJob;
-
-	private IOCStatus statusComposite;
-
-	private MinCallbackTimeComposite minCallbackTimeComposite;
-
-	private boolean viewIsVisible;
-	private Integer arrayCounter;
-	private Button btnAutoscale;
-
-	private Composite left;
-
-	private Observable<Double> minCallbackTimeObservable;
-
-	private NDPluginBase imageNDROIPluginBase;
-
-	private Observer<Double> minCallbackTimeObserver;
-	AbstractDataset ads = null;
-	private Group grpStores;
-	private Button btnA;
-	private Button btnB;
-	private ComboViewer comboShow;
-	private Group grpShow;
-
-	ShowOption showOptionDefault = new ShowOption("Latest Image(I)", OptionIndex.I);
-	ShowOption showOption = showOptionDefault;
-
-	// id used in DataBinding
-	static final String showOptionName = "showOption";
-	private Button btnSnapshot;
-
->>>>>>> 63b585e8
 	public ShowOption getShowOption() {
 		return showOption;
 	}
