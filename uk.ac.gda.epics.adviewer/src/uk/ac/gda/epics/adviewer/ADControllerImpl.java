/*-
 * Copyright © 2012 Diamond Light Source Ltd.
 *
 * This file is part of GDA.
 *
 * GDA is free software: you can redistribute it and/or modify it under the
 * terms of the GNU General Public License version 3 as published by the Free
 * Software Foundation.
 *
 * GDA is distributed in the hope that it will be useful, but WITHOUT ANY
 * WARRANTY; without even the implied warranty of MERCHANTABILITY or FITNESS
 * FOR A PARTICULAR PURPOSE. See the GNU General Public License for more
 * details.
 *
 * You should have received a copy of the GNU General Public License along
 * with GDA. If not, see <http://www.gnu.org/licenses/>.
 */

package uk.ac.gda.epics.adviewer;

<<<<<<< HEAD
=======
import java.lang.reflect.Array;

import gda.device.DeviceException;
>>>>>>> c83ad7f1
import gda.device.detector.areadetector.v17.ADBase;
import gda.device.detector.areadetector.v17.FfmpegStream;
import gda.device.detector.areadetector.v17.NDArray;
import gda.device.detector.areadetector.v17.NDProcess;
import gda.device.detector.areadetector.v17.NDROI;
import gda.device.detector.areadetector.v17.NDStats;

import org.eclipse.jface.resource.ImageDescriptor;
import org.slf4j.Logger;
import org.slf4j.LoggerFactory;
import org.springframework.beans.factory.InitializingBean;

public class ADControllerImpl extends ADControllerBase implements ADController, InitializingBean {
	@SuppressWarnings("hiding")
	static final Logger logger = LoggerFactory.getLogger(ADControllerImpl.class);

	public NDStats imageNDStats;
	public NDProcess liveViewNDProc;
	NDArray imageNDArray;
	ADBase adBase;

	private FfmpegStream ffmpegStream;

	private NDROI imageNDROI;

	@Override
	public NDStats getImageNDStats() {
		return imageNDStats;
	}

	@Override
	public NDProcess getLiveViewNDProc() {
		return liveViewNDProc;
	}

	public void setLiveViewNDProc(NDProcess ndProc) {
		this.liveViewNDProc = ndProc;
	}

	public void setImageNDStats(NDStats ndStats) {
		this.imageNDStats = ndStats;
	}

	public void setImageNDArray(NDArray imageNDArray) {
		this.imageNDArray = imageNDArray;
	}

<<<<<<< HEAD
=======
	private int[] getDataDimensions(NDPluginBase pluginBase) throws Exception {
		int nDimensions = pluginBase.getNDimensions_RBV();
		int[] dimFromEpics = new int[3];
		dimFromEpics[0] = pluginBase.getArraySize2_RBV();
		dimFromEpics[1] = pluginBase.getArraySize1_RBV();
		dimFromEpics[2] = pluginBase.getArraySize0_RBV();

		int[] dims = java.util.Arrays.copyOfRange(dimFromEpics, 3 - nDimensions, 3);
		return dims;
	}

	@Override
	public ImageData getImageData() throws Exception {

		int[] dims = getDataDimensions(imageNDArray.getPluginBase());

		int expectedNumPixels = dims[0];
		for (int i = 1; i < dims.length; i++) {
			expectedNumPixels = expectedNumPixels * dims[i];
		}
		if (dims.length == 0) {
			throw new Exception("Dimensions of data from " + detectorName + " are zero length");
		}
		Object imageData;

		short dataType = imageNDArray.getPluginBase().getDataType_RBV();
		switch (dataType) {
		case NDPluginBase.UInt8: {
			byte[] b = new byte[] {};
			b = imageNDArray.getByteArrayData(expectedNumPixels);
			short cd[] = new short[expectedNumPixels];
			for (int i = 0; i < expectedNumPixels; i++) {
				cd[i] = (short) (b[i] & 0xff);
			}
			imageData = cd;
		}
			break;
		case NDPluginBase.Int8: {
			byte[] b = imageNDArray.getByteArrayData(expectedNumPixels);
			imageData = b;
			break;
		}
		case NDPluginBase.Int16: {
			short[] s = imageNDArray.getShortArrayData(expectedNumPixels);
			imageData = s;
		}
			break;
		case NDPluginBase.UInt16: {
			short[] s = imageNDArray.getShortArrayData(expectedNumPixels);
			int cd[] = new int[expectedNumPixels];
			for (int i = 0; i < expectedNumPixels; i++) {
				cd[i] = (s[i] & 0xffff);
			}
			imageData = cd;
		}
			break;
		case NDPluginBase.UInt32:
			int[] uint32 = imageNDArray.getIntArrayData(expectedNumPixels);
			long cd[] = new long[expectedNumPixels];
			for (int i = 0; i < expectedNumPixels; i++) {
				cd[i] = (uint32[i] & 0xffffffff);
			}
			imageData = cd;
			break;
		
		case NDPluginBase.Int32:
			imageData = imageNDArray.getIntArrayData(expectedNumPixels);
			break;
		
		case NDPluginBase.Float32:
		case NDPluginBase.Float64: {
			float[] s = imageNDArray.getFloatArrayData(expectedNumPixels);
			imageData = s;
		}
			break;
		default:
			throw new DeviceException("Type of data is not understood :" + dataType);
		}

		/// TODO:	This check is pointless, if we ask for expectedNumPixels then s will always be that length, even if
		//			channel getElementCount returns a different number!
		if (expectedNumPixels > Array.getLength(imageData))
			throw new DeviceException("Data size is not a valid length, read:" + Array.getLength(imageData) +
									  " expected:" + expectedNumPixels);

		ImageData data = new ImageData();
		data.dimensions = dims;
		data.data = imageData;
		return data;
	}

>>>>>>> c83ad7f1
	@Override
	public NDArray getImageNDArray() {
		return imageNDArray;
	}

	@Override
	public ADBase getAdBase() {
		return adBase;
	}

	public void setAdBase(ADBase adBase) {
		this.adBase = adBase;
	}

	@Override
	public void afterPropertiesSet() throws Exception {
		if (adBase == null)
			throw new Exception("adBase is null");
	}

	@Override
	public FfmpegStream getFfmpegStream() {
		return ffmpegStream;
	}

	public void setFfmpegStream(FfmpegStream ffmpegStream) {
		this.ffmpegStream = ffmpegStream;
	}

	@Override
	public ImageDescriptor getTwoDarrayViewImageDescriptor() {
		return Activator.getImageDescriptor("icons/AreaDetectorImageView.gif");
	}

	@Override
	public ImageDescriptor getLiveViewImageDescriptor() {
		return Activator.getImageDescriptor("icons/AreaDetectorLiveView.gif");
	}

	@Override
	public ImageDescriptor getHistogramViewImageDescriptor() {
		return Activator.getImageDescriptor("icons/AreaDetectorProfileView.gif");
	}

	@Override
	public int getFfmpegImageInHeight() throws Exception {
		int[] dimensions = getDataDimensions(getFfmpegStream().getPluginBase());
		return dimensions.length == 2 ? dimensions[0] : 1;
	}

	@Override
	public int getFfmpegImageInWidth() throws Exception {
		int[] dimensions = getDataDimensions(getFfmpegStream().getPluginBase());
		return dimensions.length == 2 ? dimensions[1] : 1;
	}

/*	@Override
	public int getFfmpegImageInOffsetX() throws Exception {
		return ffmpegImageInOffsetX;
	}

	@Override
	public int getFfmpegImageInOffsetY() throws Exception {
		return ffmpegImageInOffsetY;
	}

	public void setFfmpegImageInOffsetX(int ffmpegImageInOffsetX) {
		this.ffmpegImageInOffsetX = ffmpegImageInOffsetX;
	}

	public void setFfmpegImageInOffsetY(int ffmpegImageInOffsetY) {
		this.ffmpegImageInOffsetY = ffmpegImageInOffsetY;
	}
*/


	
	@Override
	public NDROI getImageNDROI() {
		return imageNDROI;
	}

	public void setImageNDROI(NDROI imageNDROI) {
		this.imageNDROI = imageNDROI;
	}

}<|MERGE_RESOLUTION|>--- conflicted
+++ resolved
@@ -18,12 +18,8 @@
 
 package uk.ac.gda.epics.adviewer;
 
-<<<<<<< HEAD
-=======
 import java.lang.reflect.Array;
 
-import gda.device.DeviceException;
->>>>>>> c83ad7f1
 import gda.device.detector.areadetector.v17.ADBase;
 import gda.device.detector.areadetector.v17.FfmpegStream;
 import gda.device.detector.areadetector.v17.NDArray;
@@ -71,100 +67,6 @@
 		this.imageNDArray = imageNDArray;
 	}
 
-<<<<<<< HEAD
-=======
-	private int[] getDataDimensions(NDPluginBase pluginBase) throws Exception {
-		int nDimensions = pluginBase.getNDimensions_RBV();
-		int[] dimFromEpics = new int[3];
-		dimFromEpics[0] = pluginBase.getArraySize2_RBV();
-		dimFromEpics[1] = pluginBase.getArraySize1_RBV();
-		dimFromEpics[2] = pluginBase.getArraySize0_RBV();
-
-		int[] dims = java.util.Arrays.copyOfRange(dimFromEpics, 3 - nDimensions, 3);
-		return dims;
-	}
-
-	@Override
-	public ImageData getImageData() throws Exception {
-
-		int[] dims = getDataDimensions(imageNDArray.getPluginBase());
-
-		int expectedNumPixels = dims[0];
-		for (int i = 1; i < dims.length; i++) {
-			expectedNumPixels = expectedNumPixels * dims[i];
-		}
-		if (dims.length == 0) {
-			throw new Exception("Dimensions of data from " + detectorName + " are zero length");
-		}
-		Object imageData;
-
-		short dataType = imageNDArray.getPluginBase().getDataType_RBV();
-		switch (dataType) {
-		case NDPluginBase.UInt8: {
-			byte[] b = new byte[] {};
-			b = imageNDArray.getByteArrayData(expectedNumPixels);
-			short cd[] = new short[expectedNumPixels];
-			for (int i = 0; i < expectedNumPixels; i++) {
-				cd[i] = (short) (b[i] & 0xff);
-			}
-			imageData = cd;
-		}
-			break;
-		case NDPluginBase.Int8: {
-			byte[] b = imageNDArray.getByteArrayData(expectedNumPixels);
-			imageData = b;
-			break;
-		}
-		case NDPluginBase.Int16: {
-			short[] s = imageNDArray.getShortArrayData(expectedNumPixels);
-			imageData = s;
-		}
-			break;
-		case NDPluginBase.UInt16: {
-			short[] s = imageNDArray.getShortArrayData(expectedNumPixels);
-			int cd[] = new int[expectedNumPixels];
-			for (int i = 0; i < expectedNumPixels; i++) {
-				cd[i] = (s[i] & 0xffff);
-			}
-			imageData = cd;
-		}
-			break;
-		case NDPluginBase.UInt32:
-			int[] uint32 = imageNDArray.getIntArrayData(expectedNumPixels);
-			long cd[] = new long[expectedNumPixels];
-			for (int i = 0; i < expectedNumPixels; i++) {
-				cd[i] = (uint32[i] & 0xffffffff);
-			}
-			imageData = cd;
-			break;
-		
-		case NDPluginBase.Int32:
-			imageData = imageNDArray.getIntArrayData(expectedNumPixels);
-			break;
-		
-		case NDPluginBase.Float32:
-		case NDPluginBase.Float64: {
-			float[] s = imageNDArray.getFloatArrayData(expectedNumPixels);
-			imageData = s;
-		}
-			break;
-		default:
-			throw new DeviceException("Type of data is not understood :" + dataType);
-		}
-
-		/// TODO:	This check is pointless, if we ask for expectedNumPixels then s will always be that length, even if
-		//			channel getElementCount returns a different number!
-		if (expectedNumPixels > Array.getLength(imageData))
-			throw new DeviceException("Data size is not a valid length, read:" + Array.getLength(imageData) +
-									  " expected:" + expectedNumPixels);
-
-		ImageData data = new ImageData();
-		data.dimensions = dims;
-		data.data = imageData;
-		return data;
-	}
-
->>>>>>> c83ad7f1
 	@Override
 	public NDArray getImageNDArray() {
 		return imageNDArray;
