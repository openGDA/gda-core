--- conflicted
+++ resolved
@@ -534,13 +534,12 @@
 		this.imageNDROI = imageNDROI;
 	}
 
-	@Override
-<<<<<<< HEAD
 	public void stopExposure() throws Exception {
 		getAdBase().stopAcquiring();
 	}
 
-=======
+
+	@Override
 	public String getImageNDArrayPortInput() {
 		return imageNDArrayPortInput;
 	}
@@ -548,7 +547,5 @@
 	public void setImageNDArrayPortInput(String imageNDArrayPortInput) {
 		this.imageNDArrayPortInput = imageNDArrayPortInput;
 	}
->>>>>>> 9a61dd64
-
 	
 }