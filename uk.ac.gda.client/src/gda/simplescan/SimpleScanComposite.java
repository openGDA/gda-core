--- conflicted
+++ resolved
@@ -80,10 +80,6 @@
 	private Job scanStatusJob;
 	private Button scan;
 	private Button stop;
-<<<<<<< HEAD
-=======
-//	private String scannable;
->>>>>>> 285cd694
 	
 	public SimpleScanComposite(Composite parent, int style, Object editingBean) {
 		super(parent, style);
@@ -176,12 +172,7 @@
 		((GridData) stepSize.getControl().getLayoutData()).widthHint = 41;
 		stepSize.setLayoutData(new GridData(SWT.FILL, SWT.CENTER, true, false, 1, 1));
 
-<<<<<<< HEAD
 		createEmptyLabel(composite);
-=======
-		@SuppressWarnings("unused")
-		Label lbl = new Label(composite, SWT.NONE);
->>>>>>> 285cd694
 
 		detComposite = new Composite(grpScannable, SWT.NONE);
 		GridLayout gl_detComposite = new GridLayout(1, false);
@@ -199,7 +190,6 @@
 
 		updateDetectors();
 
-<<<<<<< HEAD
 		fromPos.setValue(bean.getFromPos());
 		createEmptyLabel(fromPos);
 		toPos.setValue(bean.getToPos());
@@ -208,18 +198,6 @@
 		createEmptyLabel(stepSize);
 		acqTime.setValue(bean.getAcqTime());
 		createEmptyLabel(acqTime);
-=======
-//		createScanButton(this);
-
-		this.fromPos.setValue(bean.getFromPos());
-		lbl = new Label(fromPos, SWT.NONE);
-		this.toPos.setValue(bean.getToPos());
-		lbl = new Label(toPos, SWT.NONE);
-		this.stepSize.setValue(bean.getStepSize());
-		lbl = new Label(stepSize, SWT.NONE);
-		this.acqTime.setValue(bean.getAcqTime());
-		lbl = new Label(acqTime, SWT.NONE);
->>>>>>> 285cd694
 
 		scannables = bean.getScannables();
 		boolean found = false;
@@ -302,12 +280,6 @@
 		}
 	}
 
-<<<<<<< HEAD
-=======
-//	public void createScanButton(Composite comp) {
-//	}
-
->>>>>>> 285cd694
 	private void performScan() {
 		String scannable_name = scannableName.getItem(scannableName.getSelectionIndex());
 		double from = fromPos.getNumericValue();
@@ -400,7 +372,6 @@
 		acqTime = new ScaleBox(composite_3, SWT.NONE);
 		((GridData) acqTime.getControl().getLayoutData()).widthHint = 71;
 		acqTime.setLayoutData(new GridData(SWT.LEFT, SWT.TOP, false, false, 1, 1));
-<<<<<<< HEAD
 		createEmptyLabel(composite_3);
 		
 		scan = new Button(composite_3, SWT.NONE);
@@ -412,21 +383,6 @@
 				performScan();
 				scanStatusJob.schedule();
 			}
-=======
-				@SuppressWarnings("unused")
-				Label lbl = new Label(composite_3, SWT.NONE);
-		
-				scan = new Button(composite_3, SWT.NONE);
-				scan.setLayoutData(new GridData(SWT.FILL, SWT.BOTTOM, true, true, 1, 1));
-				scan.setText("Scan");
-				scan.addSelectionListener(new SelectionListener() {
-					@Override
-					public void widgetSelected(SelectionEvent arg0) {
-						performScan();
-//						scannable = scannableName.getItem(scannableName.getSelectionIndex());
-						scanStatusJob.schedule();
-					}
->>>>>>> 285cd694
 
 			@Override
 			public void widgetDefaultSelected(SelectionEvent arg0) {
