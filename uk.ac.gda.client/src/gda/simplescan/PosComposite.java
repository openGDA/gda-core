/*-
 * Copyright © 2012 Diamond Light Source Ltd.
 *
 * This file is part of GDA.
 *
 * GDA is free software: you can redistribute it and/or modify it under the
 * terms of the GNU General Public License version 3 as published by the Free
 * Software Foundation.
 *
 * GDA is distributed in the hope that it will be useful, but WITHOUT ANY
 * WARRANTY; without even the implied warranty of MERCHANTABILITY or FITNESS
 * FOR A PARTICULAR PURPOSE. See the GNU General Public License for more
 * details.
 *
 * You should have received a copy of the GNU General Public License along
 * with GDA. If not, see <http://www.gnu.org/licenses/>.
 */

package gda.simplescan;

import gda.jython.JythonServerFacade;

import java.math.BigDecimal;
import java.math.RoundingMode;
import java.util.ArrayList;
import java.util.List;

import org.eclipse.core.runtime.IProgressMonitor;
import org.eclipse.core.runtime.IStatus;
import org.eclipse.core.runtime.Status;
import org.eclipse.core.runtime.jobs.Job;
import org.eclipse.swt.SWT;
import org.eclipse.swt.events.KeyAdapter;
import org.eclipse.swt.events.KeyEvent;
import org.eclipse.swt.events.SelectionAdapter;
import org.eclipse.swt.events.SelectionEvent;
import org.eclipse.swt.events.SelectionListener;
import org.eclipse.swt.layout.GridData;
import org.eclipse.swt.layout.GridLayout;
import org.eclipse.swt.widgets.Button;
import org.eclipse.swt.widgets.Combo;
import org.eclipse.swt.widgets.Composite;
import org.eclipse.swt.widgets.Display;
import org.eclipse.swt.widgets.Group;
import org.eclipse.swt.widgets.Label;
import org.eclipse.swt.widgets.Text;
import org.eclipse.wb.swt.SWTResourceManager;

import uk.ac.gda.richbeans.components.scalebox.ScaleBox;

public class PosComposite extends Composite {

	Combo scannableName;
	SimpleScan bean;
	Text incrementVal;
	ScaleBox textTo;
	Button btnIncrement;
	Button btnDecrement;
	Label lblReadbackVal;
	Job updateReadbackJob;
	String scannable;

	public PosComposite(Composite parent, int style, Object editingBean) {
		super(parent, style);
		GridLayout gridLayout = new GridLayout(1, false);
		gridLayout.verticalSpacing = 0;
		gridLayout.marginWidth = 0;
		gridLayout.marginHeight = 0;
		gridLayout.horizontalSpacing = 0;
		setLayout(gridLayout);
		bean = (SimpleScan) editingBean;

		Group grpPos = new Group(this, SWT.NONE);
		GridData gd_grpPos = new GridData(SWT.LEFT, SWT.CENTER, false, false, 1, 1);
		gd_grpPos.widthHint = 258;
		grpPos.setLayoutData(gd_grpPos);
		grpPos.setText("Pos");
		GridLayout gl_grpPos = new GridLayout(1, false);
		gl_grpPos.marginHeight = 2;
		gl_grpPos.marginWidth = 2;
		gl_grpPos.verticalSpacing = 2;
		gl_grpPos.horizontalSpacing = 2;
		grpPos.setLayout(gl_grpPos);

		Composite posComposite = new Composite(grpPos, SWT.NONE);
		GridData gd_posComposite = new GridData(SWT.FILL, SWT.CENTER, true, false, 1, 1);
		gd_posComposite.widthHint = 218;
		posComposite.setLayoutData(gd_posComposite);
		GridLayout gl_posComposite = new GridLayout(2, false);
		gl_posComposite.marginWidth = 2;
		gl_posComposite.verticalSpacing = 2;
		gl_posComposite.horizontalSpacing = 2;
		gl_posComposite.marginHeight = 0;
		posComposite.setLayout(gl_posComposite);

		Label lblScannable = new Label(posComposite, SWT.NONE);
		lblScannable.setText("Scannable");

		createScannables(posComposite);
		Composite composite_2 = new Composite(grpPos, SWT.NONE);
		GridLayout gl_composite_2 = new GridLayout(5, false);
		gl_composite_2.verticalSpacing = 2;
		gl_composite_2.marginWidth = 2;
		gl_composite_2.marginHeight = 0;
		gl_composite_2.horizontalSpacing = 2;
		composite_2.setLayout(gl_composite_2);

		Label lblTo = new Label(composite_2, SWT.NONE);
		lblTo.setText("Go to");
<<<<<<< HEAD
		createEmptyLabel(composite_2);
=======
		@SuppressWarnings("unused")
		Label lbl = new Label(composite_2, SWT.NONE);
>>>>>>> 285cd694
		textTo = new ScaleBox(composite_2, SWT.NONE);

		textTo.getControl().addKeyListener(new KeyAdapter() {
			@Override
			public void keyPressed(KeyEvent e) {
				if (e.keyCode == 13 || e.keyCode == 16777296)
					performPos();
				else {
					bean.setScannableName(scannableName.getItem(scannableName.getSelectionIndex()));
					try {
						setMotorLimits(bean.getScannableName(), textTo);
					} catch (Exception e1) {
					}
				}
			}
		});
		textTo.setLayoutData(new GridData(SWT.FILL, SWT.CENTER, false, false, 1, 1));
<<<<<<< HEAD
		createEmptyLabel(textTo);
		createEmptyLabel(composite_2);
=======
		lbl = new Label(textTo, SWT.NONE);
		lbl = new Label(composite_2, SWT.NONE);
>>>>>>> 285cd694
		
		Button btnGo = new Button(composite_2, SWT.NONE);
		btnGo.setLayoutData(new GridData(SWT.FILL, SWT.CENTER, false, false, 1, 1));
		btnGo.setText("Go");
		
		btnGo.addSelectionListener(new SelectionAdapter() {
			@Override
			public void widgetSelected(SelectionEvent e) {
				performPos();
			}
		});
		btnGo.setEnabled(true);
		
		
		Label lblReadback = new Label(composite_2, SWT.NONE);
		lblReadback.setText("Readback");
<<<<<<< HEAD
		createEmptyLabel(composite_2);
=======
		lbl = new Label(composite_2, SWT.NONE);
>>>>>>> 285cd694

		Composite incrementNuggeComp = new Composite(composite_2, SWT.NONE);
		GridData gd_incrementNuggeComp = new GridData(SWT.FILL, SWT.CENTER, true, false, 1, 1);
		gd_incrementNuggeComp.widthHint = 117;
		incrementNuggeComp.setLayoutData(gd_incrementNuggeComp);
		GridLayout gl_incrementNuggeComp = new GridLayout(3, false);
		gl_incrementNuggeComp.verticalSpacing = 0;
		gl_incrementNuggeComp.marginHeight = 0;
		gl_incrementNuggeComp.marginWidth = 0;
		gl_incrementNuggeComp.horizontalSpacing = 0;
		incrementNuggeComp.setLayout(gl_incrementNuggeComp);

		btnDecrement = new Button(incrementNuggeComp, SWT.NONE);
		GridData gd_btnDecrement = new GridData(SWT.LEFT, SWT.CENTER, false, false, 1, 1);
		gd_btnDecrement.widthHint = 25;
		btnDecrement.setLayoutData(gd_btnDecrement);
		btnDecrement.addSelectionListener(new SelectionAdapter() {
			@Override
			public void widgetSelected(SelectionEvent e) {
				performDecrement();
			}
		});
		btnDecrement.setText("-");
		btnDecrement.setFont(SWTResourceManager.getFont("Sans", 12, SWT.BOLD));
		lblReadbackVal = new Label(incrementNuggeComp, SWT.NONE);
		lblReadbackVal.setLayoutData(new GridData(SWT.LEFT, SWT.CENTER, true, false, 1, 1));
		lblReadbackVal.setText("               ");

		btnIncrement = new Button(incrementNuggeComp, SWT.NONE);
		GridData gd_btnIncrement = new GridData(SWT.LEFT, SWT.CENTER, false, false, 1, 1);
		gd_btnIncrement.widthHint = 25;
		btnIncrement.setLayoutData(gd_btnIncrement);
		btnIncrement.addSelectionListener(new SelectionAdapter() {
			@Override
			public void widgetSelected(SelectionEvent e) {
				performIncrement();
			}
		});
		btnIncrement.setText("+");
		btnIncrement.setFont(SWTResourceManager.getFont("Sans", 12, SWT.BOLD));
<<<<<<< HEAD
		createEmptyLabel(composite_2);
=======
		lbl = new Label(composite_2, SWT.NONE);
>>>>>>> 285cd694
		
		final Button btnStop = new Button(composite_2, SWT.NONE);
		GridData gd_btnStop = new GridData(SWT.LEFT, SWT.CENTER, false, false, 1, 1);
		gd_btnStop.widthHint = 55;
		btnStop.setLayoutData(gd_btnStop);
		btnStop.addSelectionListener(new SelectionAdapter() {
			@Override
			public void widgetSelected(SelectionEvent e) {
				performStop();
			}
		});
		btnStop.setText("Stop");
		btnStop.setEnabled(false);

		Label lblIncrement = new Label(composite_2, SWT.NONE);
		lblIncrement.setText("Increment");
<<<<<<< HEAD
		createEmptyLabel(composite_2);
=======
		lbl = new Label(composite_2, SWT.NONE);
>>>>>>> 285cd694

		incrementVal = new Text(composite_2, SWT.BORDER);
		incrementVal.setLayoutData(new GridData(SWT.FILL, SWT.CENTER, false, false, 1, 1));
		incrementVal.setText("1");
<<<<<<< HEAD
		createEmptyLabel(composite_2);
=======
		lbl = new Label(composite_2, SWT.NONE);
>>>>>>> 285cd694

		updateScannables();
		
		final Label lblStatus = new Label(composite_2, SWT.NONE);
		GridData gd_lblStatus = new GridData(SWT.LEFT, SWT.CENTER, true, false, 1, 1);
		gd_lblStatus.widthHint = 55;
		lblStatus.setLayoutData(gd_lblStatus);
		lblStatus.setText("     Idle     ");
		
		try {
			setMotorLimits(bean.getScannableName(), textTo);
		} catch (Exception e2) {
		}
		updateReadback();

		scannableName.addSelectionListener(new SelectionListener() {
			@Override
			public void widgetSelected(SelectionEvent e) {
				try {
					bean.setScannableName(scannableName.getItem(scannableName.getSelectionIndex()));
					setMotorLimits(bean.getScannableName(), textTo);
					updateReadback();
				} catch (Exception e1) {
				}
			}

			@Override
			public void widgetDefaultSelected(SelectionEvent e) {
			}
		});

		updateReadbackJob = new Job("updateReadback") {
			@Override
			protected IStatus run(IProgressMonitor monitor) {
				boolean moving = true;
				try {
					Thread.sleep(1000);
				} catch (InterruptedException e) {
				}
				while (moving) {
					String status = JythonServerFacade.getInstance().evaluateCommand(
							scannable + ".getMotor().isMoving()");
					if (status.equals("False"))
						moving = false;
					try {
						Thread.sleep(10);
					} catch (InterruptedException e) {
					}
					Display.getDefault().asyncExec(new Runnable() {
						@Override
						public void run() {
							updateReadback();
							lblStatus.setText(" Moving  ");
							btnDecrement.setEnabled(false);
							btnIncrement.setEnabled(false);
							btnStop.setEnabled(true);
						}
					});
				}
				Display.getDefault().asyncExec(new Runnable() {
					@Override
					public void run() {
						updateReadback();
						lblStatus.setText("     Idle     ");
						btnDecrement.setEnabled(true);
						btnIncrement.setEnabled(true);
						btnStop.setEnabled(false);
					}
				});
				return Status.OK_STATUS;
			}
		};
	}

	private void performPos() {
		scannable = scannableName.getItem(scannableName.getSelectionIndex());
		String demand = textTo.getValue().toString();
		String command = scannable + "(" + demand + ")";
		JythonServerFacade.getInstance().runCommand(command);
		try {
			Thread.sleep(100);
		} catch (InterruptedException e) {
		}
		updateReadbackJob.schedule();
	}

	private void performIncrement() {
		scannable = scannableName.getItem(scannableName.getSelectionIndex());
		double increment = Double.parseDouble(incrementVal.getText());
		String command = scannable + "(" + scannable + "()+"+ increment + ")";
		JythonServerFacade.getInstance().runCommand(command);
		try {
			Thread.sleep(100);
		} catch (InterruptedException e) {
		}
		updateReadbackJob.schedule();
	}

	private void performDecrement() {
		scannable = scannableName.getItem(scannableName.getSelectionIndex());
		double decrement = Double.parseDouble(incrementVal.getText());
		String command = scannable + "(" + scannable + "()+-"+ decrement + ")";
		JythonServerFacade.getInstance().runCommand(command);
		try {
			Thread.sleep(100);
		} catch (InterruptedException e) {
		}
		updateReadbackJob.schedule();
	}

	private void performStop() {
		scannable = scannableName.getItem(scannableName.getSelectionIndex());
		String command = scannable + ".getMotor().stop()";
		JythonServerFacade.getInstance().runCommand(command);
		command = scannable + ".stop()";
		JythonServerFacade.getInstance().runCommand(command);
	}

	public void createScannables(Composite comp) {
		scannableName = new Combo(comp, SWT.NONE);
		GridData gd_scannableName = new GridData(SWT.FILL, SWT.CENTER, true, false, 1, 1);
		gd_scannableName.widthHint = 136;
		scannableName.setLayoutData(gd_scannableName);
	}

	public void updateScannables() {
		List<String> names = new ArrayList<String>(bean.getScannables().size());
		String[] comboNames = new String[bean.getScannables().size() + 1];
		comboNames[0] = "";
		for (int i = 1; i < bean.getScannables().size() + 1; i++) {
			names.add(bean.getScannables().get(i - 1).getScannableName());
			comboNames[i] = bean.getScannables().get(i - 1).getScannableName();
		}
		scannableName.setItems(comboNames);

		List<ScannableManagerBean> scannables = bean.getScannables();
		boolean found = false;

		for (int i = 0; i < scannables.size(); i++) {
			if (scannables.get(i).getScannableName().equals(bean.getScannableName())) {
				scannableName.select(i + 1);
				found = true;
				updateReadback();
			}
		}
		if (!found)
			scannableName.select(0);

	}

	public void updateReadback() {
		String command = "java.lang.String.format("+ bean.getScannableName()+".getOutputFormat()[0],"+ bean.getScannableName()+"())";
		String formattedPos = JythonServerFacade.getInstance().evaluateCommand(command);
		lblReadbackVal.setText(formattedPos);
	}

	public void setMotorLimits(String motorName, ScaleBox box) throws Exception {
		double lowerLimit = Double.parseDouble(JythonServerFacade.getInstance().evaluateCommand(
				motorName + ".getLowerInnerLimit()"));
		double upperLimit = Double.parseDouble(JythonServerFacade.getInstance().evaluateCommand(
				motorName + ".getUpperInnerLimit()"));

		if (lowerLimit < -1000000)
			lowerLimit = -1000000;
		if (upperLimit > 1000000)
			upperLimit = 1000000;

		BigDecimal bdLowerLimit = new BigDecimal(lowerLimit).setScale(6, RoundingMode.HALF_EVEN);
		BigDecimal bdUpperLimit = new BigDecimal(upperLimit).setScale(6, RoundingMode.HALF_EVEN);

		box.setMinimum(bdLowerLimit.doubleValue());
		box.setMaximum(bdUpperLimit.doubleValue());
	}

	public void setBean(SimpleScan bean) {
		this.bean = bean;
	}
	
	@SuppressWarnings("unused")
	private void createEmptyLabel(Composite composite){
		new Label(composite, SWT.NONE);
	}
	
}<|MERGE_RESOLUTION|>--- conflicted
+++ resolved
@@ -107,12 +107,7 @@
 
 		Label lblTo = new Label(composite_2, SWT.NONE);
 		lblTo.setText("Go to");
-<<<<<<< HEAD
-		createEmptyLabel(composite_2);
-=======
-		@SuppressWarnings("unused")
-		Label lbl = new Label(composite_2, SWT.NONE);
->>>>>>> 285cd694
+		createEmptyLabel(composite_2);
 		textTo = new ScaleBox(composite_2, SWT.NONE);
 
 		textTo.getControl().addKeyListener(new KeyAdapter() {
@@ -130,13 +125,8 @@
 			}
 		});
 		textTo.setLayoutData(new GridData(SWT.FILL, SWT.CENTER, false, false, 1, 1));
-<<<<<<< HEAD
 		createEmptyLabel(textTo);
 		createEmptyLabel(composite_2);
-=======
-		lbl = new Label(textTo, SWT.NONE);
-		lbl = new Label(composite_2, SWT.NONE);
->>>>>>> 285cd694
 		
 		Button btnGo = new Button(composite_2, SWT.NONE);
 		btnGo.setLayoutData(new GridData(SWT.FILL, SWT.CENTER, false, false, 1, 1));
@@ -153,11 +143,7 @@
 		
 		Label lblReadback = new Label(composite_2, SWT.NONE);
 		lblReadback.setText("Readback");
-<<<<<<< HEAD
-		createEmptyLabel(composite_2);
-=======
-		lbl = new Label(composite_2, SWT.NONE);
->>>>>>> 285cd694
+		createEmptyLabel(composite_2);
 
 		Composite incrementNuggeComp = new Composite(composite_2, SWT.NONE);
 		GridData gd_incrementNuggeComp = new GridData(SWT.FILL, SWT.CENTER, true, false, 1, 1);
@@ -198,11 +184,7 @@
 		});
 		btnIncrement.setText("+");
 		btnIncrement.setFont(SWTResourceManager.getFont("Sans", 12, SWT.BOLD));
-<<<<<<< HEAD
-		createEmptyLabel(composite_2);
-=======
-		lbl = new Label(composite_2, SWT.NONE);
->>>>>>> 285cd694
+		createEmptyLabel(composite_2);
 		
 		final Button btnStop = new Button(composite_2, SWT.NONE);
 		GridData gd_btnStop = new GridData(SWT.LEFT, SWT.CENTER, false, false, 1, 1);
@@ -219,20 +201,12 @@
 
 		Label lblIncrement = new Label(composite_2, SWT.NONE);
 		lblIncrement.setText("Increment");
-<<<<<<< HEAD
-		createEmptyLabel(composite_2);
-=======
-		lbl = new Label(composite_2, SWT.NONE);
->>>>>>> 285cd694
+		createEmptyLabel(composite_2);
 
 		incrementVal = new Text(composite_2, SWT.BORDER);
 		incrementVal.setLayoutData(new GridData(SWT.FILL, SWT.CENTER, false, false, 1, 1));
 		incrementVal.setText("1");
-<<<<<<< HEAD
-		createEmptyLabel(composite_2);
-=======
-		lbl = new Label(composite_2, SWT.NONE);
->>>>>>> 285cd694
+		createEmptyLabel(composite_2);
 
 		updateScannables();
 		
