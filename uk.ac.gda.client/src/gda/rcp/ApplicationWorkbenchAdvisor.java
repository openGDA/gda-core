--- conflicted
+++ resolved
@@ -370,12 +370,8 @@
 			}
 
 			listenForUserMessages();
-<<<<<<< HEAD
 			listenForBatonMessages();
 			
-=======
-
->>>>>>> 2e938325
 			String defaultEditorId = preferenceStore.getString(PreferenceConstants.GDA_DEFAULT_NXS_HDF5_EDITOR_ID);
 			if( defaultEditorId !=null && defaultEditorId.length()>0){
 				IEditorRegistry registry = PlatformUI.getWorkbench().getEditorRegistry();
