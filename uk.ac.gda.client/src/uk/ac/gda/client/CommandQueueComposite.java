--- conflicted
+++ resolved
@@ -517,9 +517,4 @@
 		}
 		return new Object[0];
 	}
-<<<<<<< HEAD
-}
-
-=======
-}
->>>>>>> d47c1ab1
+}