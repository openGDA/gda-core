--- conflicted
+++ resolved
@@ -372,16 +372,13 @@
 				switch (state) {
 				case PROCESSING_ITEMS:
 					JythonControlsFactory.disableUIControls();
-<<<<<<< HEAD
 					if (showText){
 						btnRunPause.setText(strPause);
 					} else {
 						btnRunPause.setImageDescriptor(CommandProcessorComposite.this.pauseImage);
 					}
 					btnRunPause.setToolTipText("Pause current task if possible. Stop queue");
-=======
 					setRunBtnState(false);
->>>>>>> 599eb64d
 					btnRunPause.setEnabled(true);
 
 					btnSkip.setEnabled(true);
@@ -395,16 +392,13 @@
 					break;
 				case WAITING_QUEUE:
 					JythonControlsFactory.disableUIControls();
-<<<<<<< HEAD
 					if (showText){
 						btnRunPause.setText(strPause);
 					} else {
 						btnRunPause.setImageDescriptor(CommandProcessorComposite.this.pauseImage);
 					}
 					btnRunPause.setToolTipText("Pause current task if possible. Stop queue");
-=======
 					setRunBtnState(false);
->>>>>>> 599eb64d
 					btnRunPause.setEnabled(true);
 
 					btnSkip.setEnabled(false);
@@ -413,16 +407,13 @@
 					break;
 				case WAITING_START:
 					JythonControlsFactory.enableUIControls();
-<<<<<<< HEAD
 					if (showText){
 						btnRunPause.setText(strRun);
 					} else {
 						btnRunPause.setImageDescriptor(CommandProcessorComposite.this.runImage);
 					}
 					btnRunPause.setToolTipText("Run current task if paused or start next task");
-=======
 					setRunBtnState(true);
->>>>>>> 599eb64d
 					btnRunPause.setEnabled(true);
 
 					btnSkip.setEnabled(currentItem != null);
