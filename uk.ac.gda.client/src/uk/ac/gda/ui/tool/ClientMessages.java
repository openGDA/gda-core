/*-
 * Copyright © 2019 Diamond Light Source Ltd.
 *
 * This file is part of GDA.
 *
 * GDA is free software: you can redistribute it and/or modify it under the
 * terms of the GNU General Public License version 3 as published by the Free
 * Software Foundation.
 *
 * GDA is distributed in the hope that it will be useful, but WITHOUT ANY
 * WARRANTY; without even the implied warranty of MERCHANTABILITY or FITNESS
 * FOR A PARTICULAR PURPOSE. See the GNU General Public License for more
 * details.
 *
 * You should have received a copy of the GNU General Public License along
 * with GDA. If not, see <http://www.gnu.org/licenses/>.
 */

package uk.ac.gda.ui.tool;

/**
 * The elements contained in this enumeration are used to parametrise the client messages
 * and enhance the reuse of same elements across client different components.
 */
public enum ClientMessages {
	A, ABSORPTION, ABSORPTION_TP,
	ACQUISITION, ACQUISITION_NAME_TP, ACQUISITIONS, ACQUISITIONS_TP,
	ADD, ADJUST, ALTERNATIVE_DIRECTORY_USE, ALTERNATIVE_DIRECTORY_USE_TP,
	ALTERNATING_MUTATOR, ALTERNATING_MUTATOR_TP, ANGLE, AT_END, AT_END_TOOLTIP, AT_START, AT_START_TOOLTIP, ANGULAR_STEP,
	AUTOFOCUS_CONFIGURE, AUTOFOCUS_CONFIGURE_SHELL_TITLE, AUTOFOCUS_CONFIGURE_TP,
	AUTOFOCUS_ERROR_CREATING_FOCUS_POINT, AUTOFOCUS_ERROR_FFT, AUTOFOCUS_ERROR_SNAPSHOT,
	AUTOFOCUS_SHOW_AF_POINTS, AUTOFOCUS_SHOW_AF_POINTS_TP, AUTOFOCUS_START_TP,
	AXIS_X, AXIS_Y, AXIS_Z, THETA,
	B, BEAM_CAMERA_MAPPING, BEAM_CAMERA_MAPPING_TP, BEAM_ENERGY_CONTROL, BEAMLINE_CONFIGURATION_TP, BINNING,
	BOX,
	BRIGHT,
	BROWSE, BROWSE_DIRECTORY, BROWSE_DIRECTORY_TP,
	CAMERA, CAMERA_CONFIGURATION, BEAM_CAMERA_MAPPING_ABORTED, CAMERA_AREA, CAMERA_POSITION, CAMERA_TP, CAMERAS, CAMERAS_TP,
	CANNOT_DRAW_REGION, CANNOT_LISTEN_CAMERA_PUBLISHER,
	CANNOT_MOVE_STAGES, CANNOT_MOVE_STAGES_SCAN_RUNNING_OR_PENDING, CANNOT_START_POINT_AND_SHOOT_SESSION,
	CANCEL,
	CENTERED_RECTANGULAR_SHAPE, CENTERED_RECTANGULAR_SHAPE_TP, CHANGE_CONFIGURATION_TP, CHANGE_SCRIPT_TP, CHOOSE_DIRECTORY,
	CIRCLE,
	CLOSE,
	CONFIGURATION, CONFIGURATION_TP, CONFIGURATIONS, CONFIGURATIONS_TP,
	CONFIGURE, CONFIGURE_EXPERIMENT_DRIVER,
	CONFIRM_FILE_OVERWRITE, CONFIRM_FILE_OVERWRITE_TITLE,
	CONTINUOUS_MUTATOR, CONTINUOUS_MUTATOR_TP,
	CREATE_CONFIGURATION_TP, CURRENT_ANGLE, CURRENT_ANGLE_TOOLTIP,
	CUSTOM, CUSTOM_END_TOOLTIP, CUSTOM_END_ANGLE_TOOLTIP,
	DARK, DARK_EXPOSURE, DARK_EXPOSURE_TP, DELETE, DELETE_ACQUISITION_TP, DETECTOR_PARAMETERS_EDIT_TP, DIFFRACTION, DIFFRACTION_SCAN_PATH,
	EDIT, EDIT_CONFIGURATION_TP, EMPTY_MESSAGE, END, ENERGY_KEV, EXPERIMENT_DRIVER, EXPERIMENT, EXPERIMENTS, EXPERIMENTS_TP,
	ERROR,
	EXPOSURE,
	FLAT_EXPOSURE, FLAT_EXPOSURE_TP, FLY_SCAN, FLY_SCAN_TOOLTIP, FOCUS_SCAN_CONFIGURE_TP, FULL_ANGLE, FULL_ANGLE_TOOLTIP,
<<<<<<< HEAD
    HEIGHT,
    HIGH,
=======
    HEIGHT, HIGH,
>>>>>>> 22c1dfbf
	IMAGE_CALIBRATION, IMAGING,
	INTENSITY,
	LESS_TP, LESS_THAN_START,
	LINE_SHAPE, LINE_SHAPE_TP, LOAD, LOAD_ACQUISITION_TP, LOAD_CONFIGURATION_TP, LOCK_VALUE, LOGS, LOW,
	MAX, MEAN,
	MILLISECONDS_MS,
	MIN,
	MODE, MODE_TP, MODES, MORE_TP, MOTOR_OUT_OF_RANGE, MULTIPLE_SCANS, MULTIPLE_SCANS_TOOLTIP, MUTATORS_MODE,
	NAME, NAME_TOOLTIP,	NEW, NEW_CONFIGURATION_TP, NOT_AVAILABLE, NOT_A_DIRECTORY,
	NOTES, NOTES_TP, NUM_DARK, NUM_DARK_TOOLTIP, NUM_FLAT, NUM_FLAT_TOOLTIP, NUM_PROJECTIONS,
	NUM_ROTATIONS, NUM_REPETITIONS, NUM_REPETITIONS_TOOLTIP,
	ONLY_NUMBERS_ALLOWED, OUT_OF_BEAM, OUT_OF_BEAM_TP, OUTER_SCANNABLES_CONFIGURE_TP,
	PIXEL_SIZE,
	POINT,
	POINT_AND_SHOOT,
	POINT_SHAPE, POINTS_DENSITY, POINTS_PER_SIDE, POINT_SHAPE_TP,
	POLYGON,
	POSITIONING,
	PROCESSING_MODEL_CONFIG, PROCESSING_MODEL_CONFIG_TP, PROJECTIONS,
	RANDOM_MUTATOR, RANDOM_MUTATOR_TP, RATIO, RATIO_TO_BRIGHTEST, RECONSTRUCTION, REGION, REPEATE_SCAN, REPEATE_SCAN_TOOLTIP,
	RESOLUTION, ROI, RUN, RUN_ACQUISITION_TP, RUN_CONFIGURATION_TP,
	SELECT_CONFIGURATION, SELECTION,
	SETTINGS,
	SAMPLE_METADATA_EDIT, SAMPLE_METADATA_EDIT_TP, SAMPLE_NAME, SAVE, SAVE_ACQUISITION_TP, SAVE_CONFIGURATION_TP, SAVED_SCAN_DEFINITION, SCAN_PATH_SHAPE_TP, SCRIPT_FILES_SELECT_TP, SCRIPTS, SCRIPTS_TP,
	SHAPE, SHUTTER, SHUTTER_TP, SOURCE,
	SWITCHBACK_SCAN, SWITCHBACK_SCAN_TOOLTIP, STAGE, STAGE_TP, START, START_EXPERIMENT, START_POINT_AND_SHOOT_TP, START_STREAM, START_ANGLE_TOOLTIP,
	STD_DEV, STEP, STEP_SCAN,
	STEP_SCAN_TOOLTIP, STOP, STOP_EXPERIMENT, STOP_POINT_AND_SHOOT_TP, STOP_STREAM,
	STRAIGHT_ANGLE, STRAIGHT_ANGLE_TOOLTIP,
	STREAM,
	TOMOGRAPHY, TOMOGRAPHY_CONFIGURATION, TOMO_CONFIGURE_PARAMS,
	TOMOGRAPHY_EXPERIMENT_NAME_TP, TOMO_SCAN_PARMS, TOTAL_PROJECTIONS, TOTAL_PROJECTIONS_TOOLTIP,
	TOMO_CAPTURE, TOMO_CAPTURE_TOOLTIP, TOMO_REMOVE, TOMO_REMOVE_TOOLTIP, TOMO_CALIBRATE,
	TOMO_CALIBRATE_APPLY, TOMO_CALIBRATE_TOOLTIP, TOMO_CALIBRATE_TITLE,
	TOMO_CALIBRATE_SUBMIT_ERROR, TOMO_CALIBRATE_SAVE_FILE_ERROR, TOMO_CALIBRATE_MESSAGE,
	TOMO_CALIBRATE_DRY_RUN, TOMO_CALIBRATE_DRY_RUN_TOOLTIP, TOMO_LOAD_POSITIONS_TOOLTIP, TOMO_SAVE_POSITIONS_TOOLTIP, TOMO_SAVE_POSITIONS_ERROR,
	UNDO_ACQUISITION_TP,
	VALUE,
	WAITING_TIME, WAITING_TIME_TOOLTIP, WIDTH,
	X_MIN, XANES_ELEMENT_AND_EDGE, XANES_ENFORCE_SHAPE, XANES_ELEMENT_AND_EDGE_TOOLTIP, XANES_LINES_TO_TRACK, XANES_LINES_TO_TRACK_TOOLTIP, XANES_SCAN_PARAMETERS, XANES_USE_EDGE, XANES_USE_REFERENCE,
	Y_MIN
	;
}<|MERGE_RESOLUTION|>--- conflicted
+++ resolved
@@ -53,12 +53,7 @@
 	ERROR,
 	EXPOSURE,
 	FLAT_EXPOSURE, FLAT_EXPOSURE_TP, FLY_SCAN, FLY_SCAN_TOOLTIP, FOCUS_SCAN_CONFIGURE_TP, FULL_ANGLE, FULL_ANGLE_TOOLTIP,
-<<<<<<< HEAD
-    HEIGHT,
-    HIGH,
-=======
     HEIGHT, HIGH,
->>>>>>> 22c1dfbf
 	IMAGE_CALIBRATION, IMAGING,
 	INTENSITY,
 	LESS_TP, LESS_THAN_START,
