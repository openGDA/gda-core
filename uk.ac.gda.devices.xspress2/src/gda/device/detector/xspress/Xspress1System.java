--- conflicted
+++ resolved
@@ -24,10 +24,7 @@
 import gda.device.DeviceException;
 import gda.device.Timer;
 import gda.device.detector.NXDetectorData;
-<<<<<<< HEAD
-=======
 import gda.device.detector.xspress.xspress2data.ResGrades;
->>>>>>> 9afca059
 import gda.factory.FactoryException;
 
 import java.util.ArrayList;
@@ -640,10 +637,6 @@
 	 *         rate
 	 * @throws DeviceException
 	 */
-<<<<<<< HEAD
-	@SuppressWarnings("unchecked")
-=======
->>>>>>> 9afca059
 	private Object calculateLiveStats() throws DeviceException {
 		int[] rawScalerData = xspressDetectorImpl.readoutHardwareScalers(0, 1);
 		long[][] unpackedScalerData = unpackRawScalerDataToFrames(rawScalerData, 1);
