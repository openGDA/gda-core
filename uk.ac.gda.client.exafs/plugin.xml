--- conflicted
+++ resolved
@@ -566,15 +566,12 @@
          </run>
       </runtime>
    </extension>
-<<<<<<< HEAD
-=======
    <extension
          point="gda.scan.scan.data.point.formatter">
       <formatter
             class="gda.data.scan.datawriter.XasScanDataPointFormatter">
       </formatter>
    </extension>
-   
->>>>>>> 85e41a1f
+
 
 </plugin>