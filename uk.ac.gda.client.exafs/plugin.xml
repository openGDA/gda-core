--- conflicted
+++ resolved
@@ -756,27 +756,11 @@
             class="uk.ac.gda.exafs.ui.editors.detectors.VortexParametersEditor"
             contributorClass="org.eclipse.ui.texteditor.BasicTextEditorActionContributor"
             default="true"
-<<<<<<< HEAD
             icon="icons/ParametersEditorIcon.png"
-            id="uk.ac.gda.exafs.ui.VortexParametersEditor"
-=======
-            icon="icons/page_refresh.png"
             id="uk.ac.gda.exafs.ui.editors.detectors.VortexParametersEditor"
->>>>>>> b1e7dfba
             name="Vortex Parameters">
          <contentTypeBinding
                contentTypeId="uk.ac.diamond.gda.client.exafs.getVortexContent">
-         </contentTypeBinding>
-      </editor>
-      <editor
-            class="uk.ac.gda.exafs.ui.detector.xspress.XspressParametersEditor"
-            contributorClass="org.eclipse.ui.texteditor.BasicTextEditorActionContributor"
-            default="true"
-            icon="icons/ParametersEditorIcon.png"
-            id="uk.ac.gda.exafs.ui.XspressParametersEditor"
-            name="Xspress Parameters">
-         <contentTypeBinding
-               contentTypeId="uk.ac.diamond.gda.client.exafs.getXspressContent">
          </contentTypeBinding>
       </editor>
       <editor
