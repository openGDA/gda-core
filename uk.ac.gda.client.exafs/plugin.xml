<?xml version="1.0" encoding="UTF-8"?>
<?eclipse version="3.2"?>
<plugin>
  <extension-point id="uk.ac.gda.exafs.ui.detector" name="Detector Editor Configuration" schema="schema/uk.ac.gda.exafs.ui.detector.exsd"/>
  <extension-point id="uk.ac.gda.exafs.xspress.pixel.map" name="Pixel map for xspress detector." schema="schema/uk.ac.gda.exafs.xspress.pixel.map.exsd"/>

   <extension
         point="org.eclipse.ui.views">
      <category
            id="uk.ac.gda.client.exafs.category"
            name="Data Acquisition - XAFS">
      </category>
      <view
            category="uk.ac.gda.client.exafs.category"
            class="uk.ac.gda.exafs.ui.plot.DerivativeScanPlotView"
            icon="icons/chart_curve.png"
            id="gda.rcp.views.scan.DerivativeScanPlotView"
            name="First Derivative"
            restorable="true">
      </view>
      <view
            category="uk.ac.gda.client.exafs.category"
            class="uk.ac.gda.exafs.ui.plot.SubtractedBackgroundScanPlotView"
            icon="icons/chart_curve.png"
            id="gda.rcp.views.scan.SubtractedBackgroundScanPlotView"
            name="Subtracted Background"
            restorable="true">
      </view>
     <view
            category="uk.ac.gda.client.exafs.category"
            class="uk.ac.gda.exafs.ui.plot.FourierScanPlotView"
            icon="icons/chart_curve.png"
            id="gda.rcp.views.scan.FourierScanPlotView"
            name="Fourier Transform"
            restorable="true">
      </view>
       <view
            category="uk.ac.gda.client.exafs.category"
            class="uk.ac.gda.exafs.ui.plot.LnI0ItScanPlotView"
            icon="icons/chart_curve.png"
            id="gda.rcp.views.scan.LnI0ItScanPlotView"
            name="Absorption Plot"
            restorable="true">
      </view>
      <view
            allowMultiple="false"
            category="uk.ac.gda.client.exafs.category"
            id="uk.ac.gda.exafs.ui.views.scalersmonitor"
            class="uk.ac.gda.exafs.ui.views.scalersmonitor.ScalersMonitorView"
            icon="icons/control_play_blue.png"
            name="Detector Rates"
            restorable="true">
      </view>
      <view
            category="uk.ac.gda.client.exafs.category"
            class="uk.ac.gda.exafs.ui.plot.ChiSquareErrorPlotView"
            icon="icons/chart_curve.png"
            id="gda.rcp.views.scan.ChiSquareErrorPlotView"
            name="Chi^2 Error"
            restorable="true">
      </view>
      <view
            category="uk.ac.gda.client.exafs.category"
            class="uk.ac.gda.exafs.ui.views.scalersmonitor.XmapMonitorView"
            icon="icons/control_play_blue.png"
            id="uk.ac.gda.exafs.ui.views.xmapmonitor"
            name="Xmap Monitor"
            restorable="true">
      </view>
      <view 
 	        allowMultiple="false" 
 	        category="uk.ac.gda.client.exafs.category" 
 	        class="uk.ac.gda.exafs.ui.views.scalersmonitor.B18ScalersMonitorView" 
 	        icon="icons/control_play_blue.png" 
 	        id="uk.ac.gda.exafs.ui.views.B18ScalersMonitor" 
 	        name="B18 Detector Rates" 
 	        restorable="false"> 
 	  </view>
      <view
            category="uk.ac.gda.client.exafs.category"
            class="uk.ac.gda.exafs.ui.views.scalersmonitor.XmapI1MonitorView"
            icon="icons/control_play_blue.png"
            id="uk.ac.gda.exafs.ui.views.xmapi1monitor"
            name="XES Xmap Rates"
            restorable="true">
      </view> 
   </extension>
   <extension
         point="org.eclipse.ui.perspectives">
      <perspective
            class="uk.ac.gda.exafs.ui.PlottingPerspective"
            icon="icons/chart_bar.png"
            id="org.diamond.exafs.ui.PlottingPerspective"
            name="Plot">
      </perspective>
      <perspective
            class="uk.ac.gda.exafs.ui.AlignmentPerspective"
            icon="icons/ruby.png"
            id="org.diamond.exafs.ui.AlignmentPerspective"
            name="Alignment">
      </perspective>
   </extension>
   
   <extension
         point="org.eclipse.ui.commands">
      <command
            description="Copy a XAS XML to the experiment folder."
            id="uk.ac.gda.client.exafs.CopyXASCommand"
            name="Copy XAS XML">
      </command>
      <command
            description="Copy a XANES XML to the experiment folder."
            id="uk.ac.gda.client.exafs.CopyXANESCommand"
            name="Copy XANES XML">
      </command>
      <command
            description="Copy a MICROFOCUS XML to the experiment folder."
            id="uk.ac.gda.client.exafs.CopyMICROFOCUSCommand"
            name="Copy MICROFOCUS XML">
      </command>
      <command
            description="Copy a QEXAFS XML to the experiment folder."
            id="uk.ac.gda.client.exafs.CopyQEXAFSCommand"
            name="Copy QEXAFS XML">
      </command>
      <command
            description="Copy a XES XML to the experiment folder."
            id="uk.ac.gda.client.exafs.CopyXESCommand"
            name="Copy XES XML">
      </command>
      <command
            description="Copy a Sample XML to the experiment folder."
            id="uk.ac.gda.client.exafs.CopySampleCommand"
            name="Copy Sample XML">
      </command>
      <command
            description="Copy a Detector XML to the experiment folder."
            id="uk.ac.gda.client.exafs.CopyDetectorCommand"
            name="Copy Detector XML">
      </command>
      <command
            description="Copy a Output XML to the experiment folder."
            id="uk.ac.gda.client.exafs.CopyOutputCommand"
            name="Copy Output XML">
      </command>
      <command
            id="uk.ac.gda.client.exafs.switchScanType"
            name="Switch Scan Type">
      </command>
      <command
            description="Copy file to paste into another folder."
            id="uk.ac.gda.client.exafs.CopyFileCommand"
            name="Copy File">
      </command>
      <command
            description="Paste file into another folder."
            id="uk.ac.gda.client.exafs.PasteFileCommand"
            name="Paste File">
      </command>
      <command
            description="Delete from queue."
            id="uk.ac.gda.client.exafs.DeleteFromQueueCommand"
            name="Delete from Queue">
      </command>
      <command
            defaultHandler="uk.ac.gda.exafs.ui.actions.RevertDetectorParametersToTemplateAction"
            description="Revert detector configuration file."
            id="uk.ac.gda.exafs.ui.actions.RevertDetectorParametersToTemplateAction"
            name="Revert">
      </command>
      <command
            defaultHandler="uk.ac.gda.exafs.ui.actions.AlignmentModeHandler"
            id="uk.ac.gda.client.exafs.alignmentCommand"
            name="Aligment Mode">
      </command>
      <command
            defaultHandler="uk.ac.gda.exafs.ui.actions.DataCollectionModeHandler"
            id="uk.ac.gda.client.exafs.dataCollectionCommand"
            name="Data Collection Mode">
      </command>
      <command
            categoryId="uk.ac.gda.client.exafs.ui.views.scalersmonitor"
            defaultHandler="uk.ac.gda.exafs.ui.views.scalersmonitor.StartHandler"
            id="uk.ac.gda.client.exafs.ui.views.scalersmonitor.startcommand"
            name="Start Monitoring Scalers">
      </command>
      <category
            id="uk.ac.gda.client.exafs.ui.views.scalersmonitor"
            name="ScalersMonitorViewCommands">
      </category>
      <command
            categoryId="uk.ac.gda.client.exafs.ui.views.scalersmonitor"
            defaultHandler="uk.ac.gda.exafs.ui.views.scalersmonitor.StopHandler"
            id="uk.ac.gda.client.exafs.ui.views.scalersmonitor.stopcommand"
            name="Stop Monitoring Scalers">
      </command>
      <command
            defaultHandler="uk.ac.gda.exafs.ui.views.scalersmonitor.ShowXspressCommand"
            id="uk.ac.gda.client.exafs.ui.views.scalersmonitor.showXspress"
            name="ShowHide Xspress stats">
      </command>
      <command
            defaultHandler="uk.ac.gda.exafs.ui.views.scalersmonitor.ChangeRateCommand"
            id="uk.ac.gda.client.exafs.ui.views.scalersmonitor.changerate"
            name="Change scaler monitor rate">
      </command>
      <command
            defaultHandler="uk.ac.gda.exafs.ui.views.scalersmonitor.ChangeRateCommand"
            id="uk.ac.gda.client.exafs.ui.views.scalersmonitor.refToMenuID"
            name="uk.ac.gda.client.exafs.ui.views.scalersmonitor.refToMenuID">
      </command>
      <command
            defaultHandler="uk.ac.gda.exafs.ui.actions.SwitchToPlotPerspectiveHandler"
            id="uk.ac.gda.client.exafs.switchToPlotPerspective"
            name="Switch to Plot Perspective">
      </command>
      <command
            description="Import Experiment"
            id="uk.ac.gda.client.exafs.ImportExperimentCommand"
            name="Import Experiment">
      </command>
      <command
            defaultHandler="uk.ac.gda.client.experimentdefinition.ui.handlers.ResetPerspectiveHandler"
            id="uk.ac.gda.client.exafs.resetperspective"
            name="Reset Perspective">
      </command>
      <command 
 	        categoryId="uk.ac.gda.client.exafs.ui.views.scalersmonitor" 
 	        defaultHandler="uk.ac.gda.exafs.ui.views.scalersmonitor.B18StartHandler" 
 	        id="uk.ac.gda.client.exafs.ui.views.scalersmonitor.b18startcommand" 
 	        name="Start Monitoring B18 Scalers"> 
 	  </command> 
 	  <command 
 	        categoryId="uk.ac.gda.client.exafs.ui.views.scalersmonitor" 
 	        defaultHandler="uk.ac.gda.exafs.ui.views.scalersmonitor.B18StopHandler" 
 	        id="uk.ac.gda.client.exafs.ui.views.scalersmonitor.b18stopcommand" 
 	        name="Stop Monitoring B18 Scalers"> 
      </command> 
      <command
            id="k.ac.gda.client.exafs.ui.views.scalersmonitor.startcommand"
            name="name">
      </command>
      <command
            categoryId="uk.ac.gda.client.exafs.ui.views.xmapmonitor"
            defaultHandler="uk.ac.gda.exafs.ui.views.scalersmonitor.StartXmapHandler"
            id="uk.ac.gda.client.exafs.ui.views.xmapmonitor.startcommand"
            name="Start Monitoring Xmap">
      </command>
      <command
            categoryId="uk.ac.gda.client.exafs.ui.views.xmapmonitor"
            defaultHandler="uk.ac.gda.exafs.ui.views.scalersmonitor.StopXmapHandler"
            id="uk.ac.gda.client.exafs.ui.views.xmapmonitor.stopcommand"
            name="Stop Monitoring Xmap">
      </command>
      <category
            id="uk.ac.gda.client.exafs.ui.views.xmapmonitor"
            name="XmapMonitorViewCommands">
      </category>
      <command
            categoryId="uk.ac.gda.client.exafs.ui.views.xmapmonitor"
            defaultHandler="uk.ac.gda.exafs.ui.views.scalersmonitor.XmapI1StopHandler"
            id="uk.ac.gda.client.exafs.ui.views.xmapi1monitor.stopcommand"
            name="Stop Monitoring XES Xmap">
      </command>
      <command
            categoryId="uk.ac.gda.client.exafs.ui.views.xmapmonitor"
            defaultHandler="uk.ac.gda.exafs.ui.views.scalersmonitor.XmapI1StartHandler"
            id="uk.ac.gda.client.exafs.ui.views.xmapi1monitor.startcommand"
            name="Start Monitoring XES Xmap">
      </command>
      <command
            id="uk.ac.gda.client.exafs.haltAfterRepetition"
            name="Halt After Repetition">
      </command>
      <command
            id="uk.ac.gda.client.exafs.skipRepetition"
            name="Skip Current Repetition">
      </command>
   </extension>
   <extension
         point="org.eclipse.ui.handlers">
     <handler
            class="uk.ac.gda.client.experimentdefinition.ui.handlers.XMLCommandHandler"
            commandId="uk.ac.gda.client.exafs.CopyXASCommand">
      </handler>
      <handler
            class="uk.ac.gda.client.experimentdefinition.ui.handlers.XMLCommandHandler"
            commandId="uk.ac.gda.client.exafs.CopyXANESCommand">
      </handler>
      <handler
            class="uk.ac.gda.client.experimentdefinition.ui.handlers.XMLCommandHandler"
            commandId="uk.ac.gda.client.exafs.CopyMICROFOCUSCommand">
      </handler>
      <handler
            class="uk.ac.gda.client.experimentdefinition.ui.handlers.XMLCommandHandler"
            commandId="uk.ac.gda.client.exafs.CopyQEXAFSCommand">
      </handler>
      <handler
            class="uk.ac.gda.client.experimentdefinition.ui.handlers.XMLCommandHandler"
            commandId="uk.ac.gda.client.exafs.CopySampleCommand">
      </handler>
      <handler
            class="uk.ac.gda.client.experimentdefinition.ui.handlers.XMLCommandHandler"
            commandId="uk.ac.gda.client.exafs.CopyDetectorCommand">
      </handler>
      <handler
            class="uk.ac.gda.client.experimentdefinition.ui.handlers.XMLCommandHandler"
            commandId="uk.ac.gda.client.exafs.CopyOutputCommand">
      </handler>
      <handler
            class="uk.ac.gda.exafs.ui.actions.SwitchScanTypeCommandHandler"
            commandId="uk.ac.gda.client.exafs.switchScanType">
      </handler>
      <handler
            class="uk.ac.gda.exafs.ui.actions.ImportExperimentCommandHandler"
            commandId="uk.ac.gda.client.exafs.ImportExperimentCommand">
      </handler>
     <handler
            class="uk.ac.gda.exafs.ui.actions.HaltAfterRepetition"
            commandId="uk.ac.gda.client.exafs.haltAfterRepetition">
     </handler>
     <handler
            class="uk.ac.gda.exafs.ui.actions.SkipRepetition"
            commandId="uk.ac.gda.client.exafs.skipRepetition">
     </handler>
   </extension>
   <extension
         point="org.eclipse.ui.bindings">
      <scheme
            description="Key bindings for XAFS"
            id="uk.ac.gda.client.exafs.scheme"
            name="XAFS Key Scheme"
            parentId="uk.ac.gda.client.scheme">
      </scheme>
      <key
            commandId="uk.ac.gda.client.experimentdefinition.RenameFileCommand"
            schemeId="uk.ac.gda.client.exafs.scheme"
            sequence="Ctrl+R">
      </key>
      <key
            commandId="uk.ac.gda.client.experimentdefinition.RunSingleExperimentCommand"
            schemeId="uk.ac.gda.client.exafs.scheme"
            sequence="Ctrl+ENTER">
      </key>
   </extension>
   <extension
         point="org.eclipse.ui.menus">
      <menuContribution
            locationURI="toolbar:uk.ac.gda.client.CommandQueueViewFactory">
         <command
               commandId="uk.ac.gda.client.exafs.skipRepetition"
               icon="icons/stepover.png"
               label="Skip current repetition"
               style="push"
               tooltip="Skips the current repetition and moves on to the next one">
         </command>
         <command
               commandId="uk.ac.gda.client.exafs.haltAfterRepetition"
               icon="icons/stepreturn.png"
               label="Halt scan after repetition"
               style="push"
               tooltip="Stops the current scan once the current repetition has completed">
         </command>
      </menuContribution>
      <menuContribution
            locationURI="toolbar:uk.ac.gda.client.experimentdefinition.runcontrollerview">
         <command
               commandId="uk.ac.gda.client.exafs.switchToPlotPerspective"
               icon="icons/chart_bar.png"
               label="Switch to Plot Perspective"
               style="push"
               tooltip="Watch the scans in progress">
            <visibleWhen
                  checkEnabled="false">
               <with
                     variable="activeWorkbenchWindow.activePerspective">
                  <equals
                        value="uk.ac.gda.client.experimentdefinition.experimentperspective">
                  </equals>
               </with>
            </visibleWhen>
         </command>
      </menuContribution>
      <menuContribution
            locationURI="toolbar:org.eclipse.ui.main.toolbar?after=additions">
         <toolbar
               id="uk.ac.gda.client.mainControls">
            <command
                  commandId="uk.ac.gda.client.experimentdefinition.StopAllCommand"
                  icon="icons/stop.png"
                  label="Stop All"
                  mode="FORCE_TEXT"
                  style="push"
                  tooltip="Stop all currently executed tasks.">
            </command>
         </toolbar>
         <toolbar
               id="uk.ac.gda.client.exafs.toolbar1">
            <command
                  commandId="uk.ac.gda.client.exafs.dataCollectionCommand"
                  icon="icons/chart_curve.png"
                  label="Data Collection"
                  style="push"
                  tooltip="Open all perspectives useful for data collection.">
            </command>
            <command
                  commandId="uk.ac.gda.client.exafs.alignmentCommand"
                  icon="icons/ruby.png"
                  label="Alignment"
                  style="push"
                  tooltip="Open all perspectives useful for alignment">
            </command>
            <command
                  commandId="uk.ac.gda.client.exafs.resetperspective"
                  label="Reset perspective"
                  style="push"
                  tooltip="Resets the current perspective to its default layout">
            </command>
            <command
                  commandId="uk.ac.gda.client.exafs.switchScanType"
                  helpContextId="org.eclipse.ui.switch_scan_type"
                  icon="icons/control_equalizer_blue.png"
                  label="Switch scan type..."
                  style="push"
                  tooltip="Switch between scan types.">
               <visibleWhen
                     checkEnabled="false">
                  <with
                        variable="activeWorkbenchWindow.activePerspective">
                     <equals
                           value="uk.ac.gda.client.experimentdefinition.experimentperspective">
                     </equals>
                  </with>
               </visibleWhen>
            </command>
            <command
                  commandId="uk.ac.gda.client.experimentdefinition.OpenFolderCommand"
                  helpContextId="org.eclipse.ui.view_scan_files"
                  icon="icons/folder.png"
                  label="Open folder"
                  style="push"
                  tooltip="View all the files in the experiment">
               <visibleWhen
                     checkEnabled="false">
                  <with
                        variable="activeWorkbenchWindow.activePerspective">
                     <equals
                           value="uk.ac.gda.client.experimentdefinition.experimentperspective">
                     </equals>
                  </with>
               </visibleWhen>
            </command>
         </toolbar>
      </menuContribution>
      <menuContribution
            locationURI="toolbar:uk.ac.gda.exafs.ui.views.scalersmonitor">
         <command
               commandId="uk.ac.gda.client.exafs.ui.views.scalersmonitor.startcommand"
               icon="icons/control_play_blue.png"
               label="start"
               style="push"
               tooltip="start monitoring">
         </command>
         <command
               commandId="uk.ac.gda.client.exafs.ui.views.scalersmonitor.stopcommand"
               icon="icons/control_stop_blue.png"
               label="stop"
               style="push"
               tooltip="stop monitoring">
         </command>
         <toolbar
               id="uk.ac.gda.client.exafs.ui.views.scalersmonitor.toolbar1">
            <command
                  commandId="uk.ac.gda.client.exafs.ui.views.scalersmonitor.refToMenuID"
                  label="Pulldown Menu"
                  style="pulldown">
            </command>
         </toolbar>
      </menuContribution>
      <menuContribution
            locationURI="menu:uk.ac.gda.client.exafs.ui.views.scalersmonitor.refToMenuID">
         <command
               commandId="uk.ac.gda.client.exafs.ui.views.scalersmonitor.changerate"
               label="Change Rate..."
               style="push">
         </command>
         <command
               commandId="uk.ac.gda.client.exafs.ui.views.scalersmonitor.showXspress"
               label="Show Xspress"
               style="toggle">
         </command>
      </menuContribution>
      <menuContribution
            locationURI="popup:uk.ac.diamond.gda.client.experimentdefinition.ExperimentView">
         <command
               commandId="uk.ac.gda.client.exafs.switchScanType"
               helpContextId="org.eclipse.ui.switch_scan_type"
               icon="icons/control_equalizer_blue.png"
               label="Switch scan type..."
               style="push"
               tooltip="Switch between scan types.">
             <visibleWhen
                  checkEnabled="true">
               <with
                     variable="activeMenuSelection">
                  <iterate
                        ifEmpty="true">
                     <instanceof
                           value="uk.ac.gda.client.experimentdefinition.IExperimentObject">
                     </instanceof>
                  </iterate>
               </with>
            </visibleWhen>
               
         </command>
      </menuContribution>
      <menuContribution 
            locationURI="toolbar:uk.ac.gda.exafs.ui.views.B18ScalersMonitor"> 
         <command 
              commandId="uk.ac.gda.client.exafs.ui.views.scalersmonitor.b18startcommand" 
              icon="icons/control_play_blue.png" 
              label="start" 
              style="push" 
              tooltip="start monitoring"> 
         </command> 
         <command 
              commandId="uk.ac.gda.client.exafs.ui.views.scalersmonitor.b18stopcommand" 
              icon="icons/control_stop_blue.png" 
              label="stop" 
              style="push" 
              tooltip="stop monitoring"> 
         </command> 
         <toolbar 
              id="uk.ac.gda.client.exafs.ui.views.scalersmonitor.toolbar1"> 
            <command 
                  commandId="uk.ac.gda.client.exafs.ui.views.scalersmonitor.refToMenuID" 
                  label="Pulldown Menu" 
                  style="pulldown"> 
            </command> 
         </toolbar> 
      </menuContribution> 
      <menuContribution
            locationURI="popup:gda.gui.eclipse.editors.scan.experimentdefinition.ExperimentRunEditor?after=uk.ac.gda.client.experimentdefinition.separator7">
         <command
               commandId="uk.ac.gda.client.exafs.switchScanType"
               helpContextId="org.eclipse.ui.switch_scan_type"
               icon="icons/control_equalizer_blue.png"
               label="Switch scan type..."
               style="push"
               tooltip="Switch between scan types.">
            <visibleWhen
                  checkEnabled="false">
               <with
                     variable="activeWorkbenchWindow.activePerspective">
                  <equals
                        value="uk.ac.gda.client.experimentdefinition.experimentperspective">
                  </equals>
               </with>
            </visibleWhen>
         </command>
         <command
               commandId="uk.ac.gda.client.exafs.ImportExperimentCommand"
               icon="icons/import_wiz.gif"
               label="Import Experiment"
               style="push">
         </command>
      </menuContribution>
      <menuContribution
            allPopups="false"
            locationURI="toolbar:uk.ac.gda.exafs.ui.views.xmapmonitor">
         <command
               commandId="uk.ac.gda.client.exafs.ui.views.xmapmonitor.startcommand"
               icon="icons/control_play_blue.png"
               label="start"
               style="push"
               tooltip="start monitoring">
         </command>
         <command
               commandId="uk.ac.gda.client.exafs.ui.views.xmapmonitor.stopcommand"
               icon="icons/control_stop_blue.png"
               label="stop"
               style="push"
               tooltip="stop monitoring">
         </command>
      </menuContribution>
      <menuContribution
            locationURI="toolbar:uk.ac.gda.exafs.ui.views.xmapi1monitor">
         <command
               commandId="uk.ac.gda.client.exafs.ui.views.xmapi1monitor.startcommand"
               icon="icons/control_play_blue.png"
               label="start"
               style="push"
               tooltip="start monitoring">
         </command>
         <command
               commandId="uk.ac.gda.client.exafs.ui.views.xmapi1monitor.stopcommand"
               icon="icons/control_stop_blue.png"
               label="stop"
               style="push"
               tooltip="stop monitoring">
         </command>
      </menuContribution>
   </extension>
   <extension
         point="org.eclipse.ui.editorActions">
      <editorContribution
            id="uk.ac.gda.client.experimentdefinition.FolderEditorContribution"
            targetID="uk.ac.gda.client.experimentdefinition.FolderEditor">
         <action
               class="uk.ac.gda.client.experimentdefinition.ui.handlers.PasteHandler"
               definitionId="uk.ac.gda.client.exafs.PasteFileCommand"
               icon="icons/page_paste.png"
               id="uk.ac.gda.client.exafs.PasteFileCommandEditorAction"
               label="Paste File"
               style="push"
               toolbarPath="Normal/additions"
               tooltip="Paste file in current folder.">
         </action>
         <action
               class="uk.ac.gda.client.experimentdefinition.ui.handlers.CopyHandler"
               definitionId="uk.ac.gda.client.exafs.CopyFileCommand"
               icon="icons/page_copy.png"
               id="uk.ac.gda.client.exafs.CopyFileCommandEditorAction"
               label="Copy File"
               style="push"
               toolbarPath="Normal/additions"
               tooltip="Copy file in current folder.">
         </action>
         <action
               class="uk.ac.gda.client.experimentdefinition.ui.handlers.DeleteFileCommandHandler"
               definitionId="uk.ac.gda.client.experimentdefinition.DeleteFileCommand"
               icon="icons/cross.png"
               id="uk.ac.gda.client.exafs.DeleteFileCommandEditorAction"
               label="Delete File"
               style="push"
               toolbarPath="Normal/additions"
               tooltip="Delete file in current folder.">
         </action>
         <action
               class="uk.ac.gda.client.experimentdefinition.ui.handlers.RenameFileCommandHandler"
               definitionId="uk.ac.gda.client.experimentdefinition.RenameFileCommand"
               icon="icons/page_edit.png"
               id="uk.ac.gda.client.exafs.RenameFileCommandEditorAction"
               label="Rename File"
               style="push"
               toolbarPath="Normal/additions"
               tooltip="Rename file in current folder.">
         </action>
         <menu
               id="uk.ac.gda.client.exafs.FolderEditorNewXMLMenu"
               label="New"
               path="additions">
            <groupMarker
                  name="content">
            </groupMarker>
            <separator
                  name="additions">
            </separator>
         </menu>
      </editorContribution>
   </extension>
   <extension point="org.eclipse.core.runtime.preferences">
      <initializer
            class="uk.ac.gda.exafs.ui.preferences.ExafsPreferenceInitializer">
      </initializer>
   </extension>
   <extension
         point="org.eclipse.ui.preferencePages">
      <page
            category="uk.ac.gda.client.preferences.gdaroot"
            class="uk.ac.gda.exafs.ui.preferences.ExafsEditorPreferencePage"
            id="uk.ac.gda.exafs.preferences.exafsEditorPreferencePage"
            name="Editors">
      </page>
   </extension>
   <extension
         point="uk.ac.common.doe.beans">
      <class
            class="uk.ac.gda.client.exafs.ExafsBeanProvider">
      </class>
   </extension>
   
   <extension
         id="ExperimentNature"
         name="XML Validation"
         point="org.eclipse.core.resources.natures">
      <runtime>
         <run
               class="uk.ac.gda.client.experimentdefinition.components.ExperimentProjectNature">
         </run>
      </runtime>
   </extension>
   
<<<<<<< HEAD
=======
    <extension
         point="uk.ac.common.beans.factory">
      <bean
            class="uk.ac.gda.beans.exafs.XasScanParameters"
            describer="uk.ac.gda.exafs.ui.describers.XasDescriber">
      </bean>
      <bean
            class="uk.ac.gda.beans.exafs.XanesScanParameters"
            describer="uk.ac.gda.exafs.ui.describers.XanesDescriber">
      </bean>
      <bean
            class="uk.ac.gda.beans.exafs.DetectorParameters"
            describer="uk.ac.gda.exafs.ui.describers.DetectorDescriber">
      </bean>
      <bean
            class="uk.ac.gda.beans.exafs.OutputParameters"
            describer="uk.ac.gda.exafs.ui.describers.OutputDescriber">
      </bean>
      <bean
            class="uk.ac.gda.beans.exafs.SampleElements">
      </bean>
      <bean
            class="uk.ac.gda.beans.vortex.VortexParameters"
            describer="uk.ac.gda.exafs.ui.describers.VortexDescriber">
      </bean>
      <bean
            class="uk.ac.gda.beans.xspress.XspressParameters"
            describer="uk.ac.gda.exafs.ui.describers.XspressDescriber">
      </bean>
   </extension>
>>>>>>> eef87228

</plugin><|MERGE_RESOLUTION|>--- conflicted
+++ resolved
@@ -691,8 +691,6 @@
       </runtime>
    </extension>
    
-<<<<<<< HEAD
-=======
     <extension
          point="uk.ac.common.beans.factory">
       <bean
@@ -702,6 +700,14 @@
       <bean
             class="uk.ac.gda.beans.exafs.XanesScanParameters"
             describer="uk.ac.gda.exafs.ui.describers.XanesDescriber">
+      </bean>
+      <bean
+            class="uk.ac.gda.beans.exafs.QEXAFSParameters"
+            describer="uk.ac.gda.exafs.ui.describers.QEXAFSParametersDescriber">
+      </bean>
+      <bean
+            class="uk.ac.gda.beans.exafs.b18.B18SampleParameters"
+            describer="uk.ac.gda.exafs.ui.describers.B18SampleParametersDescriber">
       </bean>
       <bean
             class="uk.ac.gda.beans.exafs.DetectorParameters"
@@ -723,6 +729,135 @@
             describer="uk.ac.gda.exafs.ui.describers.XspressDescriber">
       </bean>
    </extension>
->>>>>>> eef87228
 
+   <extension
+         point="uk.ac.gda.richbeans.beantypes">
+      <describer
+            bean="uk.ac.gda.beans.exafs.XasScanParameters"
+            commandId="uk.ac.gda.client.exafs.CopyXASCommand"
+            contentType="uk.ac.diamond.gda.client.exafs.getXasContent"
+            includeInNew="true"
+            name="XAS Scan"
+            template="XAS_Parameters"
+            type="Scan">
+      </describer>
+      <describer
+            bean="uk.ac.gda.beans.exafs.XanesScanParameters"
+            commandId="uk.ac.gda.client.exafs.CopyXANESCommand"
+            contentType="uk.ac.diamond.gda.client.exafs.getXanesContent"
+            includeInNew="false"
+            name="XANES Scan"
+            template="XANES_Parameters"
+            type="Scan">
+      </describer> 
+      <describer
+            bean="uk.ac.gda.beans.exafs.DetectorParameters"
+            commandId="uk.ac.gda.client.exafs.CopyDetectorCommand"
+            contentType="uk.ac.diamond.gda.client.exafs.getDetectorContent"
+            includeInNew="true"
+            name="Detector"
+            template="Detector_Parameters"
+            type="Detector">
+      </describer>
+      <describer
+            bean="uk.ac.gda.beans.exafs.OutputParameters"
+            commandId="uk.ac.gda.client.exafs.CopyOutputCommand"
+            contentType="uk.ac.diamond.gda.client.exafs.getOutputContent"
+            includeInNew="true"
+            name="Output"
+            template="Output_Parameters"
+            type="Output">
+      </describer>
+      <describer
+            bean="uk.ac.gda.beans.xspress.XspressParameters"
+            contentType="uk.ac.diamond.gda.client.exafs.getXspressContent"
+            includeInNew="false"
+            name="Xspress"
+            template="Xspress_Parameters"
+            type="UNREGISTERED">
+      </describer>
+      <describer
+            bean="uk.ac.gda.beans.vortex.VortexParameters"
+            contentType="uk.ac.diamond.gda.client.exafs.getVortexContent"
+            includeInNew="false"
+            name="Vortex"
+            template="Vortex_Parameters"
+            type="UNREGISTERED">
+      </describer>
+      <describer
+            bean="uk.ac.gda.beans.exafs.QEXAFSParameters"
+            commandId="uk.ac.gda.client.exafs.CopyQEXAFSCommand"
+            contentType="uk.ac.diamond.gda.client.exafs.getQexafsContent"
+            includeInNew="false"
+            name="QEXAFS Scan"
+            template="QEXAFS_Parameters"
+            type="Scan">
+      </describer>
+      <describer
+            bean="uk.ac.gda.beans.exafs.SampleElements"
+            includeInNew="false"
+            name="Sample Elements"
+            template="Sample_Elements"
+            type="UNREGISTERED">
+      </describer>
+   </extension>
+   <extension
+         point="org.eclipse.core.contenttype.contentTypes">
+      <content-type
+            base-type="org.eclipse.core.runtime.xml"
+            describer="uk.ac.gda.exafs.ui.describers.DetectorDescriber"
+            file-extensions="xml"
+            id="uk.ac.diamond.gda.client.exafs.getDetectorContent"
+            name="Detector Bean File Content"
+            priority="high">
+      </content-type>
+      <content-type
+            base-type="org.eclipse.core.runtime.xml"
+            describer="uk.ac.gda.exafs.ui.describers.OutputDescriber"
+            file-extensions="xml"
+            id="uk.ac.diamond.gda.client.exafs.getOutputContent"
+            name="Output Bean File Content"
+            priority="high">
+      </content-type>
+      <content-type
+            base-type="org.eclipse.core.runtime.xml"
+            describer="uk.ac.gda.exafs.ui.describers.XspressDescriber"
+            file-extensions="xml"
+            id="uk.ac.diamond.gda.client.exafs.getXspressContent"
+            name="Xspress Bean File Content"
+            priority="high">
+      </content-type>
+      <content-type
+            base-type="org.eclipse.core.runtime.xml"
+            describer="uk.ac.gda.exafs.ui.describers.VortexDescriber"
+            file-extensions="xml"
+            id="uk.ac.diamond.gda.client.exafs.getVortexContent"
+            name="Vortex Bean File Content"
+            priority="high">
+      </content-type>
+      <content-type
+            base-type="org.eclipse.core.runtime.xml"
+            describer="uk.ac.gda.exafs.ui.describers.XasDescriber"
+            file-extensions="xml"
+            id="uk.ac.diamond.gda.client.exafs.getXasContent"
+            name="XAS Bean File Content"
+            priority="high">
+      </content-type>
+      <content-type
+            base-type="org.eclipse.core.runtime.xml"
+            describer="uk.ac.gda.exafs.ui.describers.XanesDescriber"
+            file-extensions="xml"
+            id="uk.ac.diamond.gda.client.exafs.getXanesContent"
+            name="XANES Bean File Content"
+            priority="high">
+      </content-type>
+      <content-type
+            base-type="org.eclipse.core.runtime.xml"
+            describer="uk.ac.gda.exafs.ui.describers.QEXAFSParametersDescriber"
+            file-extensions="xml"
+            id="uk.ac.diamond.gda.client.exafs.getQexafsContent"
+            name="QEXAFS Bean File Content"
+            priority="high">
+      </content-type>
+   </extension>
 </plugin>