/*-
 * Copyright © 2010 Diamond Light Source Ltd.
 *
 * This file is part of GDA.
 *
 * GDA is free software: you can redistribute it and/or modify it under the
 * terms of the GNU General Public License version 3 as published by the Free
 * Software Foundation.
 *
 * GDA is distributed in the hope that it will be useful, but WITHOUT ANY
 * WARRANTY; without even the implied warranty of MERCHANTABILITY or FITNESS
 * FOR A PARTICULAR PURPOSE. See the GNU General Public License for more
 * details.
 *
 * You should have received a copy of the GNU General Public License along
 * with GDA. If not, see <http://www.gnu.org/licenses/>.
 */

package uk.ac.gda.exafs.ui.views.scalersmonitor;

<<<<<<< HEAD
import org.eclipse.dawnsci.plotting.api.PlotType;
import org.eclipse.dawnsci.plotting.api.axis.IAxis;
import org.eclipse.dawnsci.plotting.api.trace.ILineTrace;
import org.eclipse.dawnsci.plotting.api.trace.ILineTrace.TraceType;
import org.eclipse.january.dataset.Dataset;
import org.eclipse.january.dataset.DatasetFactory;
import org.eclipse.swt.SWT;
import org.eclipse.swt.graphics.Color;
import org.eclipse.swt.layout.GridData;
import org.eclipse.swt.layout.GridLayout;
import org.eclipse.swt.widgets.Composite;
import org.eclipse.swt.widgets.Group;

import gda.configuration.properties.LocalProperties;
=======
>>>>>>> 8fee9929
import gda.device.DeviceException;
import gda.device.detector.DetectorMonitorDataProvider.COLLECTION_TYPES;

public class XspressMonitorView extends MonitorViewBase {
	public static final String ID = "uk.ac.gda.exafs.ui.views.scalersmonitor";

	private COLLECTION_TYPES collectionType = COLLECTION_TYPES.XSPRESS2;

	@Override
	protected void updateDisplayDataFFValues(Double[] xspressStats, Double[] values) {
		Double FF = 0.0;
		double maxRate = 0;
		int maxElement = 0;
		for (int element = 0; element < numElements; element++) {

			FF += xspressStats[element * 3];
			// find which element gives the max rate
			if (xspressStats[element * 3] > maxRate) {
				maxRate = xspressStats[element * 3];
				maxElement = element;
			}
		}

<<<<<<< HEAD
			Dataset dsRates = DatasetFactory.createFromObject(rates);
			dsRates.setName("Rates (Hz)");

			Dataset dsDeadTime = DatasetFactory.createFromObject(dts);
			dsDeadTime.setName("Deadtime (%)");

			Dataset x = DatasetFactory.createRange(numElements, Dataset.FLOAT32);
			x.setName("Element");

			myPlotter.clear();

			// rates plot
			myPlotter.setSelectedYAxis(primaryAxis);
			ILineTrace ratesTrace = myPlotter.createLineTrace("Rates (Hz)");
			ratesTrace.setTraceType(TraceType.HISTO);
			ratesTrace.setLineWidth(5);
			ratesTrace.setTraceColor(new Color(null, 0, 0, 128));
			ratesTrace.setData(x, dsRates);
			myPlotter.addTrace(ratesTrace);
			myPlotter.getSelectedXAxis().setRange(0, numElements);
			myPlotter.getSelectedXAxis().setTitle("Element");
			myPlotter.getSelectedYAxis().setRange(0, maxFluoRate);

			// deadtime plot
			myPlotter.setSelectedYAxis(dtAxis);
			ILineTrace deadTimeTrace = myPlotter.createLineTrace("Red (%)");
			deadTimeTrace.setLineWidth(1);
			deadTimeTrace.setTraceColor(new Color(null, 255, 0, 0));
			deadTimeTrace.setData(x, dsDeadTime);
			myPlotter.addTrace(deadTimeTrace);
			myPlotter.getSelectedYAxis().setShowMajorGrid(false);
			myPlotter.getSelectedYAxis().setRange(0, 100);

			myPlotter.setSelectedYAxis(primaryAxis);
			myPlotter.setShowLegend(false);
			myPlotter.repaint(false);

		} catch (Exception e) {
			// log and stop plotting
			runMonitoring = false;
			logger.error("Exception trying to plot Xspress statistics " + e.getMessage());
=======
		displayData.setFF(FF);

		// get the normalised in window counts for the highest rate element
		switch (numElements) {
		case 9:
			displayData.setFFI0(xspressStats[maxElement * 3 + 2] / values[0]);
			break;
		case 64:
			displayData.setFFI0(xspressStats[36 * 3 + 2] / values[0]); // use element 37 as I think this is one of
																		// the more central ones
			break;
		default:
			displayData.setFFI0(xspressStats[2] / values[0]);
			break;
>>>>>>> 8fee9929
		}
	}

	@Override
	protected Double[] getFluoDetectorCountRatesAndDeadTimes() throws DeviceException {
		numElements = dataProvider.getNumElements(collectionType);
		return dataProvider.getFluoDetectorCountRatesAndDeadTimes(collectionType);
	}

	@Override
	protected Double[] getIonChamberValues() throws Exception {
		return dataProvider.getIonChamberValues(collectionType);
	}
}<|MERGE_RESOLUTION|>--- conflicted
+++ resolved
@@ -18,23 +18,8 @@
 
 package uk.ac.gda.exafs.ui.views.scalersmonitor;
 
-<<<<<<< HEAD
-import org.eclipse.dawnsci.plotting.api.PlotType;
-import org.eclipse.dawnsci.plotting.api.axis.IAxis;
-import org.eclipse.dawnsci.plotting.api.trace.ILineTrace;
-import org.eclipse.dawnsci.plotting.api.trace.ILineTrace.TraceType;
 import org.eclipse.january.dataset.Dataset;
 import org.eclipse.january.dataset.DatasetFactory;
-import org.eclipse.swt.SWT;
-import org.eclipse.swt.graphics.Color;
-import org.eclipse.swt.layout.GridData;
-import org.eclipse.swt.layout.GridLayout;
-import org.eclipse.swt.widgets.Composite;
-import org.eclipse.swt.widgets.Group;
-
-import gda.configuration.properties.LocalProperties;
-=======
->>>>>>> 8fee9929
 import gda.device.DeviceException;
 import gda.device.detector.DetectorMonitorDataProvider.COLLECTION_TYPES;
 
@@ -58,49 +43,6 @@
 			}
 		}
 
-<<<<<<< HEAD
-			Dataset dsRates = DatasetFactory.createFromObject(rates);
-			dsRates.setName("Rates (Hz)");
-
-			Dataset dsDeadTime = DatasetFactory.createFromObject(dts);
-			dsDeadTime.setName("Deadtime (%)");
-
-			Dataset x = DatasetFactory.createRange(numElements, Dataset.FLOAT32);
-			x.setName("Element");
-
-			myPlotter.clear();
-
-			// rates plot
-			myPlotter.setSelectedYAxis(primaryAxis);
-			ILineTrace ratesTrace = myPlotter.createLineTrace("Rates (Hz)");
-			ratesTrace.setTraceType(TraceType.HISTO);
-			ratesTrace.setLineWidth(5);
-			ratesTrace.setTraceColor(new Color(null, 0, 0, 128));
-			ratesTrace.setData(x, dsRates);
-			myPlotter.addTrace(ratesTrace);
-			myPlotter.getSelectedXAxis().setRange(0, numElements);
-			myPlotter.getSelectedXAxis().setTitle("Element");
-			myPlotter.getSelectedYAxis().setRange(0, maxFluoRate);
-
-			// deadtime plot
-			myPlotter.setSelectedYAxis(dtAxis);
-			ILineTrace deadTimeTrace = myPlotter.createLineTrace("Red (%)");
-			deadTimeTrace.setLineWidth(1);
-			deadTimeTrace.setTraceColor(new Color(null, 255, 0, 0));
-			deadTimeTrace.setData(x, dsDeadTime);
-			myPlotter.addTrace(deadTimeTrace);
-			myPlotter.getSelectedYAxis().setShowMajorGrid(false);
-			myPlotter.getSelectedYAxis().setRange(0, 100);
-
-			myPlotter.setSelectedYAxis(primaryAxis);
-			myPlotter.setShowLegend(false);
-			myPlotter.repaint(false);
-
-		} catch (Exception e) {
-			// log and stop plotting
-			runMonitoring = false;
-			logger.error("Exception trying to plot Xspress statistics " + e.getMessage());
-=======
 		displayData.setFF(FF);
 
 		// get the normalised in window counts for the highest rate element
@@ -115,7 +57,6 @@
 		default:
 			displayData.setFFI0(xspressStats[2] / values[0]);
 			break;
->>>>>>> 8fee9929
 		}
 	}
 
