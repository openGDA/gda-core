/*-
 * Copyright © 2010 Diamond Light Source Ltd.
 *
 * This file is part of GDA.
 *
 * GDA is free software: you can redistribute it and/or modify it under the
 * terms of the GNU General Public License version 3 as published by the Free
 * Software Foundation.
 *
 * GDA is distributed in the hope that it will be useful, but WITHOUT ANY
 * WARRANTY; without even the implied warranty of MERCHANTABILITY or FITNESS
 * FOR A PARTICULAR PURPOSE. See the GNU General Public License for more
 * details.
 *
 * You should have received a copy of the GNU General Public License along
 * with GDA. If not, see <http://www.gnu.org/licenses/>.
 */

package uk.ac.gda.exafs.ui.views.scalersmonitor;

import gda.configuration.properties.LocalProperties;
import gda.device.CounterTimer;
import gda.device.DeviceException;
import gda.device.detector.xspress.XspressDetector;
import gda.factory.Finder;
import gda.jython.Jython;
import gda.jython.JythonServerFacade;

import java.util.Vector;

import org.dawnsci.plotting.jreality.impl.Plot1DAppearance;
import org.dawnsci.plotting.jreality.impl.Plot1DGraphTable;
import org.dawnsci.plotting.jreality.impl.Plot1DStyles;
import org.dawnsci.plotting.jreality.impl.PlotException;
import org.eclipse.swt.SWT;
import org.eclipse.swt.layout.GridData;
import org.eclipse.swt.layout.GridLayout;
import org.eclipse.swt.widgets.Composite;
import org.eclipse.swt.widgets.Group;
import org.slf4j.Logger;
import org.slf4j.LoggerFactory;

import uk.ac.diamond.scisoft.analysis.dataset.DoubleDataset;
import uk.ac.diamond.scisoft.analysis.rcp.plotting.DataSetPlotter;
<<<<<<< HEAD
=======
import uk.ac.diamond.scisoft.analysis.rcp.plotting.Plot1DAppearance;
import uk.ac.diamond.scisoft.analysis.rcp.plotting.Plot1DGraphTable;
>>>>>>> 0bf25914
import uk.ac.diamond.scisoft.analysis.rcp.plotting.PlottingMode;

public class ScalersMonitorView extends MonitorViewBase {

	public static final String ID = "uk.ac.gda.exafs.ui.views.scalersmonitor"; //$NON-NLS-1$

	@SuppressWarnings("hiding")
	protected static final Logger logger = LoggerFactory.getLogger(ScalersMonitorView.class);
	
	private static final Double MAX_FLUO_RATE = 499000.0;

	protected ScalersMonitorViewData displayData;

	public ScalersMonitorView() {
	}

	@Override
	public void createPartControl(Composite parent) {

		Group grpCurrentCountRates = new Group(parent, SWT.BORDER);
		grpCurrentCountRates.setText("Current count rates");
		grpCurrentCountRates.setLayoutData(new GridData(SWT.FILL, SWT.FILL, true, true));
		grpCurrentCountRates.setLayout(new GridLayout());

		displayData = new ScalersMonitorViewData(grpCurrentCountRates);

		myPlotter = new DataSetPlotter(PlottingMode.ONED, grpCurrentCountRates, true);
		myPlotter.getComposite().setLayoutData(new GridData(SWT.FILL, SWT.FILL, true, true));
		myPlotter.setXAxisLabel("Xspress element");

		myPlotter.updateAllAppearance();
		myPlotter.refresh(false);

		super.createPartControl(parent);
	}

	protected void updateXspressGrid(Double[] xspressStats, Double[] values) {
		try {
			double[] rates = new double[numElements];
			double[] dts = new double[numElements];
			Double FF = 0.0;
			double maxRate = 0;
			double maxDT = 0.0;
			for (int element = 0; element < numElements; element++) {
				rates[element] = xspressStats[element * 3]; // Hz
				dts[element] = (xspressStats[element * 3 + 1] - 1) * 100; // %
				FF += xspressStats[element * 3];

				maxRate = xspressStats[element * 3] > maxRate ? xspressStats[element * 3] : maxRate;
				maxDT = xspressStats[element * 3 + 1] > maxDT ? xspressStats[element * 3 + 1] : maxDT;
			}
			displayData.setFF(FF);

			// get the normalised in window counts for one of the highest rate elements
			switch (numElements) {
			case 9:
				displayData.setFFI0(xspressStats[8 * 3 + 2] / values[0]);
				break;
			case 64:
<<<<<<< HEAD
				displayData.setFFI0(xspressStats[16 * 3 + 2] / values[36]);  // use element 37 as I think this is one of the more central ones
=======
				displayData.setFFI0(xspressStats[36 * 3 + 2] / values[0]);  // use element 37 as I think this is one of the more central ones
>>>>>>> 0bf25914
				break;
			default:
				displayData.setFFI0(xspressStats[2] / values[0]);
				break;
			}

			for (int element = 0; element < numElements; element++) {
				rates[element] = rates[element];// / Math.pow(10, rateOOM);
				dts[element] = dts[element] * 10000;// / Math.pow(10, dtOOM);
			}

			Vector<DoubleDataset> dataSets = new Vector<DoubleDataset>();
			dataSets.add(new DoubleDataset(rates));
			dataSets.add(new DoubleDataset(dts));
			dataSets.add(createFullRangeDataset(MAX_FLUO_RATE));
			myPlotter.replaceAllPlots(dataSets);

			Plot1DGraphTable legend = myPlotter.getColourTable();
			legend.clearLegend();
			legend.addEntryOnLegend(0, new Plot1DAppearance(java.awt.Color.BLUE, Plot1DStyles.SOLID,
					"All Counts Rate (Hz)"));
			legend.addEntryOnLegend(1, new Plot1DAppearance(java.awt.Color.RED, Plot1DStyles.DASHED,
					"Deadtime (100K = 10%)"));
			Plot1DAppearance whiteLine = new Plot1DAppearance(java.awt.Color.WHITE, Plot1DStyles.DASHED,
					"");
			whiteLine.setVisible(false);
			legend.addEntryOnLegend(2, whiteLine);

			myPlotter.updateAllAppearance();
			myPlotter.refresh(true);
		} catch (Exception e) {
			// log and stop plotting
			runMonitoring = false;
			logger.error("Exception trying to plot Xspress statistics " + e.getMessage());
		}

	}

	@Override
	protected Double[] getFluoDetectorCountRatesAndDeadTimes() throws DeviceException {
		String xspressName = LocalProperties.get("gda.exafs.xspressName", "xspress2system");
		XspressDetector xspress = (XspressDetector) Finder.getInstance().find(xspressName);
		numElements = xspress.getNumberOfDetectors();
		return (Double[]) xspress.getAttribute("liveStats");
	}

	@Override
	protected Double[] getIonChamberValues() throws Exception {

		String xspressName = LocalProperties.get("gda.exafs.xspressName", "xspress2system");
		XspressDetector xspress = (XspressDetector) Finder.getInstance().find(xspressName);
		String ionchambersName = LocalProperties.get("gda.exafs.ionchambersName", "counterTimer01");
		CounterTimer ionchambers = (CounterTimer) Finder.getInstance().find(ionchambersName);

		// only collect new data outside of scans else will readout the last data collected
		if (JythonServerFacade.getInstance().getScanStatus() == Jython.IDLE && !xspress.isBusy()
				&& !ionchambers.isBusy()) {
			xspress.collectData();
			ionchambers.setCollectionTime(1);
			ionchambers.collectData();

			xspress.waitWhileBusy();
			ionchambers.waitWhileBusy();
		} else {
			throw new Exception("Scan and/or detectors already running, so stop the loop");
		}


		// read the latest frame
		int currentFrame = ionchambers.getCurrentFrame();
		if (currentFrame % 2 != 0) {
			currentFrame--;
		}
		if (currentFrame > 0) {
			currentFrame /= 2;
			currentFrame--;
		}

		int numChannels = ionchambers.getExtraNames().length;
		// works for TFG2 only where time if the first channel
		double[] ion_results = ionchambers.readFrame(1, numChannels, currentFrame);

		Double collectionTime = (Double) ionchambers.getAttribute("collectionTime");
		int i0Index = -1;
		String[] eNames = ionchambers.getExtraNames();
		// find the index for I0
		for (String s : eNames) {
			i0Index++;
			if (s.equals("I0"))
				break;

		}
		if (collectionTime != null) {
			ion_results[i0Index] /= collectionTime;
			ion_results[i0Index + 1] /= collectionTime;
			ion_results[i0Index + 2] /= collectionTime;
		}
		return new Double[] { ion_results[i0Index + 0], ion_results[i0Index + 1], ion_results[i0Index + 2] };

	}

	@Override
	protected void updateDisplay(Double[] values, Double[] xspressStats) {
		displayData.setI0(values[0]);
		displayData.setIt(values[1]);
		displayData.setIref(values[2]);
		double ItI0 = Math.log(values[0] / values[1]);
		displayData.setItI0(ItI0);
		double IrefIt = Math.log(values[2] / values[1]);
		displayData.setIrefIt(IrefIt);
		updateXspressGrid(xspressStats, values);
	}
}<|MERGE_RESOLUTION|>--- conflicted
+++ resolved
@@ -42,11 +42,6 @@
 
 import uk.ac.diamond.scisoft.analysis.dataset.DoubleDataset;
 import uk.ac.diamond.scisoft.analysis.rcp.plotting.DataSetPlotter;
-<<<<<<< HEAD
-=======
-import uk.ac.diamond.scisoft.analysis.rcp.plotting.Plot1DAppearance;
-import uk.ac.diamond.scisoft.analysis.rcp.plotting.Plot1DGraphTable;
->>>>>>> 0bf25914
 import uk.ac.diamond.scisoft.analysis.rcp.plotting.PlottingMode;
 
 public class ScalersMonitorView extends MonitorViewBase {
@@ -106,11 +101,7 @@
 				displayData.setFFI0(xspressStats[8 * 3 + 2] / values[0]);
 				break;
 			case 64:
-<<<<<<< HEAD
-				displayData.setFFI0(xspressStats[16 * 3 + 2] / values[36]);  // use element 37 as I think this is one of the more central ones
-=======
 				displayData.setFFI0(xspressStats[36 * 3 + 2] / values[0]);  // use element 37 as I think this is one of the more central ones
->>>>>>> 0bf25914
 				break;
 			default:
 				displayData.setFFI0(xspressStats[2] / values[0]);
