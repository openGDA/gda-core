--- conflicted
+++ resolved
@@ -80,10 +80,6 @@
 				this.beanComposite.enableSample();
 			
 		} catch (Exception e) {
-<<<<<<< HEAD
-			// TODO Auto-generated catch block
-=======
->>>>>>> 0bf25914
 			logger.error("Error enabling/disabling sample", e);
 		}
 		((GridData) beanComposite.getSampleStageParameters().getZ().getLayoutData()).widthHint = 544;
@@ -107,10 +103,10 @@
 			beanComposite.getAttenuatorParameter2().getSelectedPosition().setValue(att2val);
 			beanComposite.getAttenuatorParameter1().setPosition(att1val);
 			beanComposite.getAttenuatorParameter2().setPosition(att2val);
-			
-		}
+		
+	}
 	});
-		
+
 		this.beanComposite.getAttenuatorParameter1().getPosition().addSelectionListener(new SelectionListener(){
 
 			@Override
@@ -120,7 +116,9 @@
 			@Override
 			public void widgetSelected(SelectionEvent e) {
 				beanComposite.getAttenuatorParameter1().getSelectedPosition().setValue(beanComposite.getAttenuatorParameter1().getPosition().getText());
+				
 			}
+			
 		});
 		this.beanComposite.getAttenuatorParameter2().getPosition().addSelectionListener(new SelectionListener(){
 
@@ -131,11 +129,12 @@
 			@Override
 			public void widgetSelected(SelectionEvent e) {
 				beanComposite.getAttenuatorParameter2().getSelectedPosition().setValue(beanComposite.getAttenuatorParameter2().getPosition().getText());
+				
 			}
 			
 		});
-	}
-
+			}
+			
 	private void fillAttenuatorPositions() {
 		AttenuatorParametersComposite at1 = this.beanComposite.getAttenuatorParameter1();
 		AttenuatorParametersComposite at2 = this.beanComposite.getAttenuatorParameter2();
