/*-
 * Copyright © 2013 Diamond Light Source Ltd.
 *
 * This file is part of GDA.
 *
 * GDA is free software: you can redistribute it and/or modify it under the
 * terms of the GNU General Public License version 3 as published by the Free
 * Software Foundation.
 *
 * GDA is distributed in the hope that it will be useful, but WITHOUT ANY
 * WARRANTY; without even the implied warranty of MERCHANTABILITY or FITNESS
 * FOR A PARTICULAR PURPOSE. See the GNU General Public License for more
 * details.
 *
 * You should have received a copy of the GNU General Public License along
 * with GDA. If not, see <http://www.gnu.org/licenses/>.
 */

package uk.ac.gda.exafs.ui;

import gda.util.Converter;
import gda.util.exafs.Element;

import java.text.DecimalFormat;
import java.util.EventObject;
import java.util.List;

import org.dawb.common.ui.plot.annotation.AnnotationUtils;
import org.dawb.common.ui.plot.annotation.IAnnotation;
import org.dawb.common.ui.plot.region.IROIListener;
import org.dawb.common.ui.plot.region.IRegion;
import org.dawb.common.ui.plot.region.IRegion.RegionType;
import org.dawb.common.ui.plot.region.ROIEvent;
import org.dawb.common.ui.plot.trace.ITrace;
import org.eclipse.jface.action.Action;
import org.eclipse.jface.action.IAction;
import org.eclipse.jface.dialogs.IPageChangedListener;
import org.eclipse.jface.dialogs.PageChangedEvent;
import org.eclipse.jface.util.IPropertyChangeListener;
import org.eclipse.jface.util.PropertyChangeEvent;
import org.eclipse.swt.SWT;
import org.eclipse.swt.custom.ScrolledComposite;
import org.eclipse.swt.events.SelectionAdapter;
import org.eclipse.swt.events.SelectionEvent;
import org.eclipse.swt.layout.FillLayout;
import org.eclipse.swt.layout.GridData;
import org.eclipse.swt.layout.GridLayout;
import org.eclipse.swt.widgets.Composite;
import org.eclipse.swt.widgets.Display;
import org.eclipse.swt.widgets.Group;
import org.eclipse.swt.widgets.Label;
import org.eclipse.swt.widgets.Link;
import org.slf4j.Logger;
import org.slf4j.LoggerFactory;

import uk.ac.diamond.scisoft.analysis.dataset.AbstractDataset;
import uk.ac.diamond.scisoft.analysis.dataset.DoubleDataset;
import uk.ac.diamond.scisoft.analysis.roi.LinearROI;
import uk.ac.diamond.scisoft.analysis.roi.ROIBase;
import uk.ac.gda.beans.exafs.XasScanParameters;
import uk.ac.gda.exafs.ExafsActivator;
import uk.ac.gda.exafs.ui.preferences.ExafsPreferenceConstants;
import uk.ac.gda.richbeans.ACTIVE_MODE;
import uk.ac.gda.richbeans.beans.BeanUI;
import uk.ac.gda.richbeans.beans.IFieldWidget;
import uk.ac.gda.richbeans.components.scalebox.ScaleBox;
import uk.ac.gda.richbeans.components.scalebox.ScaleBoxAndFixedExpression;
import uk.ac.gda.richbeans.components.scalebox.ScaleBoxAndFixedExpression.ExpressionProvider;
import uk.ac.gda.richbeans.components.wrappers.ComboWrapper;
import uk.ac.gda.richbeans.editors.RichBeanMultiPageEditorPart;
import uk.ac.gda.richbeans.event.ValueAdapter;
import uk.ac.gda.richbeans.event.ValueEvent;
import uk.ac.gda.util.schema.SchemaReader;

/**
 * An editor part designed to be a page in a multipage editor. This class was auto-generated using RCP Developer and
 * extends RichBeanEditorPart which provides the link between the editor and the bean. Only fields which implement
 * IFieldWidget will be synchronised with the bean automatically. Any field which is both an IFieldWidget and named the
 * same as a field in the bean will find its way into the bean and from the bean when the editor is opened.
 */
public class XasScanParametersUIEditor extends ElementEdgeEditor implements IPropertyChangeListener {

	private static final Logger logger = LoggerFactory.getLogger(XasScanParametersUIEditor.class);

	private ComboWrapper exafsTimeType;
	private ComboWrapper abGafChoice;
	private ComboWrapper exafsStepType;

	private ScaleBox gaf3;
	private ScaleBox gaf2;
	private ScaleBox gaf1;
	private ScaleBox b, a, preEdgeTime, exafsTime, exafsStep, edgeTime, edgeStep, preEdgeStep, initialEnergy;
	private ScaleBox exafsFromTime;
	private ScaleBox exafsToTime;

	private ScaleBoxAndFixedExpression finalEnergy, c;

	private Link aLabel, bLabel, cLabel, e0Label, e1Label;

	private Label exafsFromLabel, exafsToLabel;
	private Label exafsStepLabel;
	private Label exafsStepEnergyLabel;
	private Label kWeightingLabel;
	private Label kStartLabel;

	private SelectionAdapter e0Listener, e1Listener, aListener, bListener, cListener;

	private ScaleBox kWeighting;
	private ScaleBoxAndFixedExpression kStart;

	private String cachedElement;

	private Group topCentre;
	private Label gaf3Label;
	private GridData gd_centre;
	private GridLayout gridLayout_1;

	private boolean energyInK = ExafsActivator.getDefault().getPreferenceStore()
			.getBoolean(ExafsPreferenceConstants.EXAFS_FINAL_ANGSTROM);
	private IRegion aLine;
	private IRegion bLine;
	private IRegion cLine;
	private IRegion edgeLine;
	private boolean showLineAnnotations = false;

	public XasScanParametersUIEditor(final String path, final RichBeanMultiPageEditorPart containingEditor,
			final XasScanParameters xasScanParameters) {

		super(path, containingEditor.getMappingUrl(), containingEditor, xasScanParameters);
<<<<<<< HEAD
=======

>>>>>>> 5747eb06
		
		containingEditor.addPageChangedListener(new IPageChangedListener() {
			@Override
			public void pageChanged(PageChangedEvent event) {
				final int ipage = containingEditor.getActivePage();
				if (ipage == 1)
					cachedElement = xasScanParameters.getElement();
			}
		});
	}

	@Override
	public void createPartControl(Composite parent) {

		this.scrolledComposite = new ScrolledComposite(parent, SWT.H_SCROLL | SWT.V_SCROLL);
		scrolledComposite.setExpandHorizontal(true);
		scrolledComposite.setExpandVertical(true);

		// Automatic section generated by RCP Developer
		this.container = new Composite(scrolledComposite, SWT.NONE);
		container.setLayout(new FillLayout());
		scrolledComposite.setContent(container);

		final Group main = new Group(container, SWT.NONE);
		main.setText("XAS Parameters");
		main.setLayout(new GridLayout(3, false));

		createElementEdgeArea(main);

		final Composite centre = new Composite(main, SWT.NONE);
		centre.setLayout(new GridLayout(1, false));
		centre.setLayoutData(new GridData(SWT.FILL, SWT.TOP, false, false));

		createScanParameters(centre);
		createStepParameters(centre);

		final Composite right = new Composite(main, SWT.NONE);
		right.setLayout(new GridLayout(1, false));
		right.setLayoutData(new GridData(SWT.FILL, SWT.FILL, true, true));
		this.expandContainer = main;

		createEstimationComposite(right);
		createPlotRegions();
		createShowHideLineAnnotationsButton();
		
		scrolledComposite.setMinSize(container.computeSize(SWT.DEFAULT, SWT.DEFAULT));

		ExafsActivator.getDefault().getPreferenceStore().addPropertyChangeListener(this);
		
		updateEdgeRegion();

		updateExafsTimeType();
		
		updateLayout();
	}
	
	private void createShowHideLineAnnotationsButton() {
		Action menuAction = new Action("Show labels", IAction.AS_CHECK_BOX) {
			@Override
			public void run() {
				showLineAnnotations = !showLineAnnotations;
				updatePlottedPoints();
				plottingsystem.repaint();
			}
		};
		plottingsystemActionBarWrapper.getRightManager().add(menuAction);
		plottingsystemActionBarWrapper.update(true);
	}

	/**
	 * Creates the ILineTrace and the IRegions for specifying the locations of the boundaries
	 */
	@SuppressWarnings("unused")
	private void createPlotRegions() {
		
		try {
			this.aLine = plottingsystem.createRegion("a", RegionType.XAXIS_LINE);
			aLine.setRegionColor(Display.getDefault().getSystemColor(SWT.COLOR_RED));
			plottingsystem.addRegion(aLine);
			new ARegionSynchronizer(aLine, getA(), getGaf1());
			aLine.setMobile(ExafsActivator.getDefault().getPreferenceStore()
					.getBoolean(ExafsPreferenceConstants.EXAFS_GRAPH_EDITABLE));
		} catch (Exception e) {
			logger.error("Cannot create region for position of a!", e);
		}

		try {
			this.bLine = plottingsystem.createRegion("b", RegionType.XAXIS_LINE);
			bLine.setRegionColor(Display.getDefault().getSystemColor(SWT.COLOR_YELLOW));
			plottingsystem.addRegion(bLine);
			new BRegionSynchronizer(bLine, getB(), getC(), getGaf2(), getGaf3());
			bLine.setMobile(ExafsActivator.getDefault().getPreferenceStore()
					.getBoolean(ExafsPreferenceConstants.EXAFS_GRAPH_EDITABLE));
		} catch (Exception e) {
			logger.error("Cannot create region for position of b!", e);
		}

		try {
			this.cLine = plottingsystem.createRegion("c", RegionType.XAXIS_LINE);
			cLine.setRegionColor(Display.getDefault().getSystemColor(SWT.COLOR_BLUE));
			plottingsystem.addRegion(cLine);
			new CRegionSynchronizer(cLine, getC(), getGaf3());
			cLine.setMobile(ExafsActivator.getDefault().getPreferenceStore()
					.getBoolean(ExafsPreferenceConstants.EXAFS_GRAPH_EDITABLE)
					&& !ExafsActivator.getDefault().getPreferenceStore()
							.getBoolean(ExafsPreferenceConstants.C_MIRRORS_B_LINK));
		} catch (Exception e) {
			logger.error("Cannot create region for position of c!", e);
		}

		try {
			this.edgeLine = plottingsystem.createRegion("edge", RegionType.XAXIS_LINE);
			edgeLine.setRegionColor(Display.getDefault().getSystemColor(SWT.COLOR_GREEN));
			plottingsystem.addRegion(edgeLine);
			new EdgeRegionSynchronizer(edgeLine, getEdgeEnergy());
			edgeLine.setMobile(false);
		} catch (Exception e) {
			logger.error("Cannot create region for position of edge energy!", e);
		}
	}

	public void drawLines() {

		double aEnergy = getA().getNumericValue();
		double bEnergy = getB().getNumericValue();
		double edgeEnergy = getEdgeEnergy().getNumericValue();
		double cEnergy = getC().getNumericValue();
		if (energyInK) {
			cEnergy = getKInEv().getValue(cEnergy);
		}

		double[] pnt = new double[] { aEnergy, 0d };
		aLine.setROI(new LinearROI(pnt, pnt));
		pnt = new double[] { bEnergy, 0d };
		bLine.setROI(new LinearROI(pnt, pnt));
		pnt = new double[] { cEnergy, 0d };
		cLine.setROI(new LinearROI(pnt, pnt));
		pnt = new double[] { edgeEnergy, 0d };
		edgeLine.setROI(new LinearROI(pnt, pnt));
		
		plottingsystem.repaint();

	}

	private abstract class RegionSynchronizer extends ValueAdapter implements IROIListener {
		protected ScaleBox abc;

		RegionSynchronizer(IRegion line, ScaleBox abc) {
			line.addROIListener(this);

			this.abc = abc;
			abc.addValueListener(this);
			this.name = "RegionSynchronizer";
		}

		protected abstract Double getNewEnergyFromScaleBox(final ValueEvent e);

		protected abstract void updateScaleBoxes(final double energy, final EventObject e);

		@Override
		public void roiDragged(ROIEvent evt) {
		}

		@Override
		public void roiChanged(ROIEvent evt) {
			update(evt);
		}

		@Override
		public void valueChangePerformed(ValueEvent e) {
			update(e);
		}

		@Override
		public void roiSelected(ROIEvent evt) {
		}

		protected void update(EventObject e) {
			if (suspendGraphUpdate)
				return;
			try {
				suspendGraphUpdate = true;
				Double newEnergy;
				// event from one of the ScaleBoxes
				if (e instanceof ValueEvent) {
					newEnergy = getNewEnergyFromScaleBox((ValueEvent) e);
				}
				// event from the ROI in the graph being dragged
				else {
					ROIBase roi = ((ROIEvent) e).getROI();
					newEnergy = roi.getPoint()[0];
				}
				updateScaleBoxes(newEnergy, e);
				drawLines();
				updatePlottedPoints();
			} finally {
				suspendGraphUpdate = false;
			}
		}
	}

	private class ARegionSynchronizer extends RegionSynchronizer {

		private ScaleBox gaf;

		ARegionSynchronizer(IRegion line, ScaleBox abc, ScaleBox gaf) {
			super(line, abc);
			this.gaf = gaf;
			this.gaf.addValueListener(this);
			this.name = "A Region Synchronizer";
		}

		@Override
		protected void updateScaleBoxes(double energy, final EventObject e) {
			if (e.getSource() != abc) {
				abc.off();
				abc.setNumericValue(energy);
				abc.on();
			}
			if (e.getSource() != gaf) {
				gaf.off();
				gaf.setNumericValue(calcGaf1or2(energy));
				gaf.on();
			}
		}

		@Override
		protected Double getNewEnergyFromScaleBox(ValueEvent e) {
			Double energy;
			if (e.getSource() == abc) {
				energy = abc.getNumericValue();
			} else {
				energy = calcAorB(gaf.getNumericValue());
			}
			return energy;
		}
	}

	private class BRegionSynchronizer extends RegionSynchronizer {

		private ScaleBox gafb;
		private ScaleBox gafc;
		private ScaleBox cScaleBox;

		BRegionSynchronizer(IRegion line, ScaleBox abc, ScaleBox abc3, ScaleBox gaf2, ScaleBox gaf3) {
			super(line, abc);
			this.cScaleBox = abc3;
			this.gafb = gaf2;
			this.gafb.addValueListener(this);
			this.gafc = gaf3;
			this.name = "B Region Synchronizer";
		}

		@Override
		protected void updateScaleBoxes(double energy, final EventObject e) {
			if (e.getSource() != abc) {
				abc.off();
				abc.setNumericValue(energy);
				abc.on();
			}
			if (e.getSource() != gafb) {
				gafb.off();
				gafb.setNumericValue(calcGaf1or2(energy));
				gafb.on();
			}
			if (ExafsActivator.getDefault().getPreferenceStore().getBoolean(ExafsPreferenceConstants.C_MIRRORS_B_LINK)) {
				Double newGafCValue = calcGaf3(energy);
				abc.off();
				cScaleBox.off();
				gafc.setValue(newGafCValue);
				cScaleBox.setNumericValue(calcC(newGafCValue));
				abc.on();
				cScaleBox.on();
			}
		}

		@Override
		protected Double getNewEnergyFromScaleBox(ValueEvent e) {
			Double energy;
			if (e.getSource() == abc) {
				energy = abc.getNumericValue();
			} else {
				energy = calcAorB(gafb.getNumericValue());
			}
			return energy;
		}
	}

	private class CRegionSynchronizer extends RegionSynchronizer {

		private ScaleBox gaf;

		CRegionSynchronizer(IRegion line, ScaleBox abc, ScaleBox gaf3) {
			super(line, abc);
			this.gaf = gaf3;
			this.gaf.addValueListener(this);
			this.name = "C Region Synchronizer";
		}

		@Override
		protected void updateScaleBoxes(double energy, final EventObject e) {
			if (e.getSource() != abc) {
				abc.off();
				abc.setNumericValue(energy);
				abc.on();
			}
			if (e.getSource() != gaf) {
				gaf.off();
				gaf.setNumericValue(calcGaf3(energy));
				gaf.on();
			}
		}

		@Override
		protected Double getNewEnergyFromScaleBox(ValueEvent e) {
			Double energy;
			if (e.getSource() == abc) {
				energy = abc.getNumericValue();
				if (energyInK) {
					energy = getKInEv().getValue(energy);
				}
			} else {
				energy = calcC(gaf.getNumericValue());
			}
			return energy;
		}
	}

	private class EdgeRegionSynchronizer extends RegionSynchronizer {

		EdgeRegionSynchronizer(IRegion line, ScaleBox abc) {
			super(line, abc);
			this.name = "Edge Region Synchronizer";
		}

		@Override
		protected void updateScaleBoxes(double energy, final EventObject e) {
			// not need to update the UI if it was the source of the original event
			if (e instanceof ROIEvent) {
				abc.off();
				abc.setNumericValue(energy);
				abc.on();
			}
		}

		@Override
		protected Double getNewEnergyFromScaleBox(ValueEvent e) {
			return abc.getNumericValue();
		}
	}

	private void createStepParameters(Composite centre) {

		final Group edgeParametersGroup = new Group(centre, SWT.NONE);
		edgeParametersGroup.setText("Step Parameters");
		final GridData gd_edgeParametersGroup = new GridData(SWT.FILL, SWT.TOP, false, false);
		gd_edgeParametersGroup.widthHint = 450;
		edgeParametersGroup.setLayoutData(gd_edgeParametersGroup);
		final GridLayout gridLayout_4 = new GridLayout();
		gridLayout_4.numColumns = 2;
		edgeParametersGroup.setLayout(gridLayout_4);

		final Label stepLabel = new Label(edgeParametersGroup, SWT.NONE);
		stepLabel.setText("Pre-Edge Energy Step");

		preEdgeStep = new ScaleBox(edgeParametersGroup, SWT.NONE);
		preEdgeStep.setMaximum(20);
		preEdgeStep.setMinimum(0.1);
		preEdgeStep.setLayoutData(new GridData(SWT.FILL, SWT.CENTER, true, false));
		preEdgeStep.setUnit("eV");
		preEdgeStep.setDoNotUseExpressions(true);

		final Label preedgeStepTimeLabel = new Label(edgeParametersGroup, SWT.NONE);
		preedgeStepTimeLabel.setText("Pre-Edge Time Step");

		preEdgeTime = new ScaleBox(edgeParametersGroup, SWT.NONE);
		preEdgeTime.setLayoutData(new GridData(SWT.FILL, SWT.CENTER, true, false));
		preEdgeTime.setUnit("s");
		preEdgeTime.setMaximum(20);
		preEdgeTime.setMinimum(0.1);
		preEdgeTime.setDoNotUseExpressions(true);

		final Label stepLabel_1 = new Label(edgeParametersGroup, SWT.NONE);
		stepLabel_1.setText("Edge Energy Step");

		edgeStep = new ScaleBox(edgeParametersGroup, SWT.NONE);
		edgeStep.setMinimum(0.1);
		edgeStep.setMaximum(20);
		edgeStep.setLayoutData(new GridData(SWT.FILL, SWT.CENTER, true, false));
		edgeStep.setUnit("eV");
		edgeStep.setDoNotUseExpressions(true);

		final Label edgeStepTimeLabel = new Label(edgeParametersGroup, SWT.NONE);
		edgeStepTimeLabel.setText("Edge Time Step");

		edgeTime = new ScaleBox(edgeParametersGroup, SWT.NONE);
		edgeTime.setMinimum(0.1);
		edgeTime.setMaximum(20);
		edgeTime.setLayoutData(new GridData(SWT.FILL, SWT.CENTER, false, false));
		edgeTime.setUnit("s");
		edgeTime.setDoNotUseExpressions(true);

		final Label scanTypeLabel = new Label(edgeParametersGroup, SWT.NONE);
		scanTypeLabel.setText("Exafs Step Type");

		exafsStepType = new ComboWrapper(edgeParametersGroup, SWT.READ_ONLY);
		final GridData gd_postEdgeStepType = new GridData(SWT.FILL, SWT.CENTER, true, false);
		gd_postEdgeStepType.minimumWidth = 100;
		exafsStepType.setLayoutData(gd_postEdgeStepType);

		this.exafsStepEnergyLabel = new Label(edgeParametersGroup, SWT.NONE);
		exafsStepEnergyLabel.setText("                ");

		exafsStep = new ScaleBox(edgeParametersGroup, SWT.NONE);
		exafsStep.setLayoutData(new GridData(SWT.FILL, SWT.CENTER, true, false));
		exafsStep.setUnit("eV");
		exafsStep.setMaximum(100d);
		exafsStep.setDecimalPlaces(3);
		exafsStep.setDoNotUseExpressions(true);

		final Label exafsTimeTypeLabel = new Label(edgeParametersGroup, SWT.NONE);
		exafsTimeTypeLabel.setText("Exafs Time Type");

		exafsTimeType = new ComboWrapper(edgeParametersGroup, SWT.READ_ONLY);
		exafsTimeType.setItems(new String[] { "Constant Time", "Variable Time" });
		exafsTimeType.setLayoutData(new GridData(SWT.FILL, SWT.CENTER, true, false));

		this.exafsStepLabel = new Label(edgeParametersGroup, SWT.NONE);
		exafsStepLabel.setLayoutData(new GridData(SWT.FILL, SWT.TOP, true, false));
		exafsStepLabel.setText("Exafs Time Step");

		exafsTime = new ScaleBox(edgeParametersGroup, SWT.NONE);
		exafsTime.setLayoutData(new GridData(SWT.FILL, SWT.CENTER, true, false));
		exafsTime.setUnit("s");
		exafsTime.setMaximum(20d);
		exafsTime.setDoNotUseExpressions(true);

		this.exafsFromLabel = new Label(edgeParametersGroup, SWT.NONE);
		exafsFromLabel.setText("Exafs From Time");

		this.exafsFromTime = new ScaleBox(edgeParametersGroup, SWT.NONE);
		exafsFromTime.setMinimum(0.1);
		exafsFromTime.setMaximum(20);
		exafsFromTime.setLayoutData(new GridData(SWT.FILL, SWT.CENTER, true, false));
		exafsFromTime.setUnit("s");
		exafsFromTime.setDoNotUseExpressions(true);

		this.exafsToLabel = new Label(edgeParametersGroup, SWT.NONE);
		exafsToLabel.setText("Exafs To Time");

		this.exafsToTime = new ScaleBox(edgeParametersGroup, SWT.NONE);
		exafsToTime.setLayoutData(new GridData(SWT.FILL, SWT.CENTER, true, false));
		exafsToTime.setMaximum(20);
		exafsToTime.setMinimum(exafsFromTime);
		exafsToTime.setUnit("s");
		exafsToTime.setDoNotUseExpressions(true);

		this.kWeightingLabel = new Label(edgeParametersGroup, SWT.NONE);
		kWeightingLabel.setText("K Weighting");

		this.kWeighting = new ScaleBox(edgeParametersGroup, SWT.NONE);
		kWeighting.setLayoutData(new GridData(SWT.FILL, SWT.CENTER, true, false));
		kWeighting.setMaximum(3);
	}

	private void createScanParameters(Composite centre) {

		topCentre = new Group(centre, SWT.BORDER);
		topCentre.setText("Scan Parameters");

		gd_centre = new GridData(SWT.FILL, SWT.TOP, false, false);
		gd_centre.minimumWidth = 250;
		gd_centre.widthHint = 500;
		topCentre.setLayoutData(gd_centre);
		gridLayout_1 = new GridLayout();
		gridLayout_1.numColumns = 2;
		topCentre.setLayout(gridLayout_1);

		this.e0Label = new Link(topCentre, SWT.NONE);
		e0Label.setText("<a>Initial Energy</a>");
		e0Label.setToolTipText("Click to open preferences (and allow/disallow editing initial energy).");
		this.e0Listener = new SelectionAdapter() {
			@Override
			public void widgetSelected(SelectionEvent e) {
				openPreferences();
			}

		};
		e0Label.addSelectionListener(e0Listener);

		initialEnergy = new ScaleBox(topCentre, SWT.NONE);
		initialEnergy.setDoNotUseExpressions(true);
		initialEnergy.setUnit("eV");
		initialEnergy.setLayoutData(new GridData(SWT.FILL, SWT.CENTER, false, false));

		this.e1Label = new Link(topCentre, SWT.NONE);
		e1Label.setText("<a>Final Energy</a>");
		e1Label.setToolTipText("Click to open preferences (and allow/disallow editing final energy).");
		this.e1Listener = new SelectionAdapter() {
			@Override
			public void widgetSelected(SelectionEvent e) {
				openPreferences();
			}
		};
		e1Label.addSelectionListener(e1Listener);

		if (energyInK) {
			finalEnergy = new ScaleBoxAndFixedExpression(topCentre, SWT.NONE, getKInEv());
			finalEnergy.setDoNotUseExpressions(true);
			finalEnergy.setLabelWidth(10000);
			finalEnergy.setLabelDecimalPlaces(1);
			finalEnergy.setLabelUnit("eV");
			finalEnergy.setPrefix(" ");
			finalEnergy.setUnit("Å\u207B\u00b9");
			finalEnergy.setMaximum(100.0);
			finalEnergy.setLayoutData(new GridData(SWT.FILL, SWT.CENTER, true, false));
			initialEnergy.setMaximum(40000.0);
			finalEnergy.setMinimum(0);
		} else {
			finalEnergy = new ScaleBoxAndFixedExpression(topCentre, SWT.NONE, getKProvider());
			finalEnergy.setDoNotUseExpressions(true);
			finalEnergy.setLabelUnit("Å\u207B\u00b9");
			finalEnergy.setLabelWidth(100);
			finalEnergy.setLabelDecimalPlaces(3);
			finalEnergy.setPrefix(" ");
			finalEnergy.setUnit("eV");
			finalEnergy.setMaximum(40000.0);
			finalEnergy.setLayoutData(new GridData(SWT.FILL, SWT.CENTER, true, false));
			initialEnergy.setMaximum(finalEnergy);
			finalEnergy.setMinimum(initialEnergy);

		}

		final Label edgeRegionLabel = new Label(topCentre, SWT.NONE);
		edgeRegionLabel.setText("Edge Region");

		abGafChoice = new ComboWrapper(topCentre, SWT.READ_ONLY);
		abGafChoice.setItems(new String[] { "A/B", "Gaf1/Gaf2" });
		abGafChoice.select(1);
		abGafChoice.setLayoutData(new GridData(SWT.FILL, SWT.CENTER, true, false));
		
		final Label gaf1Label = new Label(topCentre, SWT.NONE);
		gaf1Label.setText("Gaf1");
		gaf1Label.setToolTipText("Gamma function 1: B = Edge Energy - (Core Hole x gaf1)");

		gaf1 = new ScaleBox(topCentre, SWT.NONE);
		gaf1.setActiveMode(ACTIVE_MODE.SET_ENABLED_AND_ACTIVE);
		gaf1.setNumericValue(30);
		gaf1.setDoNotUseExpressions(true);
		gaf1.setLayoutData(new GridData(SWT.FILL, SWT.CENTER, false, false));
		gaf1.addValueListener(new ValueAdapter("gaf1Listener") {
			@Override
			public void valueChangePerformed(ValueEvent e) {
				Double newValue;
				if (e.getValue() != null) {
					if (e.getValue() instanceof Double) {
						newValue = (Double) e.getValue();
					} else {
						newValue = e.getDoubleValue();
					}
				} else {
					newValue = gaf1.getNumericValue();
				}
				double newA = calcAorB(newValue);
				final double minEnergy = getInitialEnergy().getNumericValue();
				if (newA > minEnergy) {
					getA().off();
					getA().setNumericValue(newA);
					getA().on();
				}
			}
		});

		final Label gaf2Label = new Label(topCentre, SWT.NONE);
		gaf2Label.setText("Gaf2");
		gaf2Label.setToolTipText("Gamma function 2: B = Edge Energy - (Core Hole x gaf2)");

		gaf2 = new ScaleBox(topCentre, SWT.NONE);
		gaf2.setActiveMode(ACTIVE_MODE.SET_ENABLED_AND_ACTIVE);
		gaf2.setNumericValue(10);
		gaf2.setLayoutData(new GridData(SWT.FILL, SWT.CENTER, false, false));
		gaf2.setDoNotUseExpressions(true);
		gaf2.addValueListener(new ValueAdapter("gaf2Listener") {
			@Override
			public void valueChangePerformed(ValueEvent e) {
				Double newValue;
				if (e.getValue() != null) {
					if (e.getValue() instanceof Double) {
						newValue = (Double) e.getValue();
					} else {
						newValue = e.getDoubleValue();
					}
				} else {
					newValue = gaf2.getNumericValue();
				}

				double newB = calcAorB(newValue);
				getB().off();
				getB().setNumericValue(newB);
				getB().on();

				// change C as well if the preference has been set to do so
				if (ExafsActivator.getDefault().getPreferenceStore()
						.getBoolean(ExafsPreferenceConstants.C_MIRRORS_B_LINK)) {
					getC().off();
					getGaf3().off();
					getC().setNumericValue(calcC(newValue));
					getGaf3().setNumericValue(newValue);
					getC().on();
					getGaf3().on();
				}
			}
		});

		gaf3Label = new Label(topCentre, SWT.NONE);
		gaf3Label.setText("Gaf3");
		gaf3Label.setToolTipText("Gamma function 3: C = Edge Energy + (Core Hole x gaf3)");
		gaf3 = new ScaleBox(topCentre, SWT.NONE);
		gaf3.setActiveMode(ACTIVE_MODE.SET_ENABLED_AND_ACTIVE);
		gaf3.setNumericValue(10);
		gaf3.setDoNotUseExpressions(true);
		gaf3.setLayoutData(new GridData(SWT.FILL, SWT.CENTER, false, false));
		gaf3.addValueListener(new ValueAdapter("gaf3Listener") {
			@Override
			public void valueChangePerformed(ValueEvent e) {

				Double newValue;
				if (e.getValue() != null) {
					if (e.getValue() instanceof Double) {
						newValue = (Double) e.getValue();
					} else {
						newValue = e.getDoubleValue();
					}
				} else {
					newValue = gaf3.getNumericValue();
				}
				getC().off();
				getC().setNumericValue(calcC(newValue));
				getC().on();
			}
		});

		aLabel = new Link(topCentre, SWT.NONE);
		aLabel.setText("<a>A</a>");
		aLabel.setToolTipText("Click to open preferences.");
		this.aListener = new SelectionAdapter() {
			@Override
			public void widgetSelected(SelectionEvent e) {
				openPreferences();
			}
		};
		aLabel.addSelectionListener(aListener);
		a = new ScaleBox(topCentre, SWT.NONE);
		a.setDoNotUseExpressions(true);
		a.setActiveMode(ACTIVE_MODE.SET_ENABLED_AND_ACTIVE);
		a.setUnit("eV");
		a.setLayoutData(new GridData(SWT.FILL, SWT.CENTER, true, false));
		a.setMinimum(initialEnergy);

		bLabel = new Link(topCentre, SWT.NONE);
		bLabel.setText("<a>B</a>");
		bLabel.setToolTipText("Click to open preferences.");
		this.bListener = new SelectionAdapter() {
			@Override
			public void widgetSelected(SelectionEvent e) {
				openPreferences();
			}
		};
		bLabel.addSelectionListener(bListener);
		b = new ScaleBox(topCentre, SWT.NONE);
		b.setDoNotUseExpressions(true);
		b.setActiveMode(ACTIVE_MODE.SET_ENABLED_AND_ACTIVE);
		b.setUnit("eV");
		b.setLayoutData(new GridData(SWT.FILL, SWT.CENTER, true, false));
		b.setMinimum(initialEnergy);
		a.setMaximum(b);

		cLabel = new Link(topCentre, SWT.NONE);
		cLabel.setText("<a>C</a>");
		cLabel.setToolTipText("Click to open preferences.");
		this.cListener = new SelectionAdapter() {
			@Override
			public void widgetSelected(SelectionEvent e) {
				openPreferences();
			}
		};
		cLabel.addSelectionListener(cListener);
		if (energyInK) {
			c = new ScaleBoxAndFixedExpression(topCentre, SWT.NONE, getKInEv());
			c.setDoNotUseExpressions(true);
			c.setLabelUnit("eV");
			c.setLabelDecimalPlaces(1);
			c.setLabelWidth(1000000);
			c.setPrefix(" ");
			c.setActiveMode(ACTIVE_MODE.SET_ENABLED_AND_ACTIVE);
			c.setLayoutData(new GridData(SWT.FILL, SWT.CENTER, true, false));
			c.setUnit("Å\u207B\u00b9");
			c.setMinimum(0);
			c.setMaximum(100);
		} else {
			c = new ScaleBoxAndFixedExpression(topCentre, SWT.NONE, getKProvider());
			c.setDoNotUseExpressions(true);
			c.setLabelUnit("Å\u207B\u00b9");
			c.setLabelDecimalPlaces(3);
			c.setLabelWidth(100);
			c.setActiveMode(ACTIVE_MODE.SET_ENABLED_AND_ACTIVE);
			c.setUnit("eV");
			c.setLayoutData(new GridData(SWT.FILL, SWT.CENTER, true, false));
			c.setMinimum(b);
			c.setMaximum(finalEnergy);
			b.setMaximum(c);
		}

		this.kStartLabel = new Label(topCentre, SWT.NONE);
		kStartLabel.setText("K Start");
		kStartLabel.setVisible(false);
		this.kStart = new ScaleBoxAndFixedExpression(topCentre, SWT.NONE, getKProvider());
		kStart.setLabelUnit("Å\u207B\u00b9");
		kStart.setPrefix(" ");
		kStart.setLabelDecimalPlaces(3);
		kStart.setLabelWidth(100);
		kStart.setUnit("eV");
		kStart.setLayoutData(new GridData(SWT.FILL, SWT.CENTER, true, false));
		kStart.setEditable(false);
		kStart.setVisible(false);
		kStart.setMaximum(finalEnergy);
		kStart.addValueListener(new ValueAdapter("kStartListener") {
			@Override
			public void valueChangePerformed(ValueEvent e) {
				final double ed = getEdgeValue();
				logger.info("the k start value is " + ((ed - getB().getNumericValue()) + ed));
				getKStart().off();
				getKStart().setNumericValue((ed - getB().getNumericValue()) + ed);
				getKStart().on();
			}
		});
	}

	private ExpressionProvider getKProvider() {
		return new ExpressionProvider() {

			@Override
			public double getValue(double e) {
				if (!Double.isNaN(e)) {
					Converter.setEdgeEnergy(getEdgeValue() / 1000.0);
					return Converter.convert(e, Converter.EV, Converter.PERANGSTROM);
				}
				return e;
			}

			@Override
			public IFieldWidget[] getPrecedents() {
				return null;
			}
		};
	}

	private ExpressionProvider getKInEv() {
		return new ExpressionProvider() {
			@Override
			public double getValue(double e) {
				if (!Double.isNaN(e)) {
					Converter.setEdgeEnergy(getEdgeValue() / 1000.0);
					return Converter.convert(e, Converter.PERANGSTROM, Converter.EV);
				}
				return e;
			}

			@Override
			public IFieldWidget[] getPrecedents() {
				return null;
			}
		};
	}

	@Override
	public void linkUI(final boolean isPageChange) {

		try {
			setPointsUpdate(false);

			final XasScanParameters scanParams = (XasScanParameters) editingBean;

			// Manually added parts for bounds and editor notifications.
			// Get choices for edge from schema
			// Set default values, bean may have changed
			try {
				final SchemaReader reader = setupElementAndEdge("XasScanParameters");

				List<String> choices = reader.getAllowedChoices("XasScanParameters", "exafsStepType");
				exafsStepType.setItems(choices.toArray(new String[choices.size()]));

				if (scanParams.getExafsStepType() == null) {
					exafsStepType.select(0);
				}

				if (scanParams.getExafsTime() == null) {
					exafsTimeType.select(1);
				}

				if (scanParams.getA() == null) {
					abGafChoice.select(1);
				}

			} catch (Exception e1) {
				logger.error("Cannot process ui.", e1);
			}

			exafsStepType.addValueListener(new ValueAdapter("exafsStepTypeListener") {
				@Override
				public void valueChangePerformed(ValueEvent e) {
					updateExafsStepType();
				}
			});

			exafsTimeType.addValueListener(new ValueAdapter("exafsTimeTypeListener") {
				
				@Override
				public void valueChangePerformed(ValueEvent e) {
					updateExafsTimeType();
				}
			});

			updateExafsTimeType();
			updateEdgeRegion();
			updateLayout();
			setPointsUpdate(false);
			updateElement(ELEMENT_EVENT_TYPE.INIT); // Must be before linkUI or switched on status fires events that
			// lose original value.

			// Sets value and switches on the listeners.
			super.linkUI(isPageChange); // Will also switch back on widgets.
			setPointsUpdate(false);
			suspendGraphUpdate = true;

			updateExafsStepType();
			updateKStartIfVisible();
			getA().checkBounds();
			getB().checkBounds();
			getC().checkBounds();
			getInitialEnergy().checkBounds();

			getFinalEnergy().checkBounds();
			// Final energy and C are saved in the xml file in eV if the user preference is for Angstroms, it may be
			// loaded in wrong units
			if (c.isOn()) {
				c.off();
			}
			if (finalEnergy.isOn()) {
				finalEnergy.off();
			}

			rebuildGraph();
			setupEstimationWidgets();
		} catch (Exception e) {
			logger.error("Error trying to linkUI in the xas scan editor", e);
		} finally {
			Display.getDefault().asyncExec(new Runnable() {
				@Override
				public void run() {
					try {
						setPointsUpdate(true);
						suspendGraphUpdate = false;
						dirtyContainer.setDirty(false);
					} catch (Exception e1) {
						logger.error("Cannot update XAS points", e1);
					}
				}
			});
		}
	}

	private void rebuildGraph() {
		Display.getDefault().asyncExec(new Runnable() {
			@Override
			public void run() {
				try {
					suspendGraphUpdate = true;
					drawLines();
					updatePlottedPoints();
				} catch (Exception e1) {
					logger.error("Cannot update XAS points", e1);
				} finally {
					setPointsUpdate(true);
					suspendGraphUpdate = false;					
				}
			}
		});
	}
	
	
	@Override
	public void updatePlottedPoints() {
			super.updatePlottedPoints();

			ITrace trace = plottingsystem.getTrace("\u0394E (eV)");
			AbstractDataset ds = trace.getData();
			Double max;
			if (ds instanceof DoubleDataset){
				max = (Double) ds.max();
			} else {
				max = Double.valueOf(ds.max().toString());
			}
//			Integer plotMax = (Integer) ds.max();
			Double stepHeight = (double) (max /6);

			try {
				double aEnergy = getA().getNumericValue();
				double bEnergy = getB().getNumericValue();
				double edgeEnergy = getEdgeEnergy().getNumericValue();
				double cEnergy = getC().getNumericValue();
				if (energyInK) {
					cEnergy = getKInEv().getValue(cEnergy);
				}
				plottingsystem.clearAnnotations();
				IAnnotation aAnnotation = AnnotationUtils.replaceCreateAnnotation(plottingsystem, "A energy");
				aAnnotation.setLocation(aEnergy, stepHeight * 2);
				aAnnotation.setVisible(showLineAnnotations);
				aAnnotation.setShowPosition(false);
				plottingsystem.addAnnotation(aAnnotation);
				IAnnotation bAnnotation = AnnotationUtils.replaceCreateAnnotation(plottingsystem, "B energy");
				bAnnotation.setLocation(bEnergy, stepHeight * 3);
				bAnnotation.setVisible(showLineAnnotations);
				bAnnotation.setShowPosition(false);
				plottingsystem.addAnnotation(bAnnotation);
				IAnnotation edgeAnnotation = AnnotationUtils.replaceCreateAnnotation(plottingsystem, "Edge energy");
				edgeAnnotation.setLocation(edgeEnergy, stepHeight * 4);
				edgeAnnotation.setVisible(showLineAnnotations);
				edgeAnnotation.setShowPosition(false);
				plottingsystem.addAnnotation(edgeAnnotation);
				IAnnotation cAnnotation = AnnotationUtils.replaceCreateAnnotation(plottingsystem, "C energy");
				cAnnotation.setLocation(cEnergy, stepHeight * 5);
				cAnnotation.setVisible(showLineAnnotations);
				cAnnotation.setShowPosition(false);
				plottingsystem.addAnnotation(cAnnotation);
			} catch (Exception e) {
				// TODO Auto-generated catch block
				logger.error("TODO put description of error here", e);
			}

		
	}

	@Override
	protected void setPointsUpdate(boolean isUpdate) {
		updateValueAllowed = isUpdate;
		if (isUpdate) {
			updatePointsLabels();
			a.on();
			b.on();
			c.on();
			gaf1.on();
			gaf2.on();
			gaf3.on();
			initialEnergy.on();
			finalEnergy.on();
			edge.on();
			element.on();
			exafsStep.on();
			edgeStep.on();
			edgeTime.on();
			preEdgeStep.on();
			preEdgeTime.on();
			exafsFromTime.on();
			exafsToTime.on();
			exafsTime.on();
			getKWeighting().on();
			exafsStepType.on();
			getCoreHole_unused().on();
			getEdgeEnergy().on();
		} else {
			a.off();
			b.off();
			c.off();
			gaf1.off();
			gaf2.off();
			gaf3.off();
			initialEnergy.off();
			finalEnergy.off();
			edge.off();
			element.off();
			exafsStep.off();
			edgeStep.off();
			edgeTime.off();
			preEdgeStep.off();
			preEdgeTime.off();
			exafsFromTime.off();
			exafsToTime.off();
			exafsTime.off();
			getKWeighting().off();
			exafsStepType.off();
			getCoreHole_unused().off();
			getEdgeEnergy().off();
		}
		// not sure if this works as it relies on calling every getter method in the class...
//		try {
//			BeanUI.switchState(this, isUpdate);
//		} catch (Exception e) {
//			// TODO Auto-generated catch block
//			logger.error("TODO put description of error here", e);
//		}
	}

	private void correctC() {
		double value = getC().getBoundValue();
		getC().setValue(getKProvider().getValue(value));
	}

	private void correctFinalEnergy() {
		double value = getFinalEnergy().getBoundValue();
		getFinalEnergy().setValue(getKProvider().getValue(value));
	}

	@Override
	protected void updateElement(ELEMENT_EVENT_TYPE type) {

		try {
			if (!updateValueAllowed) {
				setPointsUpdate(false);
			}

			super.updateElement(type);
			getSelectedElement(type);

			final double edgeValue = getEdgeValue();
			b.setMaximum(edgeValue);
			if (!energyInK)
				c.setMinimum(edgeValue);

			// Hack warning - this is required to deal with the fact that element can be updated
			// by a page change. *NOTE* The situation of needing ELEMENT_EVENT_TYPE at all would
			// not be around if the UI paradigm of having element sometimes changing initialEnergy
			// and sometimes not being required by the beam line scientists.
			if (type != ELEMENT_EVENT_TYPE.INIT && cachedElement != null) {
				if (cachedElement.equals(((XasScanParameters) editingBean).getElement())) {
					type = ELEMENT_EVENT_TYPE.INIT;
					cachedElement = null;
				}
			}

			// this part is ONLY for when the element has just been changed.
			if (type != ELEMENT_EVENT_TYPE.INIT) {
				if (ExafsActivator.getDefault().getPreferenceStore()
						.getBoolean(ExafsPreferenceConstants.A_ELEMENT_LINK)) {
					getA().setValue(getAfromElement());
				}
				if (ExafsActivator.getDefault().getPreferenceStore()
						.getBoolean(ExafsPreferenceConstants.B_ELEMENT_LINK)) {
					getB().setValue(getBfromElement());
				}
				if (ExafsActivator.getDefault().getPreferenceStore()
						.getBoolean(ExafsPreferenceConstants.C_ELEMENT_LINK)) {
					Double value = getCfromElement();
					getC().setValue(value);
				}

				if (ExafsActivator.getDefault().getPreferenceStore()
						.getBoolean(ExafsPreferenceConstants.INITIAL_ENERGY_ELEMENT_LINK)) {
					getInitialEnergy().setValue(getInitialEnergyFromElement());
				}
				if (ExafsActivator.getDefault().getPreferenceStore()
						.getBoolean(ExafsPreferenceConstants.FINAL_ENERGY_ELEMENT_LINK)) {
					getFinalEnergy().setValue(getFinalEnergyFromElement());
				}
				rebuildGraph();
			} else {
				final XasScanParameters scanParams = (XasScanParameters) editingBean;
				if (ExafsActivator.getDefault().getPreferenceStore()
						.getBoolean(ExafsPreferenceConstants.A_ELEMENT_LINK)) {
					if (scanParams.getA() == null) {
						if (scanParams.getGaf1() == null) {
							getA().setValue(getAfromElement());
						} else {
							getA().setValue(calcAorB(scanParams.getGaf1()));
						}
					}
				}
				if (ExafsActivator.getDefault().getPreferenceStore()
						.getBoolean(ExafsPreferenceConstants.B_ELEMENT_LINK)) {
					if (scanParams.getB() == null) {
						if (scanParams.getGaf1() == null) {
							getB().setValue(getBfromElement());
						} else {
							getB().setValue(calcAorB(scanParams.getGaf2()));
						}
					}
				}
				if (ExafsActivator.getDefault().getPreferenceStore()
						.getBoolean(ExafsPreferenceConstants.C_ELEMENT_LINK)) {
					if (scanParams.getC() == null) {
						if (scanParams.getGaf1() == null) {
							getC().setValue(getCfromElement());
						} else {
							getC().setValue(calcC(scanParams.getGaf3()));
						}
					}
				}
			}
			updateKStartIfVisible();
		} catch (Exception ne) {
			logger.error("Cannot set value", ne);
		} finally {
			if (type != ELEMENT_EVENT_TYPE.INIT) {
				setPointsUpdate(true);
			}
		}
	}

	@Override
	protected String[] getLineLabels() {
		return new String[] { "Edge", "A", "B", "C" };
	}

	@Override
	protected double[] getLineValues() {
		return new double[] { getEdgeValue(), (Double) getA().getValue(), (Double) getB().getValue(),
				(Double) getC().getValue() };
	}

	@Override
	protected java.awt.Color[] getLineColours() {
		return new java.awt.Color[] { java.awt.Color.GREEN.brighter().brighter().brighter(), java.awt.Color.RED,
				java.awt.Color.ORANGE, java.awt.Color.BLUE.brighter().brighter().brighter() };
	}

	private double getGaf1Value() {
		final double g = gaf1.getNumericValue();
		return Double.isNaN(g) ? 30 : g;
	}

	private double getGaf2Value() {
		final double g = gaf2.getNumericValue();
		return Double.isNaN(g) ? 10 : g;
	}

	private double getGaf3Value() {
		final double g = gaf3.getNumericValue();
		return Double.isNaN(g) ? 10 : g;
	}

	protected double getInitialEnergyFromElement() throws Exception {
		final Element ele = getElementUseBean();
		final String edge = getEdgeUseBean();
		return ele.getInitialEnergy(edge);
	}

	protected double getFinalEnergyFromElement() throws Exception {
		final Element ele = getElementUseBean();
		final String edge = getEdgeUseBean();
		double fEnergy = ele.getFinalEnergy(edge);
		if (energyInK)
			return getFinalEnergyFromElementInCorrectUnits(fEnergy);
		return fEnergy;
	}

	private double getFinalEnergyFromElementInCorrectUnits(double energy) {
		return getKProvider().getValue(energy);
	}

	protected double getAfromElement() throws Exception {
		return getABfromElement(getGaf1Value());
	}

	protected double getBfromElement() throws Exception {
		return getABfromElement(getGaf2Value());
	}

	private double getABfromElement(double abValue) throws Exception {
		final Element ele = getElementUseBean();
		final String edge = getEdgeUseBean();
		final double ed = getEdgeValue();
		if (ele == null || edge == null)
			return 0d;
		return ed - (abValue * ele.getCoreHole(edge));
	}

	protected double getCfromElement() throws Exception {
		final Element ele = getElementUseBean();
		final String edge = getEdgeUseBean();
		final double ed = getEdgeValue();
		double en = 0.0;
		if (ExafsActivator.getDefault().getPreferenceStore().getBoolean(ExafsPreferenceConstants.C_MIRRORS_B_LINK)) {
			en = ed + (getGaf2Value() * ele.getCoreHole(edge));
		}
		en = ed + (getGaf3Value() * ele.getCoreHole(edge));
		if (energyInK)
			return getKProvider().getValue(en);
		return en;

	}

	protected void updateEdgeRegion() {
		final boolean isAB = abGafChoice.getSelectionIndex() == 0;
		getA().setActive(isAB);
		getB().setActive(isAB);
		if (isAB) {
			boolean cMirrorsB = ExafsActivator.getDefault().getPreferenceStore()
					.getBoolean(ExafsPreferenceConstants.C_MIRRORS_B_LINK);
			getC().setActive(!cMirrorsB);
			cLine.setMobile(!cMirrorsB);

		} else {
			getC().setActive(false);
		}
		getCoreHole_unused().setActive(!isAB);
		getGaf1().setActive(!isAB);
		getGaf2().setActive(!isAB);
		if (!isAB) {
			boolean cMirrorsB = ExafsActivator.getDefault().getPreferenceStore()
					.getBoolean(ExafsPreferenceConstants.C_MIRRORS_B_LINK);
			getGaf3().setActive(!cMirrorsB);
			cLine.setMobile(!cMirrorsB);

		} else {
			getGaf3().setActive(false);
		}
	}

	protected void updateExafsStepType() {

		final int index = exafsStepType.getSelectionIndex();

		if (index == 0) { // k
			getExafsStep().setUnit("Å\u207B\u00b9"); // Å^-1
			exafsStepEnergyLabel.setText("Exafs Step");
		} else {
			getExafsStep().setUnit("eV");
			exafsStepEnergyLabel.setText("Exafs Step Energy");
		}
		exafsStepEnergyLabel.redraw();
		exafsStepEnergyLabel.getParent().layout();
	}

	private double calculateKStart() {
		final double ed = getEdgeValue();
		return ed - getB().getNumericValue() + ed;

	}

	protected void updateKStart(boolean show) {
		getKStart().setNumericValue(calculateKStart());
		getKStart().setActive(show);
		this.kStartLabel.setVisible(show);
	}

	protected void updateKStartIfVisible() {
		if (getKStart().isVisible()) {
			getKStart().setNumericValue(calculateKStart());
		}
	}

	protected void updateExafsTimeType() {
<<<<<<< HEAD
		String exafsTimeTypeVal = ((XasScanParameters) this.editingBean).getExafsTimeType();
=======
		String exafsTimeTypeVal = ((XasScanParameters) editingBean).getExafsTimeType();
>>>>>>> 5747eb06
		
		boolean isVariableTime=false;
		if(exafsTimeTypeVal.equals("Variable Time"))
			isVariableTime=true;
			
		
		// Bean fields use active
		getExafsTime().setActive(!isVariableTime);
		getExafsFromTime().setActive(isVariableTime);
		getExafsToTime().setActive(isVariableTime);
		getKWeighting().setActive(isVariableTime);
		// Labels visible
		this.exafsStepLabel.setVisible(!isVariableTime);
		exafsToLabel.setVisible(isVariableTime);
		exafsFromLabel.setVisible(isVariableTime);
		kWeightingLabel.setVisible(isVariableTime);
	}

	@Override
	public void setFocus() {
		// Nothing
	}

	public ScaleBox getFinalEnergy() {
		return finalEnergy;
	}

	public ScaleBox getInitialEnergy() {
		return initialEnergy;
	}

	public ScaleBox getPreEdgeStep() {
		return preEdgeStep;
	}

	public ComboWrapper getEdge() {
		return edge;
	}

	public ComboWrapper getElement() {
		return element;
	}

	public ScaleBox getEdgeStep() {
		return edgeStep;
	}

	public ScaleBox getEdgeTime() {
		return edgeTime;
	}

	public ScaleBox getExafsStep() {
		return exafsStep;
	}

	public ScaleBox getExafsTime() {
		return exafsTime;
	}

	public ScaleBox getPreEdgeTime() {
		return preEdgeTime;
	}

	public ScaleBox getA() {
		return a;
	}

	public ScaleBox getB() {
		return b;
	}

	public ScaleBox getC() {
		return c;
	}

	@Override
	protected String getRichEditorTabText() {
		return "XAS Scan";
	}

	public ComboWrapper getExafsStepType() {
		return exafsStepType;
	}

	public ScaleBox getGaf1() {
		return gaf1;
	}

	public ScaleBox getGaf2() {
		return gaf2;
	}

	public ScaleBox getGaf3() {
		return gaf3;
	}

	public ScaleBox getExafsFromTime() {
		return exafsFromTime;
	}

	public ScaleBox getExafsToTime() {
		return exafsToTime;
	}

	public ScaleBox getKWeighting() {
		return kWeighting;
	}

	public ScaleBox getKStart() {
		return kStart;
	}

	/**
	 * Used during testing.
	 * 
	 * @param ichoice
	 *            0 for AB for Gaf
	 */
	public void _testSetGapChoice(final int ichoice) {
		this.abGafChoice.select(ichoice);
	}

	public void _testSetTimeType(final int itype) {
		this.exafsTimeType.select(itype);
		updateExafsTimeType();
	}

	@Override
	public void propertyChange(PropertyChangeEvent event) {

		try {

			if (event.getProperty().equals(ExafsPreferenceConstants.INITIAL_ENERGY_ELEMENT_LINK)) {
				final Boolean isLink = (Boolean) event.getNewValue();
				getInitialEnergy().setEnabled(!isLink);
				if (isLink) {
					getInitialEnergy().setValue(getInitialEnergyFromElement());
				}

			} else if (event.getProperty().equals(ExafsPreferenceConstants.FINAL_ENERGY_ELEMENT_LINK)) {
				final Boolean isLink = (Boolean) event.getNewValue();
				getFinalEnergy().setEnabled(!isLink);
				if (isLink) {
					getFinalEnergy().setValue(getFinalEnergyFromElement());
				}

			} else if (event.getProperty().equals(ExafsPreferenceConstants.A_ELEMENT_LINK)) {
				final Boolean isLink = (Boolean) event.getNewValue();
				if (isLink) {
					getA().setValue(getAfromElement());
				}

			} else if (event.getProperty().equals(ExafsPreferenceConstants.B_ELEMENT_LINK)) {
				final Boolean isLink = (Boolean) event.getNewValue();
				if (isLink) {
					getB().setValue(getBfromElement());
				}

			} else if (event.getProperty().equals(ExafsPreferenceConstants.C_ELEMENT_LINK)) {
				final Boolean isLink = (Boolean) event.getNewValue();
				if (isLink) {
					getC().setValue(getCfromElement());
				}
			} else if (event.getProperty().equals(ExafsPreferenceConstants.C_MIRRORS_B_LINK)) {
				final Boolean isLink = (Boolean) event.getNewValue();
				if (isLink) {
					getC().setValue(getCfromElement());
				}
				updateEdgeRegion();
			} else if (event.getProperty().equals(ExafsPreferenceConstants.EXAFS_GRAPH_EDITABLE)) {
				if (aLine != null)
					aLine.setMobile((Boolean) event.getNewValue());
				if (bLine != null)
					bLine.setMobile((Boolean) event.getNewValue());
				if (cLine != null)
					cLine.setMobile((Boolean) event.getNewValue());
			}
			updateKStartIfVisible();
		} catch (Exception ne) {
			logger.error("Cannot update values", ne);
		}
	}

	@Override
	public void dispose() {
		if (e0Label != null && !e0Label.isDisposed())
			this.e0Label.removeSelectionListener(e0Listener);
		if (e1Label != null && !e1Label.isDisposed())
			this.e1Label.removeSelectionListener(e1Listener);
		if (aLabel != null && !aLabel.isDisposed())
			this.aLabel.removeSelectionListener(aListener);
		if (bLabel != null && !bLabel.isDisposed())
			this.bLabel.removeSelectionListener(bListener);
		if (cLabel != null && !cLabel.isDisposed())
			this.cLabel.removeSelectionListener(cListener);
		ExafsActivator.getDefault().getPreferenceStore().removePropertyChangeListener(this);
		super.dispose();
	}

	@Override
	public Object updateFromUIAndReturnEditingBean() throws Exception {
		BeanUI.uiToBean(this, editingBean);
		return fetchEditingBean();
	}

	@Override
	protected Object fetchEditingBean() {
		if (energyInK) {
			DecimalFormat twoDForm = new DecimalFormat("#.##");
//			((XasScanParameters) this.editingBean).setFinalEnergy(Double.valueOf(twoDForm.format(getKInEv().getValue(
//					getFinalEnergy().getBoundValue()))));
//			((XasScanParameters) this.editingBean).setC(Double.valueOf(twoDForm.format(getKInEv().getValue(
//					getC().getBoundValue()))));
			
			//String finalEnergyBoundValueString = twoDForm.format(getKInEv().getValue(getFinalEnergy().getBoundValue()));
			//double finalEnergyBoundValue = Double.valueOf(finalEnergyBoundValueString);
			
			//((XasScanParameters) this.editingBean).setFinalEnergy(finalEnergyBoundValue);
			//((XasScanParameters) this.editingBean).setC(Double.valueOf(twoDForm.format(getKInEv().getValue(
			//		getC().getBoundValue()))));
		}
		return editingBean;
	}

	protected Double calcAorB(double gaf) {
		final String value = getCoreHole_unused().getValue();
		if (value == null || "".equals(value))
			return null;
		final double ed = getEdgeValue();
		final double core = Double.parseDouble(value);
		return ed - (gaf * core);
	}

	protected Double calcC(double gaf) {
		final String value = getCoreHole_unused().getValue();
		if (value == null || "".equals(value))
			return null;
		final double ed = getEdgeValue();
		final double core = Double.parseDouble(value);
		final double energyInEv = ed + (gaf * core);
		if (energyInK) {
			return getKProvider().getValue(energyInEv);
		}
		return energyInEv;
	}

	protected double calcGaf1or2(double latestTargetValue) {
		final double ed = getEdgeValue();
		final double coreHole = Double.parseDouble(getCoreHole_unused().getValue());
		double gaf1 = Math.round((ed - latestTargetValue) / coreHole);
		return gaf1;
	}

	protected double calcGaf3(double latestTargetValue) {
		final double ed = getEdgeValue();
		final double coreHole = Double.parseDouble(getCoreHole_unused().getValue());
		double gaf3 = Math.abs(Math.round((latestTargetValue - ed) / coreHole));
		return gaf3;
	}

	public ComboWrapper getExafsTimeType() {
		return exafsTimeType;
	}

	public ComboWrapper getAbGafChoice() {
		return abGafChoice;
	}
}<|MERGE_RESOLUTION|>--- conflicted
+++ resolved
@@ -127,10 +127,6 @@
 			final XasScanParameters xasScanParameters) {
 
 		super(path, containingEditor.getMappingUrl(), containingEditor, xasScanParameters);
-<<<<<<< HEAD
-=======
-
->>>>>>> 5747eb06
 		
 		containingEditor.addPageChangedListener(new IPageChangedListener() {
 			@Override
@@ -1134,15 +1130,15 @@
 //		}
 	}
 
-	private void correctC() {
-		double value = getC().getBoundValue();
-		getC().setValue(getKProvider().getValue(value));
-	}
-
-	private void correctFinalEnergy() {
-		double value = getFinalEnergy().getBoundValue();
-		getFinalEnergy().setValue(getKProvider().getValue(value));
-	}
+//	private void correctC() {
+//		double value = getC().getBoundValue();
+//		getC().setValue(getKProvider().getValue(value));
+//	}
+//
+//	private void correctFinalEnergy() {
+//		double value = getFinalEnergy().getBoundValue();
+//		getFinalEnergy().setValue(getKProvider().getValue(value));
+//	}
 
 	@Override
 	protected void updateElement(ELEMENT_EVENT_TYPE type) {
@@ -1383,11 +1379,7 @@
 	}
 
 	protected void updateExafsTimeType() {
-<<<<<<< HEAD
-		String exafsTimeTypeVal = ((XasScanParameters) this.editingBean).getExafsTimeType();
-=======
 		String exafsTimeTypeVal = ((XasScanParameters) editingBean).getExafsTimeType();
->>>>>>> 5747eb06
 		
 		boolean isVariableTime=false;
 		if(exafsTimeTypeVal.equals("Variable Time"))
@@ -1595,8 +1587,8 @@
 
 	@Override
 	protected Object fetchEditingBean() {
-		if (energyInK) {
-			DecimalFormat twoDForm = new DecimalFormat("#.##");
+//		if (energyInK) {
+//			DecimalFormat twoDForm = new DecimalFormat("#.##");
 //			((XasScanParameters) this.editingBean).setFinalEnergy(Double.valueOf(twoDForm.format(getKInEv().getValue(
 //					getFinalEnergy().getBoundValue()))));
 //			((XasScanParameters) this.editingBean).setC(Double.valueOf(twoDForm.format(getKInEv().getValue(
@@ -1608,7 +1600,7 @@
 			//((XasScanParameters) this.editingBean).setFinalEnergy(finalEnergyBoundValue);
 			//((XasScanParameters) this.editingBean).setC(Double.valueOf(twoDForm.format(getKInEv().getValue(
 			//		getC().getBoundValue()))));
-		}
+//		}
 		return editingBean;
 	}
 
