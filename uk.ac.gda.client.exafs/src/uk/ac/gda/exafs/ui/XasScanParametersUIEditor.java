--- conflicted
+++ resolved
@@ -121,12 +121,8 @@
 	private IRegion bLine;
 	private IRegion cLine;
 	private IRegion edgeLine;
-<<<<<<< HEAD
 	private boolean showLineAnnotations = false;
-	XasScanParameters bean;
-
-=======
->>>>>>> cc7df89c
+
 	public XasScanParametersUIEditor(final String path, final RichBeanMultiPageEditorPart containingEditor,
 			final XasScanParameters xasScanParameters) {
 
