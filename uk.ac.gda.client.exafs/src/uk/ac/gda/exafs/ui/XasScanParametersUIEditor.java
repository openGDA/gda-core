--- conflicted
+++ resolved
@@ -1551,8 +1551,5 @@
 	protected String getRichEditorTabText() {
 		return "XAS Scan";
 	}
-<<<<<<< HEAD
-	
-=======
->>>>>>> 434c5328
+
 }