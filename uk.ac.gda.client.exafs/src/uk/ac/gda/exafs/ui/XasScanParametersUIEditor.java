/*-
 * Copyright © 2009 Diamond Light Source Ltd.
 *
 * This file is part of GDA.
 *
 * GDA is free software: you can redistribute it and/or modify it under the
 * terms of the GNU General Public License version 3 as published by the Free
 * Software Foundation.
 *
 * GDA is distributed in the hope that it will be useful, but WITHOUT ANY
 * WARRANTY; without even the implied warranty of MERCHANTABILITY or FITNESS
 * FOR A PARTICULAR PURPOSE. See the GNU General Public License for more
 * details.
 *
 * You should have received a copy of the GNU General Public License along
 * with GDA. If not, see <http://www.gnu.org/licenses/>.
 */

package uk.ac.gda.exafs.ui;

import gda.util.Converter;
import gda.util.exafs.Element;

import java.text.DecimalFormat;
import java.util.List;

import org.eclipse.jface.dialogs.IPageChangedListener;
import org.eclipse.jface.dialogs.PageChangedEvent;
import org.eclipse.jface.util.IPropertyChangeListener;
import org.eclipse.jface.util.PropertyChangeEvent;
import org.eclipse.swt.SWT;
import org.eclipse.swt.custom.ScrolledComposite;
import org.eclipse.swt.events.SelectionAdapter;
import org.eclipse.swt.events.SelectionEvent;
import org.eclipse.swt.layout.FillLayout;
import org.eclipse.swt.layout.GridData;
import org.eclipse.swt.layout.GridLayout;
import org.eclipse.swt.widgets.Combo;
import org.eclipse.swt.widgets.Composite;
import org.eclipse.swt.widgets.Group;
import org.eclipse.swt.widgets.Label;
import org.eclipse.swt.widgets.Link;
import org.slf4j.Logger;
import org.slf4j.LoggerFactory;

import uk.ac.gda.beans.exafs.XasScanParameters;
import uk.ac.gda.exafs.ExafsActivator;
import uk.ac.gda.exafs.ui.preferences.ExafsPreferenceConstants;
import uk.ac.gda.richbeans.ACTIVE_MODE;
import uk.ac.gda.richbeans.beans.BeanUI;
import uk.ac.gda.richbeans.beans.IFieldWidget;
import uk.ac.gda.richbeans.components.scalebox.ScaleBox;
import uk.ac.gda.richbeans.components.scalebox.ScaleBoxAndFixedExpression;
import uk.ac.gda.richbeans.components.scalebox.ScaleBoxAndFixedExpression.ExpressionProvider;
import uk.ac.gda.richbeans.components.wrappers.ComboWrapper;
import uk.ac.gda.richbeans.editors.RichBeanMultiPageEditorPart;
import uk.ac.gda.richbeans.event.ValueAdapter;
import uk.ac.gda.richbeans.event.ValueEvent;
import uk.ac.gda.util.schema.SchemaReader;

/**
 * An editor part designed to be a page in a multipage editor. This class was auto-generated using RCP Developer and
 * extends RichBeanEditorPart which provides the link between the editor and the bean. Only fields which implement
 * IFieldWidget will be synchronised with the bean automatically. Any field which is both an IFieldWidget and named the
 * same as a field in the bean will find its way into the bean and from the bean when the editor is opened.
 * 
 * @author fcp94556
 */
public class XasScanParametersUIEditor extends ElementEdgeEditor implements IPropertyChangeListener {

	private static final Logger logger = LoggerFactory.getLogger(XasScanParametersUIEditor.class);

	protected Combo exafsTimeType;
	protected Combo abGafChoice;
	private ScaleBox gaf3;
	private ScaleBox gaf2;
	private ScaleBox gaf1;

	private ComboWrapper exafsStepType;
	private ScaleBox  b, a, preEdgeTime, exafsTime, exafsStep, edgeTime, edgeStep, preEdgeStep, initialEnergy;
	private ScaleBoxAndFixedExpression finalEnergy, c;

	private Label exafsFromLabel, exafsToLabel;
	private Link aLabel, bLabel, cLabel, e0Label, e1Label;
	private Label exafsStepLabel;
	private ScaleBox exafsFromTime;
	private ScaleBox exafsToTime;

	private Label exafsStepEnergyLabel;
	private Label kWeightingLabel;
	private Label kStartLabel;

	private SelectionAdapter e0Listener, e1Listener, abGafListener, aListener, bListener, cListener, exafsTimeListener;

	private ScaleBox kWeighting;
	private ScaleBoxAndFixedExpression kStart;

	private String cachedElement;

	private Group topCentre;

	private Label gaf3Label;

	private GridData gd_centre;

	private GridLayout gridLayout_1;

	private EdgePlotSelectionListener edgePlotMouselistener;
	private boolean  energyInK = ExafsActivator.getDefault().getPreferenceStore()
			.getBoolean(ExafsPreferenceConstants.EXAFS_FINAL_ANGSTROM);

	/**
	 * @param path
	 * @param containingEditor
	 * @param xasScanParameters
	 */
	public XasScanParametersUIEditor(final String path, final RichBeanMultiPageEditorPart containingEditor,
			final Object xasScanParameters) {

		super(path, containingEditor.getMappingUrl(), containingEditor, xasScanParameters);

		containingEditor.addPageChangedListener(new IPageChangedListener() {
			@Override
			public void pageChanged(PageChangedEvent event) {
				final int ipage = containingEditor.getActivePage();
				if (ipage == 1)
					cachedElement = ((XasScanParameters) xasScanParameters).getElement();
			}
		});
	}

	/**
	 * Create contents of the editor part
	 * 
	 * @param parent
	 */
	@Override
	public void createPartControl(Composite parent) {

		this.scrolledComposite = new ScrolledComposite(parent, SWT.H_SCROLL | SWT.V_SCROLL);
		scrolledComposite.setExpandHorizontal(true);
		scrolledComposite.setExpandVertical(true);

		// Automatic section generated by RCP Developer
		this.container = new Composite(scrolledComposite, SWT.NONE);
		container.setLayout(new FillLayout());
		scrolledComposite.setContent(container);

		final Group main = new Group(container, SWT.NONE);
		main.setText("XAS Parameters");
		main.setLayout(new GridLayout(3, false));

		createElementEdgeArea(main);

		final Composite centre = new Composite(main, SWT.NONE);
		centre.setLayout(new GridLayout(1, false));
		centre.setLayoutData(new GridData(SWT.FILL, SWT.TOP, false, false));

		createScanParameters(centre);
		createStepParameters(centre);

		final Composite right = new Composite(main, SWT.NONE);
		right.setLayout(new GridLayout(1, false));
		right.setLayoutData(new GridData(SWT.FILL, SWT.FILL, true, true));
		this.expandContainer = main;

		createEstimationComposite(right);
		
		edgePlotMouselistener = new EdgePlotSelectionListener(this);
		updateEdgePlotOverlayRegistration();

		scrolledComposite.setMinSize(container.computeSize(SWT.DEFAULT, SWT.DEFAULT));

		// Apply preferences
		// A bit complex but provides good options to user.
		ExafsActivator.getDefault().getPreferenceStore().addPropertyChangeListener(this);

		updateLayout();
	}

	protected void updateEdgePlotOverlayRegistration() {

		if (ExafsActivator.getDefault().getPreferenceStore().getBoolean(ExafsPreferenceConstants.EXAFS_GRAPH_EDITABLE)) {
			super.plotter.registerOverlay(edgePlotMouselistener);
		} else {
			super.plotter.unRegisterOverlay(edgePlotMouselistener);
		}
	}

	private void createStepParameters(Composite centre) {

		final Group edgeParametersGroup = new Group(centre, SWT.NONE);
		edgeParametersGroup.setText("Step Parameters");
		final GridData gd_edgeParametersGroup = new GridData(SWT.FILL, SWT.TOP, false, false);
		gd_edgeParametersGroup.widthHint = 450;
		edgeParametersGroup.setLayoutData(gd_edgeParametersGroup);
		final GridLayout gridLayout_4 = new GridLayout();
		gridLayout_4.numColumns = 2;
		edgeParametersGroup.setLayout(gridLayout_4);

		final Label stepLabel = new Label(edgeParametersGroup, SWT.NONE);
		stepLabel.setText("Pre-Edge Energy Step");

		preEdgeStep = new ScaleBox(edgeParametersGroup, SWT.NONE);
		preEdgeStep.setMaximum(20);
		preEdgeStep.setMinimum(0.1);
		preEdgeStep.setLayoutData(new GridData(SWT.FILL, SWT.CENTER, true, false));
		preEdgeStep.setUnit("eV");
		preEdgeStep.setDoNotUseExpressions(true);

		final Label preedgeStepTimeLabel = new Label(edgeParametersGroup, SWT.NONE);
		preedgeStepTimeLabel.setText("Pre-Edge Time Step");

		preEdgeTime = new ScaleBox(edgeParametersGroup, SWT.NONE);
		preEdgeTime.setLayoutData(new GridData(SWT.FILL, SWT.CENTER, true, false));
		preEdgeTime.setUnit("s");
		preEdgeTime.setMaximum(20);
		preEdgeTime.setMinimum(0.1);
<<<<<<< HEAD

=======
		preEdgeTime.setDoNotUseExpressions(true);
		
>>>>>>> 9e80f111
		final Label stepLabel_1 = new Label(edgeParametersGroup, SWT.NONE);
		stepLabel_1.setText("Edge Energy Step");

		edgeStep = new ScaleBox(edgeParametersGroup, SWT.NONE);
		edgeStep.setMinimum(0.1);
		edgeStep.setMaximum(20);
		edgeStep.setLayoutData(new GridData(SWT.FILL, SWT.CENTER, true, false));
		edgeStep.setUnit("eV");
<<<<<<< HEAD

=======
		edgeStep.setDoNotUseExpressions(true);
		
>>>>>>> 9e80f111
		final Label edgeStepTimeLabel = new Label(edgeParametersGroup, SWT.NONE);
		edgeStepTimeLabel.setText("Edge Time Step");

		edgeTime = new ScaleBox(edgeParametersGroup, SWT.NONE);
		edgeTime.setMinimum(0.1);
		edgeTime.setMaximum(20);
		edgeTime.setLayoutData(new GridData(SWT.FILL, SWT.CENTER, false, false));
		edgeTime.setUnit("s");
<<<<<<< HEAD
=======
		edgeTime.setDoNotUseExpressions(true);
>>>>>>> 9e80f111

		final Label scanTypeLabel = new Label(edgeParametersGroup, SWT.NONE);
		scanTypeLabel.setText("Exafs Step Type");

		exafsStepType = new ComboWrapper(edgeParametersGroup, SWT.READ_ONLY);
		final GridData gd_postEdgeStepType = new GridData(SWT.FILL, SWT.CENTER, true, false);
		gd_postEdgeStepType.minimumWidth = 100;
		exafsStepType.setLayoutData(gd_postEdgeStepType);

		this.exafsStepEnergyLabel = new Label(edgeParametersGroup, SWT.NONE);
		exafsStepEnergyLabel.setText("                ");

		exafsStep = new ScaleBox(edgeParametersGroup, SWT.NONE);
		exafsStep.setLayoutData(new GridData(SWT.FILL, SWT.CENTER, true, false));
		exafsStep.setUnit("eV");
		exafsStep.setMaximum(100d);
		exafsStep.setDecimalPlaces(3);
<<<<<<< HEAD
=======
		exafsStep.setDoNotUseExpressions(true);
>>>>>>> 9e80f111

		final Label exafsTimeTypeLabel = new Label(edgeParametersGroup, SWT.NONE);
		exafsTimeTypeLabel.setText("Exafs Time Type");

		exafsTimeType = new Combo(edgeParametersGroup, SWT.READ_ONLY);
		exafsTimeType.setItems(new String[] { "Constant Time", "Variable Time" });
		exafsTimeType.setLayoutData(new GridData(SWT.FILL, SWT.CENTER, true, false));

		this.exafsStepLabel = new Label(edgeParametersGroup, SWT.NONE);
		exafsStepLabel.setLayoutData(new GridData(SWT.FILL, SWT.TOP, true, false));
		exafsStepLabel.setText("Exafs Time Step");

		exafsTime = new ScaleBox(edgeParametersGroup, SWT.NONE);
		exafsTime.setLayoutData(new GridData(SWT.FILL, SWT.CENTER, true, false));
		exafsTime.setUnit("s");
		exafsTime.setMaximum(20d);
		exafsTime.setDoNotUseExpressions(true);

		this.exafsFromLabel = new Label(edgeParametersGroup, SWT.NONE);
		exafsFromLabel.setText("Exafs From Time");

		this.exafsFromTime = new ScaleBox(edgeParametersGroup, SWT.NONE);
		exafsFromTime.setMinimum(0.1);
		exafsFromTime.setMaximum(20);
		exafsFromTime.setLayoutData(new GridData(SWT.FILL, SWT.CENTER, true, false));
		exafsFromTime.setUnit("s");
<<<<<<< HEAD
=======
		exafsFromTime.setDoNotUseExpressions(true);
>>>>>>> 9e80f111

		this.exafsToLabel = new Label(edgeParametersGroup, SWT.NONE);
		exafsToLabel.setText("Exafs To Time");

		this.exafsToTime = new ScaleBox(edgeParametersGroup, SWT.NONE);
		exafsToTime.setLayoutData(new GridData(SWT.FILL, SWT.CENTER, true, false));
		exafsToTime.setMaximum(20);
		exafsToTime.setMinimum(exafsFromTime);
		exafsToTime.setUnit("s");
<<<<<<< HEAD
=======
		exafsToTime.setDoNotUseExpressions(true);
>>>>>>> 9e80f111

		this.kWeightingLabel = new Label(edgeParametersGroup, SWT.NONE);
		kWeightingLabel.setText("K Weighting");

		this.kWeighting = new ScaleBox(edgeParametersGroup, SWT.NONE);
		this.kWeighting.setValue("1");
		kWeighting.setLayoutData(new GridData(SWT.FILL, SWT.CENTER, true, false));
		kWeighting.setMaximum(3);
	}

	private void createScanParameters(Composite centre) {

		topCentre = new Group(centre, SWT.BORDER);
		topCentre.setText("Scan Parameters");

		gd_centre = new GridData(SWT.FILL, SWT.TOP, false, false);
		gd_centre.minimumWidth = 250;
		gd_centre.widthHint = 500;
		topCentre.setLayoutData(gd_centre);
		gridLayout_1 = new GridLayout();
		gridLayout_1.numColumns = 2;
		topCentre.setLayout(gridLayout_1);

		this.e0Label = new Link(topCentre, SWT.NONE);
		e0Label.setText("<a>Initial Energy</a>");
		e0Label.setToolTipText("Click to open preferences (and allow/disallow editing initial energy).");
		this.e0Listener = new SelectionAdapter() {
			@Override
			public void widgetSelected(SelectionEvent e) {
				openPreferences();
			}

		};
		e0Label.addSelectionListener(e0Listener);

		initialEnergy = new ScaleBox(topCentre, SWT.NONE);
		initialEnergy.setDoNotUseExpressions(true);
		initialEnergy.setUnit("eV");
		initialEnergy.setLayoutData(new GridData(SWT.FILL, SWT.CENTER, false, false));
		
		this.e1Label = new Link(topCentre, SWT.NONE);
		e1Label.setText("<a>Final Energy</a>");
		e1Label.setToolTipText("Click to open preferences (and allow/disallow editing final energy).");
		this.e1Listener = new SelectionAdapter() {
			@Override
			public void widgetSelected(SelectionEvent e) {
				openPreferences();
			}
		};
		e1Label.addSelectionListener(e1Listener);

		
		if(energyInK){
			finalEnergy = new ScaleBoxAndFixedExpression(topCentre, SWT.NONE,getKInEv());
			finalEnergy.setDoNotUseExpressions(true);
			finalEnergy.setLabelWidth(10000);
			finalEnergy.setLabelDecimalPlaces(1);
			finalEnergy.setLabelUnit("eV");
			//finalEnergy.setValue(getKProvider().getValue(val))
			finalEnergy.setPrefix(" ");
			finalEnergy.setUnit("Å\u207B\u00b9");
			finalEnergy.setMaximum(100.0);
			finalEnergy.setLayoutData(new GridData(SWT.FILL, SWT.CENTER, true, false));
			initialEnergy.setMaximum(40000.0);
			finalEnergy.setMinimum(0);
		}
		else{
			finalEnergy = new ScaleBoxAndFixedExpression(topCentre, SWT.NONE, getKProvider());
			finalEnergy.setDoNotUseExpressions(true);
			finalEnergy.setLabelUnit("Å\u207B\u00b9");
			finalEnergy.setLabelWidth(100);
			finalEnergy.setLabelDecimalPlaces(3);
			finalEnergy.setPrefix(" ");
			finalEnergy.setUnit("eV");
			finalEnergy.setMaximum(40000.0);
			finalEnergy.setLayoutData(new GridData(SWT.FILL, SWT.CENTER, true, false));
			initialEnergy.setMaximum(finalEnergy);
			finalEnergy.setMinimum(initialEnergy);
			
		}

		final Label edgeRegionLabel = new Label(topCentre, SWT.NONE);
		edgeRegionLabel.setText("Edge Region");

		abGafChoice = new Combo(topCentre, SWT.READ_ONLY);
		abGafChoice.setItems(new String[] { "A/B", "Gaf1/Gaf2" });
		abGafChoice.select(0);
		abGafChoice.setLayoutData(new GridData(SWT.FILL, SWT.CENTER, true, false));
		this.abGafListener = new SelectionAdapter() {
			@Override
			public void widgetSelected(SelectionEvent e) {
				updateEdgeRegion();
			}
		};
		abGafChoice.addSelectionListener(abGafListener);
		final Label gaf1Label = new Label(topCentre, SWT.NONE);
		gaf1Label.setText("Gaf1");
		gaf1Label.setToolTipText("Gamma function 1: B = Edge Energy - (Core Hole x gaf1)");

		gaf1 = new ScaleBox(topCentre, SWT.NONE);
		gaf1.setActiveMode(ACTIVE_MODE.SET_ENABLED_AND_ACTIVE);
		gaf1.setNumericValue(30);
		gaf1.setDoNotUseExpressions(true);
		gaf1.setLayoutData(new GridData(SWT.FILL, SWT.CENTER, false, false));
		gaf1.addValueListener(new ValueAdapter("gaf1Listener") {
			@Override
			public void valueChangePerformed(ValueEvent e) {
				final double gaf1 = e.getDoubleValue();
				double newA =  calcAorB(gaf1);
				final double minEnergy = getInitialEnergy().getNumericValue();
				if ( newA > minEnergy) {
					getA().setNumericValue(newA);
				}
			}

		});

		final Label gaf2Label = new Label(topCentre, SWT.NONE);
		gaf2Label.setText("Gaf2");
		gaf2Label.setToolTipText("Gamma function 2: B = Edge Energy - (Core Hole x gaf2)");

		gaf2 = new ScaleBox(topCentre, SWT.NONE);
		gaf2.setActiveMode(ACTIVE_MODE.SET_ENABLED_AND_ACTIVE);
		gaf2.setNumericValue(10);
		gaf2.setLayoutData(new GridData(SWT.FILL, SWT.CENTER, false, false));
		gaf2.setDoNotUseExpressions(true);
		gaf2.addValueListener(new ValueAdapter("gaf2Listener") {
			@Override
			public void valueChangePerformed(ValueEvent e) {
				final double gaf2 = e.getDoubleValue();
				double newB =  calcAorB(gaf2);
				getB().setNumericValue(newB);

				// change C as well if the preference has been set to do so
				if (ExafsActivator.getDefault().getPreferenceStore()
						.getBoolean(ExafsPreferenceConstants.C_MIRRORS_B_LINK)) {
					getC().setNumericValue(calcC(gaf2));
					getGaf3().setNumericValue(e.getDoubleValue());
				}
			}
		});

		gaf3Label = new Label(topCentre, SWT.NONE);
		gaf3Label.setText("Gaf3");
		gaf3Label.setToolTipText("Gamma function 3: C = Edge Energy + (Core Hole x gaf3)");
		gaf3 = new ScaleBox(topCentre, SWT.NONE);
		gaf3.setActiveMode(ACTIVE_MODE.SET_ENABLED_AND_ACTIVE);
		gaf3.setNumericValue(10);
		gaf3.setDoNotUseExpressions(true);
		gaf3.setLayoutData(new GridData(SWT.FILL, SWT.CENTER, false, false));
		gaf3.addValueListener(new ValueAdapter("gaf3Listener") {
			@Override
			public void valueChangePerformed(ValueEvent e) {
				final double gaf3 = e.getDoubleValue();
				getC().setNumericValue(calcC(gaf3));
			}
		});

		aLabel = new Link(topCentre, SWT.NONE);
		aLabel.setText("<a>A</a>");
		aLabel.setToolTipText("Click to open preferences.");
		this.aListener = new SelectionAdapter() {
			@Override
			public void widgetSelected(SelectionEvent e) {
				openPreferences();
			}

		};
		aLabel.addSelectionListener(aListener);
		a = new ScaleBox(topCentre, SWT.NONE);
		a.setDoNotUseExpressions(true);
		a.setActiveMode(ACTIVE_MODE.SET_ENABLED_AND_ACTIVE);
		a.setUnit("eV");
		a.setLayoutData(new GridData(SWT.FILL, SWT.CENTER, true, false));
		a.setMinimum(initialEnergy);

		bLabel = new Link(topCentre, SWT.NONE);
		bLabel.setText("<a>B</a>");
		bLabel.setToolTipText("Click to open preferences.");
		this.bListener = new SelectionAdapter() {
			@Override
			public void widgetSelected(SelectionEvent e) {
				openPreferences();
			}

		};
		bLabel.addSelectionListener(bListener);
		b = new ScaleBox(topCentre, SWT.NONE);
		b.setDoNotUseExpressions(true);
		b.setActiveMode(ACTIVE_MODE.SET_ENABLED_AND_ACTIVE);
		b.setUnit("eV");
		b.setLayoutData(new GridData(SWT.FILL, SWT.CENTER, true, false));
		b.setMinimum(initialEnergy);
		a.setMaximum(b);

		cLabel = new Link(topCentre, SWT.NONE);
		cLabel.setText("<a>C</a>");
		cLabel.setToolTipText("Click to open preferences.");
		this.cListener = new SelectionAdapter() {
			@Override
			public void widgetSelected(SelectionEvent e) {
				openPreferences();
			}

		};
		cLabel.addSelectionListener(cListener);
		if(energyInK)
		{
			c = new ScaleBoxAndFixedExpression(topCentre, SWT.NONE, getKInEv());
			c.setDoNotUseExpressions(true);
			c.setLabelUnit("eV");			
			c.setLabelDecimalPlaces(1);
			c.setLabelWidth(1000000);
			c.setPrefix(" ");
			c.setActiveMode(ACTIVE_MODE.SET_ENABLED_AND_ACTIVE);			
			c.setLayoutData(new GridData(SWT.FILL, SWT.CENTER, true, false));
			c.setUnit("Å\u207B\u00b9");
			c.setMinimum(0);
			c.setMaximum(100);
			//b.setMaximum(c);
		}
		else
		{
			c = new ScaleBoxAndFixedExpression(topCentre, SWT.NONE, getKProvider());
			c.setDoNotUseExpressions(true);
			c.setLabelUnit("Å\u207B\u00b9");
			c.setLabelDecimalPlaces(3);
			c.setLabelWidth(100);
			c.setActiveMode(ACTIVE_MODE.SET_ENABLED_AND_ACTIVE);
			c.setUnit("eV");
			c.setLayoutData(new GridData(SWT.FILL, SWT.CENTER, true, false));
			c.setMinimum(b);
			c.setMaximum(finalEnergy);
			b.setMaximum(c);
		}

		this.kStartLabel = new Label(topCentre, SWT.NONE);
		kStartLabel.setText("K Start");
		kStartLabel.setVisible(false);
		this.kStart = new ScaleBoxAndFixedExpression(topCentre, SWT.NONE, getKProvider());
		kStart.setLabelUnit("Å\u207B\u00b9");
		kStart.setPrefix(" ");
		kStart.setLabelDecimalPlaces(3);
		kStart.setLabelWidth(100);
		kStart.setUnit("eV");
		kStart.setLayoutData(new GridData(SWT.FILL, SWT.CENTER, true, false));
		kStart.setEditable(false);
		kStart.setVisible(false);
		kStart.setMaximum(finalEnergy);
		kStart.addValueListener(new ValueAdapter("kStartListener") {
			@Override
			public void valueChangePerformed(ValueEvent e) {
				final double ed = getEdgeValue();
				logger.info("the k start value is " + ((ed - getB().getNumericValue()) + ed));
				getKStart().setNumericValue((ed - getB().getNumericValue()) + ed);
			}
		});
	}

	private ExpressionProvider getKProvider() {
		return new ExpressionProvider() {
			@Override
			public double getValue(double e) {
				Converter.setEdgeEnergy(getEdgeValue() / 1000.0);
				return Converter.convert(e, Converter.EV, Converter.PERANGSTROM);
			}
			@Override
			public IFieldWidget[] getPrecedents() {
				return null;
			}
		};
	}
	private ExpressionProvider getKInEv() {
		return new ExpressionProvider() {
			@Override
			public double getValue(double e) {
				if(!Double.isNaN(e)){
				Converter.setEdgeEnergy(getEdgeValue() / 1000.0);
				return Converter.convert(e, Converter.PERANGSTROM, Converter.EV);
				}
				return e;
			}

			@Override
			public IFieldWidget[] getPrecedents() {
				return null;
			}
		};
	}

	@Override
	public void linkUI(final boolean isPageChange) {

		try {
			setPointsUpdate(false);

			final XasScanParameters scanParams = (XasScanParameters) editingBean;

			// Manually added parts for bounds and editor notifications.
			// Get choices for edge from schema
			// Set default values, bean may have changed
			try {
				final SchemaReader reader = setupElementAndEdge("XasScanParameters");

				List<String> choices = reader.getAllowedChoices("XasScanParameters", "exafsStepType");
				exafsStepType.setItems(choices.toArray(new String[choices.size()]));

				if (scanParams.getExafsStepType() == null) {
					exafsStepType.select(0);
				}

				if (scanParams.getExafsTime() == null) {
					exafsTimeType.select(1);
				} else {
					exafsTimeType.select(0);
				}

				if (scanParams.getA() == null) {
					abGafChoice.select(1);
				} else {
					abGafChoice.select(0);
				}

			} catch (Exception e1) {
				logger.error("Cannot process ui.", e1);
			}

			exafsStepType.addValueListener(new ValueAdapter("exafsStepTypeListener") {
				@Override
				public void valueChangePerformed(ValueEvent e) {
					updateExafsStepType();
				}
			});

			this.exafsTimeListener = new SelectionAdapter() {
				@Override
				public void widgetSelected(SelectionEvent e) {
					updateExafsTimeType();
					updateLayout();
				}
			};
			exafsTimeType.addSelectionListener(exafsTimeListener);
			// bounds relationships
			// finalEnergy.setMinimum(initialEnergy);

			updateExafsTimeType();
			updateEdgeRegion();
			updateElement(ELEMENT_EVENT_TYPE.INIT); // Must be before linkUI or switched on status fires events that
			// lose original value.

			// Sets value and switches on the listeners.
			super.linkUI(isPageChange); // Will also switch back on widgets.

			updateExafsStepType();
			updateKStartIfVisible();
			getA().checkBounds();
			getB().checkBounds();
			getC().checkBounds();
			getInitialEnergy().checkBounds();
			
			getFinalEnergy().checkBounds();
			//Final energy and C are saved in the xml file in eV if the user preference is for Angstroms, it may be loaded in wrong units
			if(energyInK){
				correctFinalEnergy(isPageChange);
				correctC(isPageChange);
			}
			try {
				updatePlottedPoints();
			} catch (Exception e1) {
				logger.error("Cannot update XAS points", e1);
			}
			setupEstimationWidgets();
		} catch (Exception e) {
			logger.error("Error trying to linkUI in the xas scan editor", e);
		} finally {
			setPointsUpdate(true);
		}
	}

	private void correctC(boolean isPageChange) {
		if(!isPageChange){
			double value = getC().getBoundValue();
			getC().setValue(getKProvider().getValue(value));
		}
		
	}

	private void correctFinalEnergy(boolean isPageChange) {
		if(!isPageChange){
			double value = getFinalEnergy().getBoundValue();
			getFinalEnergy().setValue(getKProvider().getValue(value));
		}
		
	}

	@Override
	protected void updateElement(ELEMENT_EVENT_TYPE type) {

		
		try {

			super.updateElement(type);
			

			getSelectedElement(type);

			final double edgeValue = getEdgeValue();
			b.setMaximum(edgeValue);
			if(!energyInK)
				c.setMinimum(edgeValue);

			// Hack warning - this is required to deal with the fact that element can be updated
			// by a page change. *NOTE* The situation of needing ELEMENT_EVENT_TYPE at all would
			// not be around if the UI paradigm of having element sometimes changing initialEnergy
			// and sometimes not being required by the beam line scientists.
			if (type != ELEMENT_EVENT_TYPE.INIT && cachedElement != null) {
				if (cachedElement.equals(((XasScanParameters) editingBean).getElement())) {
					type = ELEMENT_EVENT_TYPE.INIT;
					cachedElement = null;
				}
			}

			if (type != ELEMENT_EVENT_TYPE.INIT) {
				if (ExafsActivator.getDefault().getPreferenceStore()
						.getBoolean(ExafsPreferenceConstants.A_ELEMENT_LINK)) {
					getA().setValue(getAfromElement());
				}
				if (ExafsActivator.getDefault().getPreferenceStore()
						.getBoolean(ExafsPreferenceConstants.B_ELEMENT_LINK)) {
					getB().setValue(getBfromElement());
				}
				if (ExafsActivator.getDefault().getPreferenceStore()
						.getBoolean(ExafsPreferenceConstants.C_ELEMENT_LINK)) {
					getC().setValue(getCfromElement());
					//correctC();
				}

				if (ExafsActivator.getDefault().getPreferenceStore().getBoolean(
						ExafsPreferenceConstants.INITIAL_ENERGY_ELEMENT_LINK)) {
					getInitialEnergy().setValue(getInitialEnergyFromElement());
				}
				if (ExafsActivator.getDefault().getPreferenceStore().getBoolean(
						ExafsPreferenceConstants.FINAL_ENERGY_ELEMENT_LINK)) {
					getFinalEnergy().setValue(getFinalEnergyFromElement());
					//correctFinalEnergy();
				}

			} else {
				final XasScanParameters scanParams = (XasScanParameters) editingBean;
				if (ExafsActivator.getDefault().getPreferenceStore()
						.getBoolean(ExafsPreferenceConstants.A_ELEMENT_LINK)) {
					if (scanParams.getA() == null)
						getA().setValue(getAfromElement());
				}
				if (ExafsActivator.getDefault().getPreferenceStore()
						.getBoolean(ExafsPreferenceConstants.B_ELEMENT_LINK)) {
					if (scanParams.getB() == null)
						getB().setValue(getBfromElement());
				}
				if (ExafsActivator.getDefault().getPreferenceStore()
						.getBoolean(ExafsPreferenceConstants.C_ELEMENT_LINK)) {
					if (scanParams.getC() == null)
						getC().setValue(getCfromElement());
				}
			}
			updateKStartIfVisible();

		} catch (Exception ne) {
			logger.error("Cannot set value", ne);
		} finally {
		}
	}

	@Override
	protected String[] getLineLabels() {
		return new String[] { "Edge", "A", "B", "C" };
	}

	@Override
	protected double[] getLineValues() {
		return new double[] { getEdgeValue(), (Double) getA().getValue(), (Double) getB().getValue(),
				(Double) getC().getValue() };
	}

	@Override
	protected java.awt.Color[] getLineColours() {
		return new java.awt.Color[] { java.awt.Color.GREEN.brighter().brighter().brighter(),
				java.awt.Color.RED, java.awt.Color.ORANGE,
				java.awt.Color.BLUE.brighter().brighter().brighter() };
	}

	private double getGaf1Value() {
		final double g = gaf1.getNumericValue();
		return Double.isNaN(g) ? 30 : g;
	}

	private double getGaf2Value() {
		final double g = gaf2.getNumericValue();
		return Double.isNaN(g) ? 10 : g;
	}

	private double getGaf3Value() {
		final double g = gaf3.getNumericValue();
		return Double.isNaN(g) ? 10 : g;
	}

	protected double getInitialEnergyFromElement() throws Exception {
		final Element ele = getElementUseBean();
		final String edge = getEdgeUseBean();
		return ele.getInitialEnergy(edge);
	}

	protected double getFinalEnergyFromElement() throws Exception {
		final Element ele = getElementUseBean();
		final String edge = getEdgeUseBean();
		double fEnergy = ele.getFinalEnergy(edge);
		if(energyInK)
			return getFinalEnergyFromElementInCorrectUnits(fEnergy);
		return fEnergy;
	}
	private double getFinalEnergyFromElementInCorrectUnits(double energy){
		return getKProvider().getValue(energy);
	}

	protected double getAfromElement() throws Exception {
		return getABfromElement(getGaf1Value());
	}

	protected double getBfromElement() throws Exception {
		return getABfromElement(getGaf2Value());
	}
	
	private double getABfromElement(double abValue) throws Exception {
		final Element ele = getElementUseBean();
		final String edge = getEdgeUseBean();
		final double ed = getEdgeValue();
		if (ele == null || edge == null)
			return 0d;
		return ed - (abValue * ele.getCoreHole(edge));
	}
	

	protected double getCfromElement() throws Exception {
		final Element ele = getElementUseBean();
		final String edge = getEdgeUseBean();
		final double ed = getEdgeValue();
		double en = 0.0;
		if (ExafsActivator.getDefault().getPreferenceStore().getBoolean(ExafsPreferenceConstants.C_MIRRORS_B_LINK)) {
			en = ed + (getGaf2Value() * ele.getCoreHole(edge));
		}
		en = ed + (getGaf3Value() * ele.getCoreHole(edge));
		if(energyInK)
			return getKProvider().getValue(en);
		return en;
		
	}

	protected void updateEdgeRegion() {
		final boolean isAB = abGafChoice.getSelectionIndex() == 0;
		getA().setActive(isAB);
		getB().setActive(isAB);
		if (isAB) {
			getC().setActive(
					!ExafsActivator.getDefault().getPreferenceStore().getBoolean(
							ExafsPreferenceConstants.C_MIRRORS_B_LINK));
		} else {
			getC().setActive(false);
		}
		getCoreHole_unused().setActive(!isAB);
		getGaf1().setActive(!isAB);
		getGaf2().setActive(!isAB);
		if (!isAB) {
			getGaf3().setActive(
					!ExafsActivator.getDefault().getPreferenceStore().getBoolean(
							ExafsPreferenceConstants.C_MIRRORS_B_LINK));
		} else {
			getGaf3().setActive(false);
		}
	}

	protected void updateExafsStepType() {

		final int index = exafsStepType.getSelectionIndex();

		if (index == 0) { // k
			getExafsStep().setUnit("Å\u207B\u00b9"); // Å^-1
			exafsStepEnergyLabel.setText("Exafs Step");
			//updateKStart(true);
		} else {
			getExafsStep().setUnit("eV");
			exafsStepEnergyLabel.setText("Exafs Step Energy");
			//updateKStart(false);
		}
		exafsStepEnergyLabel.redraw();
		exafsStepEnergyLabel.getParent().layout();
	}

	private double calculateKStart() {
		final double ed = getEdgeValue();
		return ed - getB().getNumericValue() + ed;

	}

	protected void updateKStart(boolean show) {
		getKStart().setNumericValue(calculateKStart());
		getKStart().setActive(show);
		this.kStartLabel.setVisible(show);
	}

	protected void updateKStartIfVisible() {
		if (getKStart().isVisible()) {
			getKStart().setNumericValue(calculateKStart());
		}
	}

	protected void updateExafsTimeType() {

		final int index = exafsTimeType.getSelectionIndex();

		boolean vis = (index == 1);
		// Bean fields use active
		getExafsTime().setActive(!vis);
		getExafsFromTime().setActive(vis);
		getExafsToTime().setActive(vis);
		getKWeighting().setActive(vis);
		// Labels visible
		this.exafsStepLabel.setVisible(!vis);
		exafsToLabel.setVisible(vis);
		exafsFromLabel.setVisible(vis);
		kWeightingLabel.setVisible(vis);
	}

	@Override
	public void setFocus() {
		// Nothing
	}

	/**
	 * @return ScaleBox
	 */
	public ScaleBox getFinalEnergy() {
		return finalEnergy;
	}

	/**
	 * @return ScaleBox
	 */
	public ScaleBox getInitialEnergy() {
		return initialEnergy;
	}

	/**
	 * @return ScaleBox
	 */
	public ScaleBox getPreEdgeStep() {
		return preEdgeStep;
	}

	/**
	 * @return ScaleBox
	 */
	public ComboWrapper getEdge() {
		return edge;
	}

	/**
	 * @return ScaleBox
	 */
	public ComboWrapper getElement() {
		return element;
	}

	/**
	 * @return ScaleBox
	 */
	public ScaleBox getEdgeStep() {
		return edgeStep;
	}

	/**
	 * @return ScaleBox
	 */
	public ScaleBox getEdgeTime() {
		return edgeTime;
	}

	/**
	 * @return ScaleBox
	 */
	public ScaleBox getExafsStep() {
		return exafsStep;
	}

	/**
	 * @return ScaleBox
	 */
	public ScaleBox getExafsTime() {
		return exafsTime;
	}

	/**
	 * @return ScaleBox
	 */
	public ScaleBox getPreEdgeTime() {
		return preEdgeTime;
	}

	public ScaleBox getA() {
		return a;
	}

	public ScaleBox getB() {
		return b;
	}

	public ScaleBox getC() {
		return c;
	}

	@Override
	protected String getRichEditorTabText() {
		return "XAS Scan";
	}

	/**
	 * @return ScaleBox
	 */
	public ComboWrapper getExafsStepType() {
		return exafsStepType;
	}

	/**
	 * @return ScaleBox
	 */
	public ScaleBox getGaf1() {
		return gaf1;
	}

	/**
	 * @return ScaleBox
	 */
	public ScaleBox getGaf2() {
		return gaf2;
	}

	public ScaleBox getGaf3() {
		return gaf3;
	}

	/**
	 * @return ScaleBox
	 */
	public ScaleBox getExafsFromTime() {
		return exafsFromTime;
	}

	/**
	 * @return ScaleBox
	 */
	public ScaleBox getExafsToTime() {
		return exafsToTime;
	}

	/**
	 * @return ScaleBox
	 */
	public ScaleBox getKWeighting() {
		return kWeighting;
	}

	/**
	 * @return ScaleBox
	 */
	public ScaleBox getKStart() {
		return kStart;
	}

	/**
	 * Used during testing.
	 * 
	 * @param ichoice
	 *            0 for AB for Gaf
	 */
	public void _testSetGapChoice(final int ichoice) {
		this.abGafChoice.select(ichoice);
	}

	/**
	 * @param itype
	 */
	public void _testSetTimeType(final int itype) {
		this.exafsTimeType.select(itype);
		updateExafsTimeType();
	}

	@Override
	public void propertyChange(PropertyChangeEvent event) {

		try {

			if (event.getProperty().equals(ExafsPreferenceConstants.INITIAL_ENERGY_ELEMENT_LINK)) {
				final Boolean isLink = (Boolean) event.getNewValue();
				getInitialEnergy().setEnabled(!isLink);
				if (isLink) {
					getInitialEnergy().setValue(getInitialEnergyFromElement());
				}

			} else if (event.getProperty().equals(ExafsPreferenceConstants.FINAL_ENERGY_ELEMENT_LINK)) {
				final Boolean isLink = (Boolean) event.getNewValue();
				getFinalEnergy().setEnabled(!isLink);
				if (isLink) {
					getFinalEnergy().setValue(getFinalEnergyFromElement());
				}

			} else if (event.getProperty().equals(ExafsPreferenceConstants.A_ELEMENT_LINK)) {
				final Boolean isLink = (Boolean) event.getNewValue();
				if (isLink) {
					getA().setValue(getAfromElement());
				}

			} else if (event.getProperty().equals(ExafsPreferenceConstants.B_ELEMENT_LINK)) {
				final Boolean isLink = (Boolean) event.getNewValue();
				if (isLink) {
					getB().setValue(getBfromElement());
				}

			} else if (event.getProperty().equals(ExafsPreferenceConstants.C_ELEMENT_LINK)) {
				final Boolean isLink = (Boolean) event.getNewValue();
				if (isLink) {
					getC().setValue(getCfromElement());
				}
			} else if (event.getProperty().equals(ExafsPreferenceConstants.C_MIRRORS_B_LINK)) {
				final Boolean isLink = (Boolean) event.getNewValue();
				if (isLink) {
					getC().setValue(getCfromElement());
				}
				updateEdgeRegion();
			} else if (event.getProperty().equals(ExafsPreferenceConstants.EXAFS_GRAPH_EDITABLE)) {
				updateEdgePlotOverlayRegistration();
			}
			updateKStartIfVisible();
		} catch (Exception ne) {
			logger.error("Cannot update values", ne);
		}
	}

	@Override
	public void dispose() {
		if (e0Label != null && !e0Label.isDisposed())
			this.e0Label.removeSelectionListener(e0Listener);
		if (e1Label != null && !e1Label.isDisposed())
			this.e1Label.removeSelectionListener(e1Listener);
		if (abGafChoice != null && !abGafChoice.isDisposed())
			this.abGafChoice.removeSelectionListener(abGafListener);
		if (aLabel != null && !aLabel.isDisposed())
			this.aLabel.removeSelectionListener(aListener);
		if (bLabel != null && !bLabel.isDisposed())
			this.bLabel.removeSelectionListener(bListener);
		if (cLabel != null && !cLabel.isDisposed())
			this.cLabel.removeSelectionListener(cListener);
		if (exafsTimeType != null && !exafsTimeType.isDisposed())
			this.exafsTimeType.removeSelectionListener(exafsTimeListener);
		ExafsActivator.getDefault().getPreferenceStore().removePropertyChangeListener(this);
		super.dispose();
	}
	
	@Override
	public Object getEditingBean() throws Exception
	{
		BeanUI.uiToBean(this, editingBean);
		if(energyInK)
		{
			/*((XasScanParameters)this.editingBean).setFinalEnergy(getKInEv().getValue(getFinalEnergy().getBoundValue()));
			((XasScanParameters)this.editingBean).setC(getKInEv().getValue(getC().getBoundValue()));*/
			DecimalFormat twoDForm = new DecimalFormat("#.##");
			((XasScanParameters)this.editingBean).setFinalEnergy(Double.valueOf(twoDForm.format(getKInEv().getValue(getFinalEnergy().getBoundValue()))));
			((XasScanParameters)this.editingBean).setC(Double.valueOf(twoDForm.format(getKInEv().getValue(getC().getBoundValue()))));
		}
		return editingBean;
	}
	
	protected Double calcAorB(double gaf){
		final String value = getCoreHole_unused().getValue();
		if (value == null || "".equals(value))
			return null;
		final double ed = getEdgeValue();
		final double core = Double.parseDouble(value);
		return ed - (gaf * core);
	}
	
	protected Double calcC(double gaf){
		final String value = getCoreHole_unused().getValue();
		if (value == null || "".equals(value))
			return null;
		final double ed = getEdgeValue();
		final double core = Double.parseDouble(value);
		return ed + (gaf * core);
	}
	
	protected double calcGaf1or2(double latestTargetValue) { 
		final double ed = getEdgeValue();
		final double coreHole = Double.parseDouble(getCoreHole_unused().getValue());
		double gaf1 = Math.round((ed - latestTargetValue) / coreHole);
		return gaf1;
	}

	protected double calcGaf3(double latestTargetValue) {
		final double ed = getEdgeValue();
		final double coreHole = Double.parseDouble(getCoreHole_unused().getValue());
		double gaf3 = Math.abs(Math.round((latestTargetValue - ed) / coreHole));
		return gaf3;
	}

}<|MERGE_RESOLUTION|>--- conflicted
+++ resolved
@@ -216,12 +216,8 @@
 		preEdgeTime.setUnit("s");
 		preEdgeTime.setMaximum(20);
 		preEdgeTime.setMinimum(0.1);
-<<<<<<< HEAD
-
-=======
 		preEdgeTime.setDoNotUseExpressions(true);
-		
->>>>>>> 9e80f111
+
 		final Label stepLabel_1 = new Label(edgeParametersGroup, SWT.NONE);
 		stepLabel_1.setText("Edge Energy Step");
 
@@ -230,12 +226,8 @@
 		edgeStep.setMaximum(20);
 		edgeStep.setLayoutData(new GridData(SWT.FILL, SWT.CENTER, true, false));
 		edgeStep.setUnit("eV");
-<<<<<<< HEAD
-
-=======
 		edgeStep.setDoNotUseExpressions(true);
 		
->>>>>>> 9e80f111
 		final Label edgeStepTimeLabel = new Label(edgeParametersGroup, SWT.NONE);
 		edgeStepTimeLabel.setText("Edge Time Step");
 
@@ -244,10 +236,7 @@
 		edgeTime.setMaximum(20);
 		edgeTime.setLayoutData(new GridData(SWT.FILL, SWT.CENTER, false, false));
 		edgeTime.setUnit("s");
-<<<<<<< HEAD
-=======
 		edgeTime.setDoNotUseExpressions(true);
->>>>>>> 9e80f111
 
 		final Label scanTypeLabel = new Label(edgeParametersGroup, SWT.NONE);
 		scanTypeLabel.setText("Exafs Step Type");
@@ -265,10 +254,7 @@
 		exafsStep.setUnit("eV");
 		exafsStep.setMaximum(100d);
 		exafsStep.setDecimalPlaces(3);
-<<<<<<< HEAD
-=======
 		exafsStep.setDoNotUseExpressions(true);
->>>>>>> 9e80f111
 
 		final Label exafsTimeTypeLabel = new Label(edgeParametersGroup, SWT.NONE);
 		exafsTimeTypeLabel.setText("Exafs Time Type");
@@ -295,10 +281,7 @@
 		exafsFromTime.setMaximum(20);
 		exafsFromTime.setLayoutData(new GridData(SWT.FILL, SWT.CENTER, true, false));
 		exafsFromTime.setUnit("s");
-<<<<<<< HEAD
-=======
 		exafsFromTime.setDoNotUseExpressions(true);
->>>>>>> 9e80f111
 
 		this.exafsToLabel = new Label(edgeParametersGroup, SWT.NONE);
 		exafsToLabel.setText("Exafs To Time");
@@ -308,10 +291,7 @@
 		exafsToTime.setMaximum(20);
 		exafsToTime.setMinimum(exafsFromTime);
 		exafsToTime.setUnit("s");
-<<<<<<< HEAD
-=======
 		exafsToTime.setDoNotUseExpressions(true);
->>>>>>> 9e80f111
 
 		this.kWeightingLabel = new Label(edgeParametersGroup, SWT.NONE);
 		kWeightingLabel.setText("K Weighting");
