--- conflicted
+++ resolved
@@ -950,11 +950,6 @@
 				@Override
 				public void valueChangePerformed(ValueEvent e) {
 					updateExafsTimeType();
-<<<<<<< HEAD
-					updateLayout();
-					dirtyContainer.setDirty(true);
-=======
->>>>>>> f30b23b4
 				}
 			});
 
