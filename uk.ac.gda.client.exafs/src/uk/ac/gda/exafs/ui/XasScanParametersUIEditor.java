/*-
 * Copyright © 2013 Diamond Light Source Ltd.
 *
 * This file is part of GDA.
 *
 * GDA is free software: you can redistribute it and/or modify it under the
 * terms of the GNU General Public License version 3 as published by the Free
 * Software Foundation.
 *
 * GDA is distributed in the hope that it will be useful, but WITHOUT ANY
 * WARRANTY; without even the implied warranty of MERCHANTABILITY or FITNESS
 * FOR A PARTICULAR PURPOSE. See the GNU General Public License for more
 * details.
 *
 * You should have received a copy of the GNU General Public License along
 * with GDA. If not, see <http://www.gnu.org/licenses/>.
 */

package uk.ac.gda.exafs.ui;

import gda.util.Converter;
import gda.util.exafs.Element;

import java.text.DecimalFormat;
import java.util.EventObject;
import java.util.List;

import org.dawb.common.ui.plot.annotation.AnnotationUtils;
import org.dawb.common.ui.plot.annotation.IAnnotation;
import org.dawb.common.ui.plot.region.IROIListener;
import org.dawb.common.ui.plot.region.IRegion;
import org.dawb.common.ui.plot.region.IRegion.RegionType;
import org.dawb.common.ui.plot.region.ROIEvent;
import org.dawb.common.ui.plot.trace.ITrace;
import org.eclipse.jface.action.Action;
import org.eclipse.jface.action.IAction;
import org.eclipse.jface.dialogs.IPageChangedListener;
import org.eclipse.jface.dialogs.PageChangedEvent;
import org.eclipse.jface.util.IPropertyChangeListener;
import org.eclipse.jface.util.PropertyChangeEvent;
import org.eclipse.swt.SWT;
import org.eclipse.swt.custom.ScrolledComposite;
import org.eclipse.swt.events.SelectionAdapter;
import org.eclipse.swt.events.SelectionEvent;
import org.eclipse.swt.layout.FillLayout;
import org.eclipse.swt.layout.GridData;
import org.eclipse.swt.layout.GridLayout;
import org.eclipse.swt.widgets.Composite;
import org.eclipse.swt.widgets.Display;
import org.eclipse.swt.widgets.Group;
import org.eclipse.swt.widgets.Label;
import org.eclipse.swt.widgets.Link;
import org.slf4j.Logger;
import org.slf4j.LoggerFactory;

import uk.ac.diamond.scisoft.analysis.dataset.AbstractDataset;
import uk.ac.diamond.scisoft.analysis.dataset.DoubleDataset;
import uk.ac.diamond.scisoft.analysis.roi.LinearROI;
import uk.ac.diamond.scisoft.analysis.roi.ROIBase;
import uk.ac.gda.beans.exafs.XasScanParameters;
import uk.ac.gda.exafs.ExafsActivator;
import uk.ac.gda.exafs.ui.preferences.ExafsPreferenceConstants;
import uk.ac.gda.richbeans.ACTIVE_MODE;
import uk.ac.gda.richbeans.beans.BeanUI;
import uk.ac.gda.richbeans.beans.IFieldWidget;
import uk.ac.gda.richbeans.components.scalebox.NumberBox;
import uk.ac.gda.richbeans.components.scalebox.ScaleBox;
import uk.ac.gda.richbeans.components.scalebox.ScaleBoxAndFixedExpression;
import uk.ac.gda.richbeans.components.scalebox.ScaleBoxAndFixedExpression.ExpressionProvider;
import uk.ac.gda.richbeans.components.wrappers.ComboWrapper;
import uk.ac.gda.richbeans.editors.RichBeanMultiPageEditorPart;
import uk.ac.gda.richbeans.event.ValueAdapter;
import uk.ac.gda.richbeans.event.ValueEvent;
import uk.ac.gda.util.schema.SchemaReader;

/**
 * An editor part designed to be a page in a multipage editor. This class was auto-generated using RCP Developer and
 * extends RichBeanEditorPart which provides the link between the editor and the bean. Only fields which implement
 * IFieldWidget will be synchronised with the bean automatically. Any field which is both an IFieldWidget and named the
 * same as a field in the bean will find its way into the bean and from the bean when the editor is opened.
 */
public class XasScanParametersUIEditor extends ElementEdgeEditor implements IPropertyChangeListener {

	private static final Logger logger = LoggerFactory.getLogger(XasScanParametersUIEditor.class);

	private ComboWrapper exafsTimeType;
	private ComboWrapper abGafChoice;
	private ComboWrapper exafsStepType;

	private ScaleBox gaf3;
	private ScaleBox gaf2;
	private ScaleBox gaf1;
	private ScaleBox b, a, preEdgeTime, exafsTime, exafsStep, edgeTime, edgeStep, preEdgeStep, initialEnergy;
	private ScaleBox exafsFromTime;
	private ScaleBox exafsToTime;

	private ScaleBoxAndFixedExpression finalEnergy, c;

	private Link aLabel, bLabel, cLabel, e0Label, e1Label;

	private Label exafsFromLabel, exafsToLabel;
	private Label exafsStepLabel;
	private Label exafsStepEnergyLabel;
	private Label kWeightingLabel;
	private Label kStartLabel;

	private SelectionAdapter e0Listener, e1Listener, aListener, bListener, cListener;

	private ScaleBox kWeighting;
	private ScaleBoxAndFixedExpression kStart;

	private String cachedElement;

	private Group topCentre;
	private Label gaf3Label;
	private GridData gd_centre;
	private GridLayout gridLayout_1;

	private boolean energyInK = ExafsActivator.getDefault().getPreferenceStore()
			.getBoolean(ExafsPreferenceConstants.EXAFS_FINAL_ANGSTROM);
	private IRegion aLine;
	private IRegion bLine;
	private IRegion cLine;
	private IRegion edgeLine;
<<<<<<< HEAD
	private boolean showLineAnnotations = false;

=======
>>>>>>> 068ca3b7
	public XasScanParametersUIEditor(final String path, final RichBeanMultiPageEditorPart containingEditor,
			final XasScanParameters xasScanParameters) {

		super(path, containingEditor.getMappingUrl(), containingEditor, xasScanParameters);
<<<<<<< HEAD
=======

>>>>>>> 068ca3b7
		
		containingEditor.addPageChangedListener(new IPageChangedListener() {
			@Override
			public void pageChanged(PageChangedEvent event) {
				final int ipage = containingEditor.getActivePage();
				if (ipage == 1)
					cachedElement = xasScanParameters.getElement();
			}
		});
	}

	@Override
	public void createPartControl(Composite parent) {

		this.scrolledComposite = new ScrolledComposite(parent, SWT.H_SCROLL | SWT.V_SCROLL);
		scrolledComposite.setExpandHorizontal(true);
		scrolledComposite.setExpandVertical(true);

		// Automatic section generated by RCP Developer
		this.container = new Composite(scrolledComposite, SWT.NONE);
		container.setLayout(new FillLayout());
		scrolledComposite.setContent(container);

		final Group main = new Group(container, SWT.NONE);
		main.setText("XAS Parameters");
		main.setLayout(new GridLayout(3, false));

		createElementEdgeArea(main);

		final Composite centre = new Composite(main, SWT.NONE);
		centre.setLayout(new GridLayout(1, false));
		centre.setLayoutData(new GridData(SWT.FILL, SWT.TOP, false, false));

		createScanParameters(centre);
		createStepParameters(centre);

		final Composite right = new Composite(main, SWT.NONE);
		right.setLayout(new GridLayout(1, false));
		right.setLayoutData(new GridData(SWT.FILL, SWT.FILL, true, true));
		this.expandContainer = main;

		createEstimationComposite(right);
		createPlotRegions();
		createShowHideLineAnnotationsButton();
		
		scrolledComposite.setMinSize(container.computeSize(SWT.DEFAULT, SWT.DEFAULT));

		ExafsActivator.getDefault().getPreferenceStore().addPropertyChangeListener(this);
		
		updateEdgeRegion();

<<<<<<< HEAD
=======
		updateEdgeRegion();

>>>>>>> 068ca3b7
		updateExafsTimeType();
		
		updateLayout();
	}
	
	private void createShowHideLineAnnotationsButton() {
		Action menuAction = new Action("Show labels", IAction.AS_CHECK_BOX) {
			@Override
			public void run() {
				showLineAnnotations = !showLineAnnotations;
				updatePlottedPoints();
				plottingsystem.repaint();
			}
		};
		plottingsystemActionBarWrapper.getRightManager().add(menuAction);
		plottingsystemActionBarWrapper.update(true);
	}

	/**
	 * Creates the ILineTrace and the IRegions for specifying the locations of the boundaries
	 */
	@SuppressWarnings("unused")
	private void createPlotRegions() {
		
		try {
			this.aLine = plottingsystem.createRegion("a", RegionType.XAXIS_LINE);
			aLine.setRegionColor(Display.getDefault().getSystemColor(SWT.COLOR_RED));
			plottingsystem.addRegion(aLine);
			new ARegionSynchronizer(aLine, getA(), getGaf1());
			aLine.setMobile(ExafsActivator.getDefault().getPreferenceStore()
					.getBoolean(ExafsPreferenceConstants.EXAFS_GRAPH_EDITABLE));
		} catch (Exception e) {
			logger.error("Cannot create region for position of a!", e);
		}

		try {
			this.bLine = plottingsystem.createRegion("b", RegionType.XAXIS_LINE);
			bLine.setRegionColor(Display.getDefault().getSystemColor(SWT.COLOR_YELLOW));
			plottingsystem.addRegion(bLine);
			new BRegionSynchronizer(bLine, getB(), getC(), getGaf2(), getGaf3());
			bLine.setMobile(ExafsActivator.getDefault().getPreferenceStore()
					.getBoolean(ExafsPreferenceConstants.EXAFS_GRAPH_EDITABLE));
		} catch (Exception e) {
			logger.error("Cannot create region for position of b!", e);
		}

		try {
			this.cLine = plottingsystem.createRegion("c", RegionType.XAXIS_LINE);
			cLine.setRegionColor(Display.getDefault().getSystemColor(SWT.COLOR_BLUE));
			plottingsystem.addRegion(cLine);
			new CRegionSynchronizer(cLine, getC(), getGaf3());
			cLine.setMobile(ExafsActivator.getDefault().getPreferenceStore()
					.getBoolean(ExafsPreferenceConstants.EXAFS_GRAPH_EDITABLE)
					&& !ExafsActivator.getDefault().getPreferenceStore()
							.getBoolean(ExafsPreferenceConstants.C_MIRRORS_B_LINK));
		} catch (Exception e) {
			logger.error("Cannot create region for position of c!", e);
		}

		try {
			this.edgeLine = plottingsystem.createRegion("edge", RegionType.XAXIS_LINE);
			edgeLine.setRegionColor(Display.getDefault().getSystemColor(SWT.COLOR_GREEN));
			plottingsystem.addRegion(edgeLine);
			new EdgeRegionSynchronizer(edgeLine, getEdgeEnergy());
			edgeLine.setMobile(false);
		} catch (Exception e) {
			logger.error("Cannot create region for position of edge energy!", e);
		}
	}

	public void drawLines() {

		double aEnergy = getA().getNumericValue();
		double bEnergy = getB().getNumericValue();
		double edgeEnergy = getEdgeEnergy().getNumericValue();
		double cEnergy = getC().getNumericValue();
		if (energyInK) {
			cEnergy = getKInEv().getValue(cEnergy);
		}

		double[] pnt = new double[] { aEnergy, 0d };
		aLine.setROI(new LinearROI(pnt, pnt));
		pnt = new double[] { bEnergy, 0d };
		bLine.setROI(new LinearROI(pnt, pnt));
		pnt = new double[] { cEnergy, 0d };
		cLine.setROI(new LinearROI(pnt, pnt));
		pnt = new double[] { edgeEnergy, 0d };
		edgeLine.setROI(new LinearROI(pnt, pnt));
		
		plottingsystem.repaint();

	}

	private abstract class RegionSynchronizer extends ValueAdapter implements IROIListener {
		protected ScaleBox abc;

		RegionSynchronizer(IRegion line, ScaleBox abc) {
			line.addROIListener(this);

			this.abc = abc;
			abc.addValueListener(this);
			this.name = "RegionSynchronizer";
		}

		protected abstract Double getNewEnergyFromScaleBox(final ValueEvent e);

		protected abstract void updateScaleBoxes(final double energy, final EventObject e);

		@Override
		public void roiDragged(ROIEvent evt) {
		}

		@Override
		public void roiChanged(ROIEvent evt) {
			update(evt);
		}

		@Override
		public void valueChangePerformed(ValueEvent e) {
			update(e);
		}

		@Override
		public void roiSelected(ROIEvent evt) {
		}

		protected void update(EventObject e) {
			if (suspendGraphUpdate)
				return;
			try {
				suspendGraphUpdate = true;
				Double newEnergy;
				// event from one of the ScaleBoxes
				if (e instanceof ValueEvent) {
					newEnergy = getNewEnergyFromScaleBox((ValueEvent) e);
				}
				// event from the ROI in the graph being dragged
				else {
					ROIBase roi = ((ROIEvent) e).getROI();
					newEnergy = roi.getPoint()[0];
				}
				updateScaleBoxes(newEnergy, e);
				drawLines();
				updatePlottedPoints();
			} finally {
				suspendGraphUpdate = false;
			}
		}
	}

	private class ARegionSynchronizer extends RegionSynchronizer {

		private ScaleBox gaf;

		ARegionSynchronizer(IRegion line, ScaleBox abc, ScaleBox gaf) {
			super(line, abc);
			this.gaf = gaf;
			this.gaf.addValueListener(this);
			this.name = "A Region Synchronizer";
		}

		@Override
		protected void updateScaleBoxes(double energy, final EventObject e) {
			if (e.getSource() != abc) {
				abc.off();
				abc.setNumericValue(energy);
				abc.on();
			}
			if (e.getSource() != gaf) {
				gaf.off();
				gaf.setNumericValue(calcGaf1or2(energy));
				gaf.on();
			}
		}

		@Override
		protected Double getNewEnergyFromScaleBox(ValueEvent e) {
			Double energy;
			if (e.getSource() == abc) {
				energy = abc.getNumericValue();
			} else {
				energy = calcAorB(gaf.getNumericValue());
			}
			return energy;
		}
	}

	private class BRegionSynchronizer extends RegionSynchronizer {

		private ScaleBox gafb;
		private ScaleBox gafc;
		private ScaleBox cScaleBox;

		BRegionSynchronizer(IRegion line, ScaleBox abc, ScaleBox abc3, ScaleBox gaf2, ScaleBox gaf3) {
			super(line, abc);
			this.cScaleBox = abc3;
			this.gafb = gaf2;
			this.gafb.addValueListener(this);
			this.gafc = gaf3;
			this.name = "B Region Synchronizer";
		}

		@Override
		protected void updateScaleBoxes(double energy, final EventObject e) {
			if (e.getSource() != abc) {
				abc.off();
				abc.setNumericValue(energy);
				abc.on();
			}
			if (e.getSource() != gafb) {
				gafb.off();
				gafb.setNumericValue(calcGaf1or2(energy));
				gafb.on();
			}
			if (ExafsActivator.getDefault().getPreferenceStore().getBoolean(ExafsPreferenceConstants.C_MIRRORS_B_LINK)) {
				Double newGafCValue = calcGaf3(energy);
				abc.off();
				cScaleBox.off();
				gafc.setValue(newGafCValue);
				cScaleBox.setNumericValue(calcC(newGafCValue));
				abc.on();
				cScaleBox.on();
			}
		}

		@Override
		protected Double getNewEnergyFromScaleBox(ValueEvent e) {
			Double energy;
			if (e.getSource() == abc) {
				energy = abc.getNumericValue();
			} else {
				energy = calcAorB(gafb.getNumericValue());
			}
			return energy;
		}
	}

	private class CRegionSynchronizer extends RegionSynchronizer {

		private ScaleBox gaf;

		CRegionSynchronizer(IRegion line, ScaleBox abc, ScaleBox gaf3) {
			super(line, abc);
			this.gaf = gaf3;
			this.gaf.addValueListener(this);
			this.name = "C Region Synchronizer";
		}

		@Override
		protected void updateScaleBoxes(double energy, final EventObject e) {
			if (e.getSource() != abc) {
				abc.off();
				abc.setNumericValue(energy);
				abc.on();
			}
			if (e.getSource() != gaf) {
				gaf.off();
				gaf.setNumericValue(calcGaf3(energy));
				gaf.on();
			}
		}

		@Override
		protected Double getNewEnergyFromScaleBox(ValueEvent e) {
			Double energy;
			if (e.getSource() == abc) {
				energy = abc.getNumericValue();
				if (energyInK) {
					energy = getKInEv().getValue(energy);
				}
			} else {
				energy = calcC(gaf.getNumericValue());
			}
			return energy;
		}
	}

	private class EdgeRegionSynchronizer extends RegionSynchronizer {

		EdgeRegionSynchronizer(IRegion line, ScaleBox abc) {
			super(line, abc);
			this.name = "Edge Region Synchronizer";
		}

		@Override
		protected void updateScaleBoxes(double energy, final EventObject e) {
			// not need to update the UI if it was the source of the original event
			if (e instanceof ROIEvent) {
				abc.off();
				abc.setNumericValue(energy);
				abc.on();
			}
		}

		@Override
		protected Double getNewEnergyFromScaleBox(ValueEvent e) {
			return abc.getNumericValue();
		}
	}

	private void createStepParameters(Composite centre) {

		final Group edgeParametersGroup = new Group(centre, SWT.NONE);
		edgeParametersGroup.setText("Step Parameters");
		final GridData gd_edgeParametersGroup = new GridData(SWT.FILL, SWT.TOP, false, false);
		gd_edgeParametersGroup.widthHint = 450;
		edgeParametersGroup.setLayoutData(gd_edgeParametersGroup);
		final GridLayout gridLayout_4 = new GridLayout();
		gridLayout_4.numColumns = 2;
		edgeParametersGroup.setLayout(gridLayout_4);

		final Label stepLabel = new Label(edgeParametersGroup, SWT.NONE);
		stepLabel.setText("Pre-Edge Energy Step");

		preEdgeStep = new ScaleBox(edgeParametersGroup, SWT.NONE);
		preEdgeStep.setMaximum(20);
		preEdgeStep.setMinimum(0.1);
		preEdgeStep.setLayoutData(new GridData(SWT.FILL, SWT.CENTER, true, false));
		preEdgeStep.setUnit("eV");
		preEdgeStep.setDoNotUseExpressions(true);

		final Label preedgeStepTimeLabel = new Label(edgeParametersGroup, SWT.NONE);
		preedgeStepTimeLabel.setText("Pre-Edge Time Step");

		preEdgeTime = new ScaleBox(edgeParametersGroup, SWT.NONE);
		preEdgeTime.setLayoutData(new GridData(SWT.FILL, SWT.CENTER, true, false));
		preEdgeTime.setUnit("s");
		preEdgeTime.setMaximum(20);
		preEdgeTime.setMinimum(0.1);
		preEdgeTime.setDoNotUseExpressions(true);

		final Label stepLabel_1 = new Label(edgeParametersGroup, SWT.NONE);
		stepLabel_1.setText("Edge Energy Step");

		edgeStep = new ScaleBox(edgeParametersGroup, SWT.NONE);
		edgeStep.setMinimum(0.1);
		edgeStep.setMaximum(20);
		edgeStep.setLayoutData(new GridData(SWT.FILL, SWT.CENTER, true, false));
		edgeStep.setUnit("eV");
		edgeStep.setDoNotUseExpressions(true);

		final Label edgeStepTimeLabel = new Label(edgeParametersGroup, SWT.NONE);
		edgeStepTimeLabel.setText("Edge Time Step");

		edgeTime = new ScaleBox(edgeParametersGroup, SWT.NONE);
		edgeTime.setMinimum(0.1);
		edgeTime.setMaximum(20);
		edgeTime.setLayoutData(new GridData(SWT.FILL, SWT.CENTER, false, false));
		edgeTime.setUnit("s");
		edgeTime.setDoNotUseExpressions(true);

		final Label scanTypeLabel = new Label(edgeParametersGroup, SWT.NONE);
		scanTypeLabel.setText("Exafs Step Type");

		exafsStepType = new ComboWrapper(edgeParametersGroup, SWT.READ_ONLY);
		final GridData gd_postEdgeStepType = new GridData(SWT.FILL, SWT.CENTER, true, false);
		gd_postEdgeStepType.minimumWidth = 100;
		exafsStepType.setLayoutData(gd_postEdgeStepType);

		this.exafsStepEnergyLabel = new Label(edgeParametersGroup, SWT.NONE);
		exafsStepEnergyLabel.setText("                ");

		exafsStep = new ScaleBox(edgeParametersGroup, SWT.NONE);
		exafsStep.setLayoutData(new GridData(SWT.FILL, SWT.CENTER, true, false));
		exafsStep.setUnit("eV");
		exafsStep.setMaximum(100d);
		exafsStep.setDecimalPlaces(3);
		exafsStep.setDoNotUseExpressions(true);

		final Label exafsTimeTypeLabel = new Label(edgeParametersGroup, SWT.NONE);
		exafsTimeTypeLabel.setText("Exafs Time Type");

		exafsTimeType = new ComboWrapper(edgeParametersGroup, SWT.READ_ONLY);
		exafsTimeType.setItems(new String[] { "Constant Time", "Variable Time" });
		exafsTimeType.setLayoutData(new GridData(SWT.FILL, SWT.CENTER, true, false));

		this.exafsStepLabel = new Label(edgeParametersGroup, SWT.NONE);
		exafsStepLabel.setLayoutData(new GridData(SWT.FILL, SWT.TOP, true, false));
		exafsStepLabel.setText("Exafs Time Step");

		exafsTime = new ScaleBox(edgeParametersGroup, SWT.NONE);
		exafsTime.setLayoutData(new GridData(SWT.FILL, SWT.CENTER, true, false));
		exafsTime.setUnit("s");
		exafsTime.setMaximum(20d);
		exafsTime.setDoNotUseExpressions(true);

		this.exafsFromLabel = new Label(edgeParametersGroup, SWT.NONE);
		exafsFromLabel.setText("Exafs From Time");

		this.exafsFromTime = new ScaleBox(edgeParametersGroup, SWT.NONE);
		exafsFromTime.setMinimum(0.1);
		exafsFromTime.setMaximum(20);
		exafsFromTime.setLayoutData(new GridData(SWT.FILL, SWT.CENTER, true, false));
		exafsFromTime.setUnit("s");
		exafsFromTime.setDoNotUseExpressions(true);

		this.exafsToLabel = new Label(edgeParametersGroup, SWT.NONE);
		exafsToLabel.setText("Exafs To Time");

		this.exafsToTime = new ScaleBox(edgeParametersGroup, SWT.NONE);
		exafsToTime.setLayoutData(new GridData(SWT.FILL, SWT.CENTER, true, false));
		exafsToTime.setMaximum(20);
		exafsToTime.setMinimum(exafsFromTime);
		exafsToTime.setUnit("s");
		exafsToTime.setDoNotUseExpressions(true);

		this.kWeightingLabel = new Label(edgeParametersGroup, SWT.NONE);
		kWeightingLabel.setText("K Weighting");

		this.kWeighting = new ScaleBox(edgeParametersGroup, SWT.NONE);
		kWeighting.setLayoutData(new GridData(SWT.FILL, SWT.CENTER, true, false));
		kWeighting.setMaximum(3);
	}

	private void createScanParameters(Composite centre) {

		topCentre = new Group(centre, SWT.BORDER);
		topCentre.setText("Scan Parameters");

		gd_centre = new GridData(SWT.FILL, SWT.TOP, false, false);
		gd_centre.minimumWidth = 250;
		gd_centre.widthHint = 500;
		topCentre.setLayoutData(gd_centre);
		gridLayout_1 = new GridLayout();
		gridLayout_1.numColumns = 2;
		topCentre.setLayout(gridLayout_1);

		this.e0Label = new Link(topCentre, SWT.NONE);
		e0Label.setText("<a>Initial Energy</a>");
		e0Label.setToolTipText("Click to open preferences (and allow/disallow editing initial energy).");
		this.e0Listener = new SelectionAdapter() {
			@Override
			public void widgetSelected(SelectionEvent e) {
				openPreferences();
			}

		};
		e0Label.addSelectionListener(e0Listener);

		initialEnergy = new ScaleBox(topCentre, SWT.NONE);
		initialEnergy.setDoNotUseExpressions(true);
		initialEnergy.setUnit("eV");
		initialEnergy.setLayoutData(new GridData(SWT.FILL, SWT.CENTER, false, false));

		this.e1Label = new Link(topCentre, SWT.NONE);
		e1Label.setText("<a>Final Energy</a>");
		e1Label.setToolTipText("Click to open preferences (and allow/disallow editing final energy).");
		this.e1Listener = new SelectionAdapter() {
			@Override
			public void widgetSelected(SelectionEvent e) {
				openPreferences();
			}
		};
		e1Label.addSelectionListener(e1Listener);

		if (energyInK) {
			finalEnergy = new ScaleBoxAndFixedExpression(topCentre, SWT.NONE, getKInEv());
			finalEnergy.setDoNotUseExpressions(true);
			finalEnergy.setLabelWidth(10000);
			finalEnergy.setLabelDecimalPlaces(1);
			finalEnergy.setLabelUnit("eV");
			finalEnergy.setPrefix(" ");
			finalEnergy.setUnit("Å\u207B\u00b9");
			finalEnergy.setMaximum(100.0);
			finalEnergy.setLayoutData(new GridData(SWT.FILL, SWT.CENTER, true, false));
			initialEnergy.setMaximum(40000.0);
			finalEnergy.setMinimum(0);
		} else {
			finalEnergy = new ScaleBoxAndFixedExpression(topCentre, SWT.NONE, getKProvider());
			finalEnergy.setDoNotUseExpressions(true);
			finalEnergy.setLabelUnit("Å\u207B\u00b9");
			finalEnergy.setLabelWidth(100);
			finalEnergy.setLabelDecimalPlaces(3);
			finalEnergy.setPrefix(" ");
			finalEnergy.setUnit("eV");
			finalEnergy.setMaximum(40000.0);
			finalEnergy.setLayoutData(new GridData(SWT.FILL, SWT.CENTER, true, false));
			initialEnergy.setMaximum(finalEnergy);
			finalEnergy.setMinimum(initialEnergy);

		}

		final Label edgeRegionLabel = new Label(topCentre, SWT.NONE);
		edgeRegionLabel.setText("Edge Region");

		abGafChoice = new ComboWrapper(topCentre, SWT.READ_ONLY);
		abGafChoice.setItems(new String[] { "A/B", "Gaf1/Gaf2" });
//		abGafChoice.select(1);
		abGafChoice.setLayoutData(new GridData(SWT.FILL, SWT.CENTER, true, false));
<<<<<<< HEAD
		abGafChoice.addValueListener(new ValueAdapter("abgafchoiceListener") {
			@Override
			public void valueChangePerformed(ValueEvent e) {
				updateEdgeRegion();
			}
		});
=======
>>>>>>> 068ca3b7
		
		final Label gaf1Label = new Label(topCentre, SWT.NONE);
		gaf1Label.setText("Gaf1");
		gaf1Label.setToolTipText("Gamma function 1: B = Edge Energy - (Core Hole x gaf1)");

		gaf1 = new ScaleBox(topCentre, SWT.NONE);
		gaf1.setActiveMode(ACTIVE_MODE.SET_ENABLED_AND_ACTIVE);
		gaf1.setNumericValue(30);
		gaf1.setDoNotUseExpressions(true);
		gaf1.setLayoutData(new GridData(SWT.FILL, SWT.CENTER, false, false));
		gaf1.addValueListener(new ValueAdapter("gaf1Listener") {
			@Override
			public void valueChangePerformed(ValueEvent e) {
				Double newValue;
				if (e.getValue() != null) {
					if (e.getValue() instanceof Double) {
						newValue = (Double) e.getValue();
					} else {
						newValue = e.getDoubleValue();
					}
				} else {
					newValue = gaf1.getNumericValue();
				}
				double newA = calcAorB(newValue);
				final double minEnergy = getInitialEnergy().getNumericValue();
				if (newA > minEnergy) {
					getA().off();
					getA().setNumericValue(newA);
					getA().on();
				}
			}
		});

		final Label gaf2Label = new Label(topCentre, SWT.NONE);
		gaf2Label.setText("Gaf2");
		gaf2Label.setToolTipText("Gamma function 2: B = Edge Energy - (Core Hole x gaf2)");

		gaf2 = new ScaleBox(topCentre, SWT.NONE);
		gaf2.setActiveMode(ACTIVE_MODE.SET_ENABLED_AND_ACTIVE);
		gaf2.setNumericValue(10);
		gaf2.setLayoutData(new GridData(SWT.FILL, SWT.CENTER, false, false));
		gaf2.setDoNotUseExpressions(true);
		gaf2.addValueListener(new ValueAdapter("gaf2Listener") {
			@Override
			public void valueChangePerformed(ValueEvent e) {
				Double newValue;
				if (e.getValue() != null) {
					if (e.getValue() instanceof Double) {
						newValue = (Double) e.getValue();
					} else {
						newValue = e.getDoubleValue();
					}
				} else {
					newValue = gaf2.getNumericValue();
				}

				double newB = calcAorB(newValue);
				getB().off();
				getB().setNumericValue(newB);
				getB().on();

				// change C as well if the preference has been set to do so
				if (ExafsActivator.getDefault().getPreferenceStore()
						.getBoolean(ExafsPreferenceConstants.C_MIRRORS_B_LINK)) {
					getC().off();
					getGaf3().off();
					getC().setNumericValue(calcC(newValue));
					getGaf3().setNumericValue(newValue);
					getC().on();
					getGaf3().on();
				}
			}
		});

		gaf3Label = new Label(topCentre, SWT.NONE);
		gaf3Label.setText("Gaf3");
		gaf3Label.setToolTipText("Gamma function 3: C = Edge Energy + (Core Hole x gaf3)");
		gaf3 = new ScaleBox(topCentre, SWT.NONE);
		gaf3.setActiveMode(ACTIVE_MODE.SET_ENABLED_AND_ACTIVE);
		gaf3.setNumericValue(10);
		gaf3.setDoNotUseExpressions(true);
		gaf3.setLayoutData(new GridData(SWT.FILL, SWT.CENTER, false, false));
		gaf3.addValueListener(new ValueAdapter("gaf3Listener") {
			@Override
			public void valueChangePerformed(ValueEvent e) {

				Double newValue;
				if (e.getValue() != null) {
					if (e.getValue() instanceof Double) {
						newValue = (Double) e.getValue();
					} else {
						newValue = e.getDoubleValue();
					}
				} else {
					newValue = gaf3.getNumericValue();
				}
				getC().off();
				getC().setNumericValue(calcC(newValue));
				getC().on();
			}
		});

		aLabel = new Link(topCentre, SWT.NONE);
		aLabel.setText("<a>A</a>");
		aLabel.setToolTipText("Click to open preferences.");
		this.aListener = new SelectionAdapter() {
			@Override
			public void widgetSelected(SelectionEvent e) {
				openPreferences();
			}
		};
		aLabel.addSelectionListener(aListener);
		a = new ScaleBox(topCentre, SWT.NONE);
		a.setDoNotUseExpressions(true);
		a.setActiveMode(ACTIVE_MODE.SET_ENABLED_AND_ACTIVE);
		a.setUnit("eV");
		a.setLayoutData(new GridData(SWT.FILL, SWT.CENTER, true, false));
		a.setMinimum(initialEnergy);

		bLabel = new Link(topCentre, SWT.NONE);
		bLabel.setText("<a>B</a>");
		bLabel.setToolTipText("Click to open preferences.");
		this.bListener = new SelectionAdapter() {
			@Override
			public void widgetSelected(SelectionEvent e) {
				openPreferences();
			}
		};
		bLabel.addSelectionListener(bListener);
		b = new ScaleBox(topCentre, SWT.NONE);
		b.setDoNotUseExpressions(true);
		b.setActiveMode(ACTIVE_MODE.SET_ENABLED_AND_ACTIVE);
		b.setUnit("eV");
		b.setLayoutData(new GridData(SWT.FILL, SWT.CENTER, true, false));
		b.setMinimum(initialEnergy);
		a.setMaximum(b);

		cLabel = new Link(topCentre, SWT.NONE);
		cLabel.setText("<a>C</a>");
		cLabel.setToolTipText("Click to open preferences.");
		this.cListener = new SelectionAdapter() {
			@Override
			public void widgetSelected(SelectionEvent e) {
				openPreferences();
			}
		};
		cLabel.addSelectionListener(cListener);
		if (energyInK) {
			c = new ScaleBoxAndFixedExpression(topCentre, SWT.NONE, getKInEv());
			c.setDoNotUseExpressions(true);
			c.setLabelUnit("eV");
			c.setLabelDecimalPlaces(1);
			c.setLabelWidth(1000000);
			c.setPrefix(" ");
			c.setActiveMode(ACTIVE_MODE.SET_ENABLED_AND_ACTIVE);
			c.setLayoutData(new GridData(SWT.FILL, SWT.CENTER, true, false));
			c.setUnit("Å\u207B\u00b9");
			c.setMinimum(0);
			c.setMaximum(100);
		} else {
			c = new ScaleBoxAndFixedExpression(topCentre, SWT.NONE, getKProvider());
			c.setDoNotUseExpressions(true);
			c.setLabelUnit("Å\u207B\u00b9");
			c.setLabelDecimalPlaces(3);
			c.setLabelWidth(100);
			c.setActiveMode(ACTIVE_MODE.SET_ENABLED_AND_ACTIVE);
			c.setUnit("eV");
			c.setLayoutData(new GridData(SWT.FILL, SWT.CENTER, true, false));
			c.setMinimum(b);
			c.setMaximum(finalEnergy);
			b.setMaximum(c);
		}

		this.kStartLabel = new Label(topCentre, SWT.NONE);
		kStartLabel.setText("K Start");
		kStartLabel.setVisible(false);
		this.kStart = new ScaleBoxAndFixedExpression(topCentre, SWT.NONE, getKProvider());
		kStart.setLabelUnit("Å\u207B\u00b9");
		kStart.setPrefix(" ");
		kStart.setLabelDecimalPlaces(3);
		kStart.setLabelWidth(100);
		kStart.setUnit("eV");
		kStart.setLayoutData(new GridData(SWT.FILL, SWT.CENTER, true, false));
		kStart.setEditable(false);
		kStart.setVisible(false);
		kStart.setMaximum(finalEnergy);
		kStart.addValueListener(new ValueAdapter("kStartListener") {
			@Override
			public void valueChangePerformed(ValueEvent e) {
				final double ed = getEdgeValue();
				logger.info("the k start value is " + ((ed - getB().getNumericValue()) + ed));
				getKStart().off();
				getKStart().setNumericValue((ed - getB().getNumericValue()) + ed);
				getKStart().on();
			}
		});
	}

	private ExpressionProvider getKProvider() {
		return new ExpressionProvider() {

			@Override
			public double getValue(double e) {
				if (!Double.isNaN(e)) {
					Converter.setEdgeEnergy(getEdgeValue() / 1000.0);
					return Converter.convert(e, Converter.EV, Converter.PERANGSTROM);
				}
				return e;
			}

			@Override
			public IFieldWidget[] getPrecedents() {
				return null;
			}
		};
	}

	private ExpressionProvider getKInEv() {
		return new ExpressionProvider() {
			@Override
			public double getValue(double e) {
				if (!Double.isNaN(e)) {
					Converter.setEdgeEnergy(getEdgeValue() / 1000.0);
					return Converter.convert(e, Converter.PERANGSTROM, Converter.EV);
				}
				return e;
			}

			@Override
			public IFieldWidget[] getPrecedents() {
				return null;
			}
		};
	}

	@Override
	public void linkUI(final boolean isPageChange) {

		try {
			setPointsUpdate(false);

			final XasScanParameters scanParams = (XasScanParameters) editingBean;

			// Manually added parts for bounds and editor notifications.
			// Get choices for edge from schema
			// Set default values, bean may have changed
			try {
				final SchemaReader reader = setupElementAndEdge("XasScanParameters");

				List<String> choices = reader.getAllowedChoices("XasScanParameters", "exafsStepType");
				exafsStepType.setItems(choices.toArray(new String[choices.size()]));

				if (scanParams.getExafsStepType() == null) {
					exafsStepType.select(0);
				}

				if (scanParams.getExafsTime() == null) {
					exafsTimeType.select(1);
				}

				if (scanParams.getA() == null) {
					abGafChoice.select(1);
				}

			} catch (Exception e1) {
				logger.error("Cannot process ui.", e1);
			}

			exafsStepType.addValueListener(new ValueAdapter("exafsStepTypeListener") {
				@Override
				public void valueChangePerformed(ValueEvent e) {
					updateExafsStepType();
				}
			});

			exafsTimeType.addValueListener(new ValueAdapter("exafsTimeTypeListener") {
				
				@Override
				public void valueChangePerformed(ValueEvent e) {
					updateExafsTimeType();
				}
			});

			updateExafsTimeType();
<<<<<<< HEAD
			
=======
			updateEdgeRegion();
>>>>>>> 068ca3b7
			updateLayout();
			setPointsUpdate(false);
			updateElement(ELEMENT_EVENT_TYPE.INIT); // Must be before linkUI or switched on status fires events that
			// lose original value.

			// Sets value and switches on the listeners.
			super.linkUI(isPageChange); // Will also switch back on widgets.
			updateEdgeRegion();
			setPointsUpdate(false);
			suspendGraphUpdate = true;

			updateExafsStepType();
			updateKStartIfVisible();
			getA().checkBounds();
			getB().checkBounds();
			getC().checkBounds();
			getInitialEnergy().checkBounds();

			getFinalEnergy().checkBounds();
			// Final energy and C are saved in the xml file in eV if the user preference is for Angstroms, it may be
			// loaded in wrong units
			if (c.isOn()) {
				c.off();
			}
			if (finalEnergy.isOn()) {
				finalEnergy.off();
			}
<<<<<<< HEAD
			
			if (energyInK && ! isPageChange) {
				correctFinalEnergy();
				correctC();
			}
=======
>>>>>>> 068ca3b7

			rebuildGraph();
			setupEstimationWidgets();
		} catch (Exception e) {
			logger.error("Error trying to linkUI in the xas scan editor", e);
		} finally {
			Display.getDefault().asyncExec(new Runnable() {
				@Override
				public void run() {
					try {
						setPointsUpdate(true);
						suspendGraphUpdate = false;
						dirtyContainer.setDirty(false);
					} catch (Exception e1) {
						logger.error("Cannot update XAS points", e1);
					}
				}
			});
		}
	}

	private void rebuildGraph() {
		Display.getDefault().asyncExec(new Runnable() {
			@Override
			public void run() {
				try {
					suspendGraphUpdate = true;
					drawLines();
					updatePlottedPoints();
				} catch (Exception e1) {
					logger.error("Cannot update XAS points", e1);
				} finally {
					setPointsUpdate(true);
					suspendGraphUpdate = false;					
				}
			}
		});
	}
	
	
	@Override
	public void updatePlottedPoints() {
			super.updatePlottedPoints();

			ITrace trace = plottingsystem.getTrace("\u0394E (eV)");
			AbstractDataset ds = trace.getData();
			Double max;
			if (ds instanceof DoubleDataset){
				max = (Double) ds.max();
			} else {
				max = Double.valueOf(ds.max().toString());
			}
			Double stepHeight = (double) (max /6);

			try {
				double aEnergy = getA().getNumericValue();
				double bEnergy = getB().getNumericValue();
				double edgeEnergy = getEdgeEnergy().getNumericValue();
				double cEnergy = getC().getNumericValue();
				if (energyInK) {
					cEnergy = getKInEv().getValue(cEnergy);
				}
				plottingsystem.clearAnnotations();
				IAnnotation aAnnotation = AnnotationUtils.replaceCreateAnnotation(plottingsystem, "A energy");
				aAnnotation.setLocation(aEnergy, stepHeight * 2);
				aAnnotation.setVisible(showLineAnnotations);
				aAnnotation.setShowPosition(false);
				plottingsystem.addAnnotation(aAnnotation);
				IAnnotation bAnnotation = AnnotationUtils.replaceCreateAnnotation(plottingsystem, "B energy");
				bAnnotation.setLocation(bEnergy, stepHeight * 3);
				bAnnotation.setVisible(showLineAnnotations);
				bAnnotation.setShowPosition(false);
				plottingsystem.addAnnotation(bAnnotation);
				IAnnotation edgeAnnotation = AnnotationUtils.replaceCreateAnnotation(plottingsystem, "Edge energy");
				edgeAnnotation.setLocation(edgeEnergy, stepHeight * 4);
				edgeAnnotation.setVisible(showLineAnnotations);
				edgeAnnotation.setShowPosition(false);
				plottingsystem.addAnnotation(edgeAnnotation);
				IAnnotation cAnnotation = AnnotationUtils.replaceCreateAnnotation(plottingsystem, "C energy");
				cAnnotation.setLocation(cEnergy, stepHeight * 5);
				cAnnotation.setVisible(showLineAnnotations);
				cAnnotation.setShowPosition(false);
				plottingsystem.addAnnotation(cAnnotation);
			} catch (Exception e) {
				// TODO Auto-generated catch block
				logger.error("TODO put description of error here", e);
			}

		
	}

	@Override
	protected void setPointsUpdate(boolean isUpdate) {
		super.setPointsUpdate(isUpdate);
		updateValueAllowed = isUpdate;
		if (isUpdate) {
			updatePointsLabels();
			a.on();
			b.on();
			c.on();
			gaf1.on();
			gaf2.on();
			gaf3.on();
			initialEnergy.on();
			finalEnergy.on();
			exafsStep.on();
			edgeStep.on();
			edgeTime.on();
			preEdgeStep.on();
			preEdgeTime.on();
			exafsFromTime.on();
			exafsToTime.on();
			exafsTime.on();
			getKWeighting().on();
			exafsStepType.on();
			getCoreHole_unused().on();
			getEdgeEnergy().on();
		} else {
			a.off();
			b.off();
			c.off();
			gaf1.off();
			gaf2.off();
			gaf3.off();
			initialEnergy.off();
			finalEnergy.off();
			exafsStep.off();
			edgeStep.off();
			edgeTime.off();
			preEdgeStep.off();
			preEdgeTime.off();
			exafsFromTime.off();
			exafsToTime.off();
			exafsTime.off();
			getKWeighting().off();
			exafsStepType.off();
			getCoreHole_unused().off();
			getEdgeEnergy().off();
		}
		// not sure if this works as it relies on calling every getter method in the class...
//		try {
//			BeanUI.switchState(this, isUpdate);
//		} catch (Exception e) {
//			// TODO Auto-generated catch block
//			logger.error("TODO put description of error here", e);
//		}
	}

	private void correctC() {
		double value = ((XasScanParameters)editingBean).getC();
		getC().setValue(getKProvider().getValue(value));
	}

	private void correctFinalEnergy() {
		double value = ((XasScanParameters)editingBean).getFinalEnergy();
		getFinalEnergy().setValue(getKProvider().getValue(value));
	}

	@Override
	protected void updateElement(ELEMENT_EVENT_TYPE type) {

		try {
			if (!updateValueAllowed) {
				setPointsUpdate(false);
			}

			super.updateElement(type);
			getSelectedElement(type);

			final double edgeValue = getEdgeValue();
			b.setMaximum(edgeValue);
			if (!energyInK)
				c.setMinimum(edgeValue);

			// Hack warning - this is required to deal with the fact that element can be updated
			// by a page change. *NOTE* The situation of needing ELEMENT_EVENT_TYPE at all would
			// not be around if the UI paradigm of having element sometimes changing initialEnergy
			// and sometimes not being required by the beam line scientists.
			if (type != ELEMENT_EVENT_TYPE.INIT && cachedElement != null) {
				if (cachedElement.equals(((XasScanParameters) editingBean).getElement())) {
					type = ELEMENT_EVENT_TYPE.INIT;
					cachedElement = null;
				}
			}

			// this part is ONLY for when the element has just been changed.
			if (type != ELEMENT_EVENT_TYPE.INIT) {
				if (ExafsActivator.getDefault().getPreferenceStore()
						.getBoolean(ExafsPreferenceConstants.A_ELEMENT_LINK)) {
					getA().setValue(getAfromElement());
				}
				if (ExafsActivator.getDefault().getPreferenceStore()
						.getBoolean(ExafsPreferenceConstants.B_ELEMENT_LINK)) {
					getB().setValue(getBfromElement());
				}
				if (ExafsActivator.getDefault().getPreferenceStore()
						.getBoolean(ExafsPreferenceConstants.C_ELEMENT_LINK)) {
					Double value = getCfromElement();
					getC().setValue(value);
				}

				if (ExafsActivator.getDefault().getPreferenceStore()
						.getBoolean(ExafsPreferenceConstants.INITIAL_ENERGY_ELEMENT_LINK)) {
					getInitialEnergy().setValue(getInitialEnergyFromElement());
				}
				if (ExafsActivator.getDefault().getPreferenceStore()
						.getBoolean(ExafsPreferenceConstants.FINAL_ENERGY_ELEMENT_LINK)) {
					getFinalEnergy().setValue(getFinalEnergyFromElement());
				}
				rebuildGraph();
			} else {
				final XasScanParameters scanParams = (XasScanParameters) editingBean;
				if (ExafsActivator.getDefault().getPreferenceStore()
						.getBoolean(ExafsPreferenceConstants.A_ELEMENT_LINK)) {
					if (scanParams.getA() == null) {
						if (scanParams.getGaf1() == null) {
							getA().setValue(getAfromElement());
						} else {
							getA().setValue(calcAorB(scanParams.getGaf1()));
						}
					}
				}
				if (ExafsActivator.getDefault().getPreferenceStore()
						.getBoolean(ExafsPreferenceConstants.B_ELEMENT_LINK)) {
					if (scanParams.getB() == null) {
						if (scanParams.getGaf1() == null) {
							getB().setValue(getBfromElement());
						} else {
							getB().setValue(calcAorB(scanParams.getGaf2()));
						}
					}
				}
				if (ExafsActivator.getDefault().getPreferenceStore()
						.getBoolean(ExafsPreferenceConstants.C_ELEMENT_LINK)) {
					if (scanParams.getC() == null) {
						if (scanParams.getGaf1() == null) {
							getC().setValue(getCfromElement());
						} else {
							getC().setValue(calcC(scanParams.getGaf3()));
						}
					}
				}
			}
			updateKStartIfVisible();
		} catch (Exception ne) {
			logger.error("Cannot set value", ne);
		} finally {
			if (type != ELEMENT_EVENT_TYPE.INIT) {
				setPointsUpdate(true);
			}
		}
	}

	@Override
	protected String[] getLineLabels() {
		return new String[] { "Edge", "A", "B", "C" };
	}

	@Override
	protected double[] getLineValues() {
		return new double[] { getEdgeValue(), (Double) getA().getValue(), (Double) getB().getValue(),
				(Double) getC().getValue() };
	}

	@Override
	protected java.awt.Color[] getLineColours() {
		return new java.awt.Color[] { java.awt.Color.GREEN.brighter().brighter().brighter(), java.awt.Color.RED,
				java.awt.Color.ORANGE, java.awt.Color.BLUE.brighter().brighter().brighter() };
	}

	private double getGaf1Value() {
		final double g = gaf1.getNumericValue();
		return Double.isNaN(g) ? 30 : g;
	}

	private double getGaf2Value() {
		final double g = gaf2.getNumericValue();
		return Double.isNaN(g) ? 10 : g;
	}

	private double getGaf3Value() {
		final double g = gaf3.getNumericValue();
		return Double.isNaN(g) ? 10 : g;
	}

	protected double getInitialEnergyFromElement() throws Exception {
		final Element ele = getElementUseBean();
		final String edge = getEdgeUseBean();
		return ele.getInitialEnergy(edge);
	}

	protected double getFinalEnergyFromElement() throws Exception {
		final Element ele = getElementUseBean();
		final String edge = getEdgeUseBean();
		double fEnergy = ele.getFinalEnergy(edge);
		if (energyInK)
			return getFinalEnergyFromElementInCorrectUnits(fEnergy);
		return fEnergy;
	}

	private double getFinalEnergyFromElementInCorrectUnits(double energy) {
		return getKProvider().getValue(energy);
	}

	protected double getAfromElement() throws Exception {
		return getABfromElement(getGaf1Value());
	}

	protected double getBfromElement() throws Exception {
		return getABfromElement(getGaf2Value());
	}

	private double getABfromElement(double abValue) throws Exception {
		final Element ele = getElementUseBean();
		final String edge = getEdgeUseBean();
		final double ed = getEdgeValue();
		if (ele == null || edge == null)
			return 0d;
		return ed - (abValue * ele.getCoreHole(edge));
	}

	protected double getCfromElement() throws Exception {
		final Element ele = getElementUseBean();
		final String edge = getEdgeUseBean();
		final double ed = getEdgeValue();
		double en = 0.0;
		if (ExafsActivator.getDefault().getPreferenceStore().getBoolean(ExafsPreferenceConstants.C_MIRRORS_B_LINK)) {
			en = ed + (getGaf2Value() * ele.getCoreHole(edge));
		}
		en = ed + (getGaf3Value() * ele.getCoreHole(edge));
		if (energyInK)
			return getKProvider().getValue(en);
		return en;

	}

	protected void updateEdgeRegion() {
		final boolean isAB = abGafChoice.getSelectionIndex() == 0;
		getA().setActive(isAB);
		getB().setActive(isAB);
		if (isAB) {
			boolean cMirrorsB = ExafsActivator.getDefault().getPreferenceStore()
					.getBoolean(ExafsPreferenceConstants.C_MIRRORS_B_LINK);
			getC().setActive(!cMirrorsB);
			cLine.setMobile(!cMirrorsB);

		} else {
			getC().setActive(false);
		}
		getCoreHole_unused().setActive(!isAB);
		getGaf1().setActive(!isAB);
		getGaf2().setActive(!isAB);
		if (!isAB) {
			boolean cMirrorsB = ExafsActivator.getDefault().getPreferenceStore()
					.getBoolean(ExafsPreferenceConstants.C_MIRRORS_B_LINK);
			getGaf3().setActive(!cMirrorsB);
			cLine.setMobile(!cMirrorsB);

		} else {
			getGaf3().setActive(false);
		}
	}

	protected void updateExafsStepType() {

		final int index = exafsStepType.getSelectionIndex();

		if (index == 0) { // k
			getExafsStep().setUnit("Å\u207B\u00b9"); // Å^-1
			exafsStepEnergyLabel.setText("Exafs Step");
		} else {
			getExafsStep().setUnit("eV");
			exafsStepEnergyLabel.setText("Exafs Step Energy");
		}
		exafsStepEnergyLabel.redraw();
		exafsStepEnergyLabel.getParent().layout();
	}

	private double calculateKStart() {
		final double ed = getEdgeValue();
		return ed - getB().getNumericValue() + ed;

	}

	protected void updateKStart(boolean show) {
		getKStart().setNumericValue(calculateKStart());
		getKStart().setActive(show);
		this.kStartLabel.setVisible(show);
	}

	protected void updateKStartIfVisible() {
		if (getKStart().isVisible()) {
			getKStart().setNumericValue(calculateKStart());
		}
	}

	protected void updateExafsTimeType() {
		String exafsTimeTypeVal = ((XasScanParameters) editingBean).getExafsTimeType();
		
		boolean isVariableTime=false;
<<<<<<< HEAD
		if(exafsTimeTypeVal.equals("Variable Time"))
			isVariableTime=true;
=======
		if(exafsTimeTypeVal!=null)
			if(exafsTimeTypeVal.equals("Variable Time"))
				isVariableTime=true;
>>>>>>> 068ca3b7
			
		
		// Bean fields use active
		getExafsTime().setActive(!isVariableTime);
		getExafsFromTime().setActive(isVariableTime);
		getExafsToTime().setActive(isVariableTime);
		getKWeighting().setActive(isVariableTime);
		// Labels visible
		this.exafsStepLabel.setVisible(!isVariableTime);
		exafsToLabel.setVisible(isVariableTime);
		exafsFromLabel.setVisible(isVariableTime);
		kWeightingLabel.setVisible(isVariableTime);
	}

	@Override
	public void setFocus() {
		// Nothing
	}

	public ScaleBox getFinalEnergy() {
		return finalEnergy;
	}

	public ScaleBox getInitialEnergy() {
		return initialEnergy;
	}

	public ScaleBox getPreEdgeStep() {
		return preEdgeStep;
	}

	public ScaleBox getEdgeStep() {
		return edgeStep;
	}

	public ScaleBox getEdgeTime() {
		return edgeTime;
	}

	public ScaleBox getExafsStep() {
		return exafsStep;
	}

	public ScaleBox getExafsTime() {
		return exafsTime;
	}

	public ScaleBox getPreEdgeTime() {
		return preEdgeTime;
	}

	public ScaleBox getA() {
		return a;
	}

	public ScaleBox getB() {
		return b;
	}

	public ScaleBox getC() {
		return c;
	}

	@Override
	protected String getRichEditorTabText() {
		return "XAS Scan";
	}

	public ComboWrapper getExafsStepType() {
		return exafsStepType;
	}

	public ScaleBox getGaf1() {
		return gaf1;
	}

	public ScaleBox getGaf2() {
		return gaf2;
	}

	public ScaleBox getGaf3() {
		return gaf3;
	}

	public ScaleBox getExafsFromTime() {
		return exafsFromTime;
	}

	public ScaleBox getExafsToTime() {
		return exafsToTime;
	}

	public ScaleBox getKWeighting() {
		return kWeighting;
	}

	public ScaleBox getKStart() {
		return kStart;
	}

	/**
	 * Used during testing.
	 * 
	 * @param ichoice
	 *            0 for AB for Gaf
	 */
	public void _testSetGapChoice(final int ichoice) {
		this.abGafChoice.select(ichoice);
	}

	public void _testSetTimeType(final int itype) {
		this.exafsTimeType.select(itype);
		updateExafsTimeType();
	}

	@Override
	public void propertyChange(PropertyChangeEvent event) {

		try {

			if (event.getProperty().equals(ExafsPreferenceConstants.INITIAL_ENERGY_ELEMENT_LINK)) {
				final Boolean isLink = (Boolean) event.getNewValue();
				getInitialEnergy().setEnabled(!isLink);
				if (isLink) {
					getInitialEnergy().setValue(getInitialEnergyFromElement());
				}

			} else if (event.getProperty().equals(ExafsPreferenceConstants.FINAL_ENERGY_ELEMENT_LINK)) {
				final Boolean isLink = (Boolean) event.getNewValue();
				getFinalEnergy().setEnabled(!isLink);
				if (isLink) {
					getFinalEnergy().setValue(getFinalEnergyFromElement());
				}

			} else if (event.getProperty().equals(ExafsPreferenceConstants.A_ELEMENT_LINK)) {
				final Boolean isLink = (Boolean) event.getNewValue();
				if (isLink) {
					getA().setValue(getAfromElement());
				}

			} else if (event.getProperty().equals(ExafsPreferenceConstants.B_ELEMENT_LINK)) {
				final Boolean isLink = (Boolean) event.getNewValue();
				if (isLink) {
					getB().setValue(getBfromElement());
				}

			} else if (event.getProperty().equals(ExafsPreferenceConstants.C_ELEMENT_LINK)) {
				final Boolean isLink = (Boolean) event.getNewValue();
				if (isLink) {
					getC().setValue(getCfromElement());
				}
			} else if (event.getProperty().equals(ExafsPreferenceConstants.C_MIRRORS_B_LINK)) {
				final Boolean isLink = (Boolean) event.getNewValue();
				if (isLink) {
					getC().setValue(getCfromElement());
				}
				updateEdgeRegion();
			} else if (event.getProperty().equals(ExafsPreferenceConstants.EXAFS_GRAPH_EDITABLE)) {
				if (aLine != null)
					aLine.setMobile((Boolean) event.getNewValue());
				if (bLine != null)
					bLine.setMobile((Boolean) event.getNewValue());
				if (cLine != null)
					cLine.setMobile((Boolean) event.getNewValue());
			}
			updateKStartIfVisible();
		} catch (Exception ne) {
			logger.error("Cannot update values", ne);
		}
	}

	@Override
	public void dispose() {
		if (e0Label != null && !e0Label.isDisposed())
			this.e0Label.removeSelectionListener(e0Listener);
		if (e1Label != null && !e1Label.isDisposed())
			this.e1Label.removeSelectionListener(e1Listener);
		if (aLabel != null && !aLabel.isDisposed())
			this.aLabel.removeSelectionListener(aListener);
		if (bLabel != null && !bLabel.isDisposed())
			this.bLabel.removeSelectionListener(bListener);
		if (cLabel != null && !cLabel.isDisposed())
			this.cLabel.removeSelectionListener(cListener);
		ExafsActivator.getDefault().getPreferenceStore().removePropertyChangeListener(this);
		super.dispose();
	}

	@Override
	public Object updateFromUIAndReturnEditingBean() throws Exception {
		BeanUI.uiToBean(this, editingBean);
		return fetchEditingBean();
	}

	@Override
	protected Object fetchEditingBean() {
		if (energyInK) {
			DecimalFormat twoDForm = new DecimalFormat("#.##");
//			((XasScanParameters) this.editingBean).setFinalEnergy(Double.valueOf(twoDForm.format(getKInEv().getValue(
//					getFinalEnergy().getBoundValue()))));
//			((XasScanParameters) this.editingBean).setC(Double.valueOf(twoDForm.format(getKInEv().getValue(
//					getC().getBoundValue()))));
			
<<<<<<< HEAD
			String finalEnergyBoundValueString = twoDForm.format(getKInEv().getValue(getFinalEnergy().getBoundValue()));
			double finalEnergyBoundValue = Double.valueOf(finalEnergyBoundValueString);
			((XasScanParameters) this.editingBean).setFinalEnergy(finalEnergyBoundValue);
			((XasScanParameters) this.editingBean).setC(Double.valueOf(twoDForm.format(getKInEv().getValue(
					getC().getBoundValue()))));
=======
			//String finalEnergyBoundValueString = twoDForm.format(getKInEv().getValue(getFinalEnergy().getBoundValue()));
			//double finalEnergyBoundValue = Double.valueOf(finalEnergyBoundValueString);
			
			//((XasScanParameters) this.editingBean).setFinalEnergy(finalEnergyBoundValue);
			//((XasScanParameters) this.editingBean).setC(Double.valueOf(twoDForm.format(getKInEv().getValue(
			//		getC().getBoundValue()))));
>>>>>>> 068ca3b7
		}
		return editingBean;
	}

	protected Double calcAorB(double gaf) {
		final String value = getCoreHole_unused().getValue();
		if (value == null || "".equals(value))
			return null;
		final double ed = getEdgeValue();
		final double core = Double.parseDouble(value);
		return ed - (gaf * core);
	}

	protected Double calcC(double gaf) {
		final String value = getCoreHole_unused().getValue();
		if (value == null || "".equals(value))
			return null;
		final double ed = getEdgeValue();
		final double core = Double.parseDouble(value);
		final double energyInEv = ed + (gaf * core);
		if (energyInK) {
			return getKProvider().getValue(energyInEv);
		}
		return energyInEv;
	}

	protected double calcGaf1or2(double latestTargetValue) {
		final double ed = getEdgeValue();
		final double coreHole = Double.parseDouble(getCoreHole_unused().getValue());
		double gaf1 = Math.round((ed - latestTargetValue) / coreHole);
		return gaf1;
	}

	protected double calcGaf3(double latestTargetValue) {
		final double ed = getEdgeValue();
		final double coreHole = Double.parseDouble(getCoreHole_unused().getValue());
		double gaf3 = Math.abs(Math.round((latestTargetValue - ed) / coreHole));
		return gaf3;
	}

	public ComboWrapper getExafsTimeType() {
		return exafsTimeType;
	}

	public ComboWrapper getAbGafChoice() {
		return abGafChoice;
	}
}<|MERGE_RESOLUTION|>--- conflicted
+++ resolved
@@ -63,7 +63,6 @@
 import uk.ac.gda.richbeans.ACTIVE_MODE;
 import uk.ac.gda.richbeans.beans.BeanUI;
 import uk.ac.gda.richbeans.beans.IFieldWidget;
-import uk.ac.gda.richbeans.components.scalebox.NumberBox;
 import uk.ac.gda.richbeans.components.scalebox.ScaleBox;
 import uk.ac.gda.richbeans.components.scalebox.ScaleBoxAndFixedExpression;
 import uk.ac.gda.richbeans.components.scalebox.ScaleBoxAndFixedExpression.ExpressionProvider;
@@ -122,20 +121,14 @@
 	private IRegion bLine;
 	private IRegion cLine;
 	private IRegion edgeLine;
-<<<<<<< HEAD
+	
 	private boolean showLineAnnotations = false;
 
-=======
->>>>>>> 068ca3b7
 	public XasScanParametersUIEditor(final String path, final RichBeanMultiPageEditorPart containingEditor,
 			final XasScanParameters xasScanParameters) {
 
 		super(path, containingEditor.getMappingUrl(), containingEditor, xasScanParameters);
-<<<<<<< HEAD
-=======
-
->>>>>>> 068ca3b7
-		
+
 		containingEditor.addPageChangedListener(new IPageChangedListener() {
 			@Override
 			public void pageChanged(PageChangedEvent event) {
@@ -186,11 +179,6 @@
 		
 		updateEdgeRegion();
 
-<<<<<<< HEAD
-=======
-		updateEdgeRegion();
-
->>>>>>> 068ca3b7
 		updateExafsTimeType();
 		
 		updateLayout();
@@ -678,17 +666,13 @@
 
 		abGafChoice = new ComboWrapper(topCentre, SWT.READ_ONLY);
 		abGafChoice.setItems(new String[] { "A/B", "Gaf1/Gaf2" });
-//		abGafChoice.select(1);
 		abGafChoice.setLayoutData(new GridData(SWT.FILL, SWT.CENTER, true, false));
-<<<<<<< HEAD
 		abGafChoice.addValueListener(new ValueAdapter("abgafchoiceListener") {
 			@Override
 			public void valueChangePerformed(ValueEvent e) {
 				updateEdgeRegion();
 			}
 		});
-=======
->>>>>>> 068ca3b7
 		
 		final Label gaf1Label = new Label(topCentre, SWT.NONE);
 		gaf1Label.setText("Gaf1");
@@ -973,11 +957,8 @@
 			});
 
 			updateExafsTimeType();
-<<<<<<< HEAD
-			
-=======
+
 			updateEdgeRegion();
->>>>>>> 068ca3b7
 			updateLayout();
 			setPointsUpdate(false);
 			updateElement(ELEMENT_EVENT_TYPE.INIT); // Must be before linkUI or switched on status fires events that
@@ -1005,14 +986,11 @@
 			if (finalEnergy.isOn()) {
 				finalEnergy.off();
 			}
-<<<<<<< HEAD
 			
 			if (energyInK && ! isPageChange) {
 				correctFinalEnergy();
 				correctC();
 			}
-=======
->>>>>>> 068ca3b7
 
 			rebuildGraph();
 			setupEstimationWidgets();
@@ -1411,18 +1389,10 @@
 
 	protected void updateExafsTimeType() {
 		String exafsTimeTypeVal = ((XasScanParameters) editingBean).getExafsTimeType();
-		
 		boolean isVariableTime=false;
-<<<<<<< HEAD
-		if(exafsTimeTypeVal.equals("Variable Time"))
-			isVariableTime=true;
-=======
 		if(exafsTimeTypeVal!=null)
 			if(exafsTimeTypeVal.equals("Variable Time"))
 				isVariableTime=true;
->>>>>>> 068ca3b7
-			
-		
 		// Bean fields use active
 		getExafsTime().setActive(!isVariableTime);
 		getExafsFromTime().setActive(isVariableTime);
@@ -1618,25 +1588,10 @@
 	protected Object fetchEditingBean() {
 		if (energyInK) {
 			DecimalFormat twoDForm = new DecimalFormat("#.##");
-//			((XasScanParameters) this.editingBean).setFinalEnergy(Double.valueOf(twoDForm.format(getKInEv().getValue(
-//					getFinalEnergy().getBoundValue()))));
-//			((XasScanParameters) this.editingBean).setC(Double.valueOf(twoDForm.format(getKInEv().getValue(
-//					getC().getBoundValue()))));
-			
-<<<<<<< HEAD
-			String finalEnergyBoundValueString = twoDForm.format(getKInEv().getValue(getFinalEnergy().getBoundValue()));
-			double finalEnergyBoundValue = Double.valueOf(finalEnergyBoundValueString);
-			((XasScanParameters) this.editingBean).setFinalEnergy(finalEnergyBoundValue);
+			((XasScanParameters) this.editingBean).setFinalEnergy(Double.valueOf(twoDForm.format(getKInEv().getValue(
+					getFinalEnergy().getBoundValue()))));
 			((XasScanParameters) this.editingBean).setC(Double.valueOf(twoDForm.format(getKInEv().getValue(
 					getC().getBoundValue()))));
-=======
-			//String finalEnergyBoundValueString = twoDForm.format(getKInEv().getValue(getFinalEnergy().getBoundValue()));
-			//double finalEnergyBoundValue = Double.valueOf(finalEnergyBoundValueString);
-			
-			//((XasScanParameters) this.editingBean).setFinalEnergy(finalEnergyBoundValue);
-			//((XasScanParameters) this.editingBean).setC(Double.valueOf(twoDForm.format(getKInEv().getValue(
-			//		getC().getBoundValue()))));
->>>>>>> 068ca3b7
 		}
 		return editingBean;
 	}
