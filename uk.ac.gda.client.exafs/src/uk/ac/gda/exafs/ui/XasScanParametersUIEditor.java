--- conflicted
+++ resolved
@@ -121,17 +121,12 @@
 	private IRegion bLine;
 	private IRegion cLine;
 	private IRegion edgeLine;
-<<<<<<< HEAD
 	private boolean showLineAnnotations = false;
-	XasScanParameters bean;
-
-=======
->>>>>>> cc7df89c
+
 	public XasScanParametersUIEditor(final String path, final RichBeanMultiPageEditorPart containingEditor,
 			final XasScanParameters xasScanParameters) {
 
 		super(path, containingEditor.getMappingUrl(), containingEditor, xasScanParameters);
-
 		
 		containingEditor.addPageChangedListener(new IPageChangedListener() {
 			@Override
