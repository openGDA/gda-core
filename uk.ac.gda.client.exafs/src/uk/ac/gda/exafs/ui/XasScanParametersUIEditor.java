--- conflicted
+++ resolved
@@ -215,7 +215,7 @@
 		preEdgeTime.setUnit("s");
 		preEdgeTime.setMaximum(20);
 		preEdgeTime.setMinimum(0.1);
-		
+
 		final Label stepLabel_1 = new Label(edgeParametersGroup, SWT.NONE);
 		stepLabel_1.setText("Edge Energy Step");
 
@@ -224,7 +224,7 @@
 		edgeStep.setMaximum(20);
 		edgeStep.setLayoutData(new GridData(SWT.FILL, SWT.CENTER, true, false));
 		edgeStep.setUnit("eV");
-		
+
 		final Label edgeStepTimeLabel = new Label(edgeParametersGroup, SWT.NONE);
 		edgeStepTimeLabel.setText("Edge Time Step");
 
@@ -233,7 +233,7 @@
 		edgeTime.setMaximum(20);
 		edgeTime.setLayoutData(new GridData(SWT.FILL, SWT.CENTER, false, false));
 		edgeTime.setUnit("s");
-		
+
 		final Label scanTypeLabel = new Label(edgeParametersGroup, SWT.NONE);
 		scanTypeLabel.setText("Exafs Step Type");
 
@@ -250,7 +250,7 @@
 		exafsStep.setUnit("eV");
 		exafsStep.setMaximum(100d);
 		exafsStep.setDecimalPlaces(3);
-		
+
 		final Label exafsTimeTypeLabel = new Label(edgeParametersGroup, SWT.NONE);
 		exafsTimeTypeLabel.setText("Exafs Time Type");
 
@@ -275,7 +275,7 @@
 		exafsFromTime.setMaximum(20);
 		exafsFromTime.setLayoutData(new GridData(SWT.FILL, SWT.CENTER, true, false));
 		exafsFromTime.setUnit("s");
-		
+
 		this.exafsToLabel = new Label(edgeParametersGroup, SWT.NONE);
 		exafsToLabel.setText("Exafs To Time");
 
@@ -284,7 +284,7 @@
 		exafsToTime.setMaximum(20);
 		exafsToTime.setMinimum(exafsFromTime);
 		exafsToTime.setUnit("s");
-		
+
 		this.kWeightingLabel = new Label(edgeParametersGroup, SWT.NONE);
 		kWeightingLabel.setText("K Weighting");
 
@@ -649,10 +649,6 @@
 			}
 			setupEstimationWidgets();
 		} catch (Exception e) {
-<<<<<<< HEAD
-			// TODO Auto-generated catch block
-=======
->>>>>>> 0bf25914
 			logger.error("Error trying to linkUI in the xas scan editor", e);
 		} finally {
 			setPointsUpdate(true);
