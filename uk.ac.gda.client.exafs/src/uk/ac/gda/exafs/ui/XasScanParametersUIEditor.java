/*-
 * Copyright © 2013 Diamond Light Source Ltd.
 *
 * This file is part of GDA.
 *
 * GDA is free software: you can redistribute it and/or modify it under the
 * terms of the GNU General Public License version 3 as published by the Free
 * Software Foundation.
 *
 * GDA is distributed in the hope that it will be useful, but WITHOUT ANY
 * WARRANTY; without even the implied warranty of MERCHANTABILITY or FITNESS
 * FOR A PARTICULAR PURPOSE. See the GNU General Public License for more
 * details.
 *
 * You should have received a copy of the GNU General Public License along
 * with GDA. If not, see <http://www.gnu.org/licenses/>.
 */

package uk.ac.gda.exafs.ui;

import gda.util.Converter;
import gda.util.exafs.Element;

import java.text.DecimalFormat;
import java.util.EventObject;
import java.util.List;

import org.dawb.common.ui.plot.annotation.AnnotationUtils;
import org.dawb.common.ui.plot.annotation.IAnnotation;
import org.dawb.common.ui.plot.region.IROIListener;
import org.dawb.common.ui.plot.region.IRegion;
import org.dawb.common.ui.plot.region.IRegion.RegionType;
import org.dawb.common.ui.plot.region.ROIEvent;
import org.dawb.common.ui.plot.trace.ITrace;
import org.eclipse.jface.action.Action;
import org.eclipse.jface.action.IAction;
import org.eclipse.jface.dialogs.IPageChangedListener;
import org.eclipse.jface.dialogs.PageChangedEvent;
import org.eclipse.jface.util.IPropertyChangeListener;
import org.eclipse.jface.util.PropertyChangeEvent;
import org.eclipse.swt.SWT;
import org.eclipse.swt.custom.ScrolledComposite;
import org.eclipse.swt.events.SelectionAdapter;
import org.eclipse.swt.events.SelectionEvent;
import org.eclipse.swt.layout.FillLayout;
import org.eclipse.swt.layout.GridData;
import org.eclipse.swt.layout.GridLayout;
import org.eclipse.swt.widgets.Composite;
import org.eclipse.swt.widgets.Display;
import org.eclipse.swt.widgets.Group;
import org.eclipse.swt.widgets.Label;
import org.eclipse.swt.widgets.Link;
import org.slf4j.Logger;
import org.slf4j.LoggerFactory;

import uk.ac.diamond.scisoft.analysis.dataset.AbstractDataset;
import uk.ac.diamond.scisoft.analysis.dataset.DoubleDataset;
import uk.ac.diamond.scisoft.analysis.roi.LinearROI;
import uk.ac.diamond.scisoft.analysis.roi.ROIBase;
import uk.ac.gda.beans.exafs.XasScanParameters;
import uk.ac.gda.exafs.ExafsActivator;
import uk.ac.gda.exafs.ui.preferences.ExafsPreferenceConstants;
import uk.ac.gda.richbeans.ACTIVE_MODE;
import uk.ac.gda.richbeans.beans.BeanUI;
import uk.ac.gda.richbeans.beans.IFieldWidget;
import uk.ac.gda.richbeans.components.scalebox.ScaleBox;
import uk.ac.gda.richbeans.components.scalebox.ScaleBoxAndFixedExpression;
import uk.ac.gda.richbeans.components.scalebox.ScaleBoxAndFixedExpression.ExpressionProvider;
import uk.ac.gda.richbeans.components.wrappers.ComboWrapper;
import uk.ac.gda.richbeans.editors.RichBeanMultiPageEditorPart;
import uk.ac.gda.richbeans.event.ValueAdapter;
import uk.ac.gda.richbeans.event.ValueEvent;
import uk.ac.gda.util.schema.SchemaReader;

/**
 * An editor part designed to be a page in a multipage editor. This class was auto-generated using RCP Developer and
 * extends RichBeanEditorPart which provides the link between the editor and the bean. Only fields which implement
 * IFieldWidget will be synchronised with the bean automatically. Any field which is both an IFieldWidget and named the
 * same as a field in the bean will find its way into the bean and from the bean when the editor is opened.
 */
public class XasScanParametersUIEditor extends ElementEdgeEditor implements IPropertyChangeListener {

	private static final Logger logger = LoggerFactory.getLogger(XasScanParametersUIEditor.class);

	private ComboWrapper exafsTimeType;
	private ComboWrapper abGafChoice;
	private ComboWrapper exafsStepType;

	private ScaleBox gaf3;
	private ScaleBox gaf2;
	private ScaleBox gaf1;
	private ScaleBox b, a, preEdgeTime, exafsTime, exafsStep, edgeTime, edgeStep, preEdgeStep, initialEnergy;
	private ScaleBox exafsFromTime;
	private ScaleBox exafsToTime;

	private ScaleBoxAndFixedExpression finalEnergy, c;

	private Link aLabel, bLabel, cLabel, e0Label, e1Label;

	private Label exafsFromLabel, exafsToLabel;
	private Label exafsStepLabel;
	private Label exafsStepEnergyLabel;
	private Label kWeightingLabel;
	private Label kStartLabel;

	private SelectionAdapter e0Listener, e1Listener, aListener, bListener, cListener;

	private ScaleBox kWeighting;
	private ScaleBoxAndFixedExpression kStart;

	private String cachedElement;

	private Group topCentre;
	private Label gaf3Label;
	private GridData gd_centre;
	private GridLayout gridLayout_1;

	private boolean energyInK = ExafsActivator.getDefault().getPreferenceStore()
			.getBoolean(ExafsPreferenceConstants.EXAFS_FINAL_ANGSTROM);
	private IRegion aLine;
	private IRegion bLine;
	private IRegion cLine;
	private IRegion edgeLine;
	private boolean showLineAnnotations = false;

	public XasScanParametersUIEditor(final String path, final RichBeanMultiPageEditorPart containingEditor,
			final XasScanParameters xasScanParameters) {

		super(path, containingEditor.getMappingUrl(), containingEditor, xasScanParameters);
		
		containingEditor.addPageChangedListener(new IPageChangedListener() {
			@Override
			public void pageChanged(PageChangedEvent event) {
				final int ipage = containingEditor.getActivePage();
				if (ipage == 1)
					cachedElement = xasScanParameters.getElement();
			}
		});
	}

	@Override
	public void createPartControl(Composite parent) {

		this.scrolledComposite = new ScrolledComposite(parent, SWT.H_SCROLL | SWT.V_SCROLL);
		scrolledComposite.setExpandHorizontal(true);
		scrolledComposite.setExpandVertical(true);

		// Automatic section generated by RCP Developer
		this.container = new Composite(scrolledComposite, SWT.NONE);
		container.setLayout(new FillLayout());
		scrolledComposite.setContent(container);

		final Group main = new Group(container, SWT.NONE);
		main.setText("XAS Parameters");
		main.setLayout(new GridLayout(3, false));

		createElementEdgeArea(main);

		final Composite centre = new Composite(main, SWT.NONE);
		centre.setLayout(new GridLayout(1, false));
		centre.setLayoutData(new GridData(SWT.FILL, SWT.TOP, false, false));

		createScanParameters(centre);
		createStepParameters(centre);

		final Composite right = new Composite(main, SWT.NONE);
		right.setLayout(new GridLayout(1, false));
		right.setLayoutData(new GridData(SWT.FILL, SWT.FILL, true, true));
		this.expandContainer = main;

		createEstimationComposite(right);
		createPlotRegions();
		createShowHideLineAnnotationsButton();
		
		scrolledComposite.setMinSize(container.computeSize(SWT.DEFAULT, SWT.DEFAULT));

		ExafsActivator.getDefault().getPreferenceStore().addPropertyChangeListener(this);
		
		updateEdgeRegion();

		updateExafsTimeType();
		
		updateLayout();
	}
	
	private void createShowHideLineAnnotationsButton() {
		Action menuAction = new Action("Show labels", IAction.AS_CHECK_BOX) {
			@Override
			public void run() {
				showLineAnnotations = !showLineAnnotations;
				updatePlottedPoints();
				plottingsystem.repaint();
			}
		};
		plottingsystemActionBarWrapper.getRightManager().add(menuAction);
		plottingsystemActionBarWrapper.update(true);
	}

	/**
	 * Creates the ILineTrace and the IRegions for specifying the locations of the boundaries
	 */
	@SuppressWarnings("unused")
	private void createPlotRegions() {
		
		try {
			this.aLine = plottingsystem.createRegion("a", RegionType.XAXIS_LINE);
			aLine.setRegionColor(Display.getDefault().getSystemColor(SWT.COLOR_RED));
			plottingsystem.addRegion(aLine);
			new ARegionSynchronizer(aLine, getA(), getGaf1());
			aLine.setMobile(ExafsActivator.getDefault().getPreferenceStore()
					.getBoolean(ExafsPreferenceConstants.EXAFS_GRAPH_EDITABLE));
		} catch (Exception e) {
			logger.error("Cannot create region for position of a!", e);
		}

		try {
			this.bLine = plottingsystem.createRegion("b", RegionType.XAXIS_LINE);
			bLine.setRegionColor(Display.getDefault().getSystemColor(SWT.COLOR_YELLOW));
			plottingsystem.addRegion(bLine);
			new BRegionSynchronizer(bLine, getB(), getC(), getGaf2(), getGaf3());
			bLine.setMobile(ExafsActivator.getDefault().getPreferenceStore()
					.getBoolean(ExafsPreferenceConstants.EXAFS_GRAPH_EDITABLE));
		} catch (Exception e) {
			logger.error("Cannot create region for position of b!", e);
		}

		try {
			this.cLine = plottingsystem.createRegion("c", RegionType.XAXIS_LINE);
			cLine.setRegionColor(Display.getDefault().getSystemColor(SWT.COLOR_BLUE));
			plottingsystem.addRegion(cLine);
			new CRegionSynchronizer(cLine, getC(), getGaf3());
			cLine.setMobile(ExafsActivator.getDefault().getPreferenceStore()
					.getBoolean(ExafsPreferenceConstants.EXAFS_GRAPH_EDITABLE)
					&& !ExafsActivator.getDefault().getPreferenceStore()
							.getBoolean(ExafsPreferenceConstants.C_MIRRORS_B_LINK));
		} catch (Exception e) {
			logger.error("Cannot create region for position of c!", e);
		}

		try {
			this.edgeLine = plottingsystem.createRegion("edge", RegionType.XAXIS_LINE);
			edgeLine.setRegionColor(Display.getDefault().getSystemColor(SWT.COLOR_GREEN));
			plottingsystem.addRegion(edgeLine);
			new EdgeRegionSynchronizer(edgeLine, getEdgeEnergy());
			edgeLine.setMobile(false);
		} catch (Exception e) {
			logger.error("Cannot create region for position of edge energy!", e);
		}
	}

	public void drawLines() {

		double aEnergy = getA().getNumericValue();
		double bEnergy = getB().getNumericValue();
		double edgeEnergy = getEdgeEnergy().getNumericValue();
		double cEnergy = getC().getNumericValue();
		if (energyInK) {
			cEnergy = getKInEv().getValue(cEnergy);
		}

		double[] pnt = new double[] { aEnergy, 0d };
		aLine.setROI(new LinearROI(pnt, pnt));
		pnt = new double[] { bEnergy, 0d };
		bLine.setROI(new LinearROI(pnt, pnt));
		pnt = new double[] { cEnergy, 0d };
		cLine.setROI(new LinearROI(pnt, pnt));
		pnt = new double[] { edgeEnergy, 0d };
		edgeLine.setROI(new LinearROI(pnt, pnt));
		
		plottingsystem.repaint();

	}

	private abstract class RegionSynchronizer extends ValueAdapter implements IROIListener {
		protected ScaleBox abc;

		RegionSynchronizer(IRegion line, ScaleBox abc) {
			line.addROIListener(this);

			this.abc = abc;
			abc.addValueListener(this);
			this.name = "RegionSynchronizer";
		}

		protected abstract Double getNewEnergyFromScaleBox(final ValueEvent e);

		protected abstract void updateScaleBoxes(final double energy, final EventObject e);

		@Override
		public void roiDragged(ROIEvent evt) {
		}

		@Override
		public void roiChanged(ROIEvent evt) {
			update(evt);
		}

		@Override
		public void valueChangePerformed(ValueEvent e) {
			update(e);
		}

		@Override
		public void roiSelected(ROIEvent evt) {
		}

		protected void update(EventObject e) {
			if (suspendGraphUpdate)
				return;
			try {
				suspendGraphUpdate = true;
				Double newEnergy;
				// event from one of the ScaleBoxes
				if (e instanceof ValueEvent) {
					newEnergy = getNewEnergyFromScaleBox((ValueEvent) e);
				}
				// event from the ROI in the graph being dragged
				else {
					ROIBase roi = ((ROIEvent) e).getROI();
					newEnergy = roi.getPoint()[0];
				}
				updateScaleBoxes(newEnergy, e);
				drawLines();
				updatePlottedPoints();
			} finally {
				suspendGraphUpdate = false;
			}
		}
	}

	private class ARegionSynchronizer extends RegionSynchronizer {

		private ScaleBox gaf;

		ARegionSynchronizer(IRegion line, ScaleBox abc, ScaleBox gaf) {
			super(line, abc);
			this.gaf = gaf;
			this.gaf.addValueListener(this);
			this.name = "A Region Synchronizer";
		}

		@Override
		protected void updateScaleBoxes(double energy, final EventObject e) {
			if (e.getSource() != abc) {
				abc.off();
				abc.setNumericValue(energy);
				abc.on();
			}
			if (e.getSource() != gaf) {
				gaf.off();
				gaf.setNumericValue(calcGaf1or2(energy));
				gaf.on();
			}
		}

		@Override
		protected Double getNewEnergyFromScaleBox(ValueEvent e) {
			Double energy;
			if (e.getSource() == abc) {
				energy = abc.getNumericValue();
			} else {
				energy = calcAorB(gaf.getNumericValue());
			}
			return energy;
		}
	}

	private class BRegionSynchronizer extends RegionSynchronizer {

		private ScaleBox gafb;
		private ScaleBox gafc;
		private ScaleBox cScaleBox;

		BRegionSynchronizer(IRegion line, ScaleBox abc, ScaleBox abc3, ScaleBox gaf2, ScaleBox gaf3) {
			super(line, abc);
			this.cScaleBox = abc3;
			this.gafb = gaf2;
			this.gafb.addValueListener(this);
			this.gafc = gaf3;
			this.name = "B Region Synchronizer";
		}

		@Override
		protected void updateScaleBoxes(double energy, final EventObject e) {
			if (e.getSource() != abc) {
				abc.off();
				abc.setNumericValue(energy);
				abc.on();
			}
			if (e.getSource() != gafb) {
				gafb.off();
				gafb.setNumericValue(calcGaf1or2(energy));
				gafb.on();
			}
			if (ExafsActivator.getDefault().getPreferenceStore().getBoolean(ExafsPreferenceConstants.C_MIRRORS_B_LINK)) {
				Double newGafCValue = calcGaf3(energy);
				abc.off();
				cScaleBox.off();
				gafc.setValue(newGafCValue);
				cScaleBox.setNumericValue(calcC(newGafCValue));
				abc.on();
				cScaleBox.on();
			}
		}

		@Override
		protected Double getNewEnergyFromScaleBox(ValueEvent e) {
			Double energy;
			if (e.getSource() == abc) {
				energy = abc.getNumericValue();
			} else {
				energy = calcAorB(gafb.getNumericValue());
			}
			return energy;
		}
	}

	private class CRegionSynchronizer extends RegionSynchronizer {

		private ScaleBox gaf;

		CRegionSynchronizer(IRegion line, ScaleBox abc, ScaleBox gaf3) {
			super(line, abc);
			this.gaf = gaf3;
			this.gaf.addValueListener(this);
			this.name = "C Region Synchronizer";
		}

		@Override
		protected void updateScaleBoxes(double energy, final EventObject e) {
			if (e.getSource() != abc) {
				abc.off();
				abc.setNumericValue(energy);
				abc.on();
			}
			if (e.getSource() != gaf) {
				gaf.off();
				gaf.setNumericValue(calcGaf3(energy));
				gaf.on();
			}
		}

		@Override
		protected Double getNewEnergyFromScaleBox(ValueEvent e) {
			Double energy;
			if (e.getSource() == abc) {
				energy = abc.getNumericValue();
				if (energyInK) {
					energy = getKInEv().getValue(energy);
				}
			} else {
				energy = calcC(gaf.getNumericValue());
			}
			return energy;
		}
	}

	private class EdgeRegionSynchronizer extends RegionSynchronizer {

		EdgeRegionSynchronizer(IRegion line, ScaleBox abc) {
			super(line, abc);
			this.name = "Edge Region Synchronizer";
		}

		@Override
		protected void updateScaleBoxes(double energy, final EventObject e) {
			// not need to update the UI if it was the source of the original event
			if (e instanceof ROIEvent) {
				abc.off();
				abc.setNumericValue(energy);
				abc.on();
			}
		}

		@Override
		protected Double getNewEnergyFromScaleBox(ValueEvent e) {
			return abc.getNumericValue();
		}
	}

	private void createStepParameters(Composite centre) {

		final Group edgeParametersGroup = new Group(centre, SWT.NONE);
		edgeParametersGroup.setText("Step Parameters");
		final GridData gd_edgeParametersGroup = new GridData(SWT.FILL, SWT.TOP, false, false);
		gd_edgeParametersGroup.widthHint = 450;
		edgeParametersGroup.setLayoutData(gd_edgeParametersGroup);
		final GridLayout gridLayout_4 = new GridLayout();
		gridLayout_4.numColumns = 2;
		edgeParametersGroup.setLayout(gridLayout_4);

		final Label stepLabel = new Label(edgeParametersGroup, SWT.NONE);
		stepLabel.setText("Pre-Edge Energy Step");

		preEdgeStep = new ScaleBox(edgeParametersGroup, SWT.NONE);
		preEdgeStep.setMaximum(20);
		preEdgeStep.setMinimum(0.1);
		preEdgeStep.setLayoutData(new GridData(SWT.FILL, SWT.CENTER, true, false));
		preEdgeStep.setUnit("eV");
		preEdgeStep.setDoNotUseExpressions(true);

		final Label preedgeStepTimeLabel = new Label(edgeParametersGroup, SWT.NONE);
		preedgeStepTimeLabel.setText("Pre-Edge Time Step");

		preEdgeTime = new ScaleBox(edgeParametersGroup, SWT.NONE);
		preEdgeTime.setLayoutData(new GridData(SWT.FILL, SWT.CENTER, true, false));
		preEdgeTime.setUnit("s");
		preEdgeTime.setMaximum(20);
		preEdgeTime.setMinimum(0.1);
		preEdgeTime.setDoNotUseExpressions(true);

		final Label stepLabel_1 = new Label(edgeParametersGroup, SWT.NONE);
		stepLabel_1.setText("Edge Energy Step");

		edgeStep = new ScaleBox(edgeParametersGroup, SWT.NONE);
		edgeStep.setMinimum(0.1);
		edgeStep.setMaximum(20);
		edgeStep.setLayoutData(new GridData(SWT.FILL, SWT.CENTER, true, false));
		edgeStep.setUnit("eV");
		edgeStep.setDoNotUseExpressions(true);

		final Label edgeStepTimeLabel = new Label(edgeParametersGroup, SWT.NONE);
		edgeStepTimeLabel.setText("Edge Time Step");

		edgeTime = new ScaleBox(edgeParametersGroup, SWT.NONE);
		edgeTime.setMinimum(0.1);
		edgeTime.setMaximum(20);
		edgeTime.setLayoutData(new GridData(SWT.FILL, SWT.CENTER, false, false));
		edgeTime.setUnit("s");
		edgeTime.setDoNotUseExpressions(true);

		final Label scanTypeLabel = new Label(edgeParametersGroup, SWT.NONE);
		scanTypeLabel.setText("Exafs Step Type");

		exafsStepType = new ComboWrapper(edgeParametersGroup, SWT.READ_ONLY);
		final GridData gd_postEdgeStepType = new GridData(SWT.FILL, SWT.CENTER, true, false);
		gd_postEdgeStepType.minimumWidth = 100;
		exafsStepType.setLayoutData(gd_postEdgeStepType);

		this.exafsStepEnergyLabel = new Label(edgeParametersGroup, SWT.NONE);
		exafsStepEnergyLabel.setText("                ");

		exafsStep = new ScaleBox(edgeParametersGroup, SWT.NONE);
		exafsStep.setLayoutData(new GridData(SWT.FILL, SWT.CENTER, true, false));
		exafsStep.setUnit("eV");
		exafsStep.setMaximum(100d);
		exafsStep.setDecimalPlaces(3);
		exafsStep.setDoNotUseExpressions(true);

		final Label exafsTimeTypeLabel = new Label(edgeParametersGroup, SWT.NONE);
		exafsTimeTypeLabel.setText("Exafs Time Type");

		exafsTimeType = new ComboWrapper(edgeParametersGroup, SWT.READ_ONLY);
		exafsTimeType.setItems(new String[] { "Constant Time", "Variable Time" });
		exafsTimeType.setLayoutData(new GridData(SWT.FILL, SWT.CENTER, true, false));

		this.exafsStepLabel = new Label(edgeParametersGroup, SWT.NONE);
		exafsStepLabel.setLayoutData(new GridData(SWT.FILL, SWT.TOP, true, false));
		exafsStepLabel.setText("Exafs Time Step");

		exafsTime = new ScaleBox(edgeParametersGroup, SWT.NONE);
		exafsTime.setLayoutData(new GridData(SWT.FILL, SWT.CENTER, true, false));
		exafsTime.setUnit("s");
		exafsTime.setMaximum(20d);
		exafsTime.setDoNotUseExpressions(true);

		this.exafsFromLabel = new Label(edgeParametersGroup, SWT.NONE);
		exafsFromLabel.setText("Exafs From Time");

		this.exafsFromTime = new ScaleBox(edgeParametersGroup, SWT.NONE);
		exafsFromTime.setMinimum(0.1);
		exafsFromTime.setMaximum(20);
		exafsFromTime.setLayoutData(new GridData(SWT.FILL, SWT.CENTER, true, false));
		exafsFromTime.setUnit("s");
		exafsFromTime.setDoNotUseExpressions(true);

		this.exafsToLabel = new Label(edgeParametersGroup, SWT.NONE);
		exafsToLabel.setText("Exafs To Time");

		this.exafsToTime = new ScaleBox(edgeParametersGroup, SWT.NONE);
		exafsToTime.setLayoutData(new GridData(SWT.FILL, SWT.CENTER, true, false));
		exafsToTime.setMaximum(20);
		exafsToTime.setMinimum(exafsFromTime);
		exafsToTime.setUnit("s");
		exafsToTime.setDoNotUseExpressions(true);

		this.kWeightingLabel = new Label(edgeParametersGroup, SWT.NONE);
		kWeightingLabel.setText("K Weighting");

		this.kWeighting = new ScaleBox(edgeParametersGroup, SWT.NONE);
		kWeighting.setLayoutData(new GridData(SWT.FILL, SWT.CENTER, true, false));
		kWeighting.setMaximum(3);
	}

	private void createScanParameters(Composite centre) {

		topCentre = new Group(centre, SWT.BORDER);
		topCentre.setText("Scan Parameters");

		gd_centre = new GridData(SWT.FILL, SWT.TOP, false, false);
		gd_centre.minimumWidth = 250;
		gd_centre.widthHint = 500;
		topCentre.setLayoutData(gd_centre);
		gridLayout_1 = new GridLayout();
		gridLayout_1.numColumns = 2;
		topCentre.setLayout(gridLayout_1);

		this.e0Label = new Link(topCentre, SWT.NONE);
		e0Label.setText("<a>Initial Energy</a>");
		e0Label.setToolTipText("Click to open preferences (and allow/disallow editing initial energy).");
		this.e0Listener = new SelectionAdapter() {
			@Override
			public void widgetSelected(SelectionEvent e) {
				openPreferences();
			}

		};
		e0Label.addSelectionListener(e0Listener);

		initialEnergy = new ScaleBox(topCentre, SWT.NONE);
		initialEnergy.setDoNotUseExpressions(true);
		initialEnergy.setUnit("eV");
		initialEnergy.setLayoutData(new GridData(SWT.FILL, SWT.CENTER, false, false));

		this.e1Label = new Link(topCentre, SWT.NONE);
		e1Label.setText("<a>Final Energy</a>");
		e1Label.setToolTipText("Click to open preferences (and allow/disallow editing final energy).");
		this.e1Listener = new SelectionAdapter() {
			@Override
			public void widgetSelected(SelectionEvent e) {
				openPreferences();
			}
		};
		e1Label.addSelectionListener(e1Listener);

		if (energyInK) {
			finalEnergy = new ScaleBoxAndFixedExpression(topCentre, SWT.NONE, getKInEv());
			finalEnergy.setDoNotUseExpressions(true);
			finalEnergy.setLabelWidth(10000);
			finalEnergy.setLabelDecimalPlaces(1);
			finalEnergy.setLabelUnit("eV");
			finalEnergy.setPrefix(" ");
			finalEnergy.setUnit("Å\u207B\u00b9");
			finalEnergy.setMaximum(100.0);
			finalEnergy.setLayoutData(new GridData(SWT.FILL, SWT.CENTER, true, false));
			initialEnergy.setMaximum(40000.0);
			finalEnergy.setMinimum(0);
		} else {
			finalEnergy = new ScaleBoxAndFixedExpression(topCentre, SWT.NONE, getKProvider());
			finalEnergy.setDoNotUseExpressions(true);
			finalEnergy.setLabelUnit("Å\u207B\u00b9");
			finalEnergy.setLabelWidth(100);
			finalEnergy.setLabelDecimalPlaces(3);
			finalEnergy.setPrefix(" ");
			finalEnergy.setUnit("eV");
			finalEnergy.setMaximum(40000.0);
			finalEnergy.setLayoutData(new GridData(SWT.FILL, SWT.CENTER, true, false));
			initialEnergy.setMaximum(finalEnergy);
			finalEnergy.setMinimum(initialEnergy);

		}

		final Label edgeRegionLabel = new Label(topCentre, SWT.NONE);
		edgeRegionLabel.setText("Edge Region");

		abGafChoice = new ComboWrapper(topCentre, SWT.READ_ONLY);
		abGafChoice.setItems(new String[] { "A/B", "Gaf1/Gaf2" });
<<<<<<< HEAD
		abGafChoice.select(1);
=======
//		abGafChoice.select(1);
>>>>>>> c08bed28
		abGafChoice.setLayoutData(new GridData(SWT.FILL, SWT.CENTER, true, false));
		abGafChoice.addValueListener(new ValueAdapter("abgafchoiceListener") {
			@Override
			public void valueChangePerformed(ValueEvent e) {
				updateEdgeRegion();
			}
		});
		
		final Label gaf1Label = new Label(topCentre, SWT.NONE);
		gaf1Label.setText("Gaf1");
		gaf1Label.setToolTipText("Gamma function 1: B = Edge Energy - (Core Hole x gaf1)");

		gaf1 = new ScaleBox(topCentre, SWT.NONE);
		gaf1.setActiveMode(ACTIVE_MODE.SET_ENABLED_AND_ACTIVE);
		gaf1.setNumericValue(30);
		gaf1.setDoNotUseExpressions(true);
		gaf1.setLayoutData(new GridData(SWT.FILL, SWT.CENTER, false, false));
		gaf1.addValueListener(new ValueAdapter("gaf1Listener") {
			@Override
			public void valueChangePerformed(ValueEvent e) {
				Double newValue;
				if (e.getValue() != null) {
					if (e.getValue() instanceof Double) {
						newValue = (Double) e.getValue();
					} else {
						newValue = e.getDoubleValue();
					}
				} else {
					newValue = gaf1.getNumericValue();
				}
				double newA = calcAorB(newValue);
				final double minEnergy = getInitialEnergy().getNumericValue();
				if (newA > minEnergy) {
					getA().off();
					getA().setNumericValue(newA);
					getA().on();
				}
			}
		});

		final Label gaf2Label = new Label(topCentre, SWT.NONE);
		gaf2Label.setText("Gaf2");
		gaf2Label.setToolTipText("Gamma function 2: B = Edge Energy - (Core Hole x gaf2)");

		gaf2 = new ScaleBox(topCentre, SWT.NONE);
		gaf2.setActiveMode(ACTIVE_MODE.SET_ENABLED_AND_ACTIVE);
		gaf2.setNumericValue(10);
		gaf2.setLayoutData(new GridData(SWT.FILL, SWT.CENTER, false, false));
		gaf2.setDoNotUseExpressions(true);
		gaf2.addValueListener(new ValueAdapter("gaf2Listener") {
			@Override
			public void valueChangePerformed(ValueEvent e) {
				Double newValue;
				if (e.getValue() != null) {
					if (e.getValue() instanceof Double) {
						newValue = (Double) e.getValue();
					} else {
						newValue = e.getDoubleValue();
					}
				} else {
					newValue = gaf2.getNumericValue();
				}

				double newB = calcAorB(newValue);
				getB().off();
				getB().setNumericValue(newB);
				getB().on();

				// change C as well if the preference has been set to do so
				if (ExafsActivator.getDefault().getPreferenceStore()
						.getBoolean(ExafsPreferenceConstants.C_MIRRORS_B_LINK)) {
					getC().off();
					getGaf3().off();
					getC().setNumericValue(calcC(newValue));
					getGaf3().setNumericValue(newValue);
					getC().on();
					getGaf3().on();
				}
			}
		});

		gaf3Label = new Label(topCentre, SWT.NONE);
		gaf3Label.setText("Gaf3");
		gaf3Label.setToolTipText("Gamma function 3: C = Edge Energy + (Core Hole x gaf3)");
		gaf3 = new ScaleBox(topCentre, SWT.NONE);
		gaf3.setActiveMode(ACTIVE_MODE.SET_ENABLED_AND_ACTIVE);
		gaf3.setNumericValue(10);
		gaf3.setDoNotUseExpressions(true);
		gaf3.setLayoutData(new GridData(SWT.FILL, SWT.CENTER, false, false));
		gaf3.addValueListener(new ValueAdapter("gaf3Listener") {
			@Override
			public void valueChangePerformed(ValueEvent e) {

				Double newValue;
				if (e.getValue() != null) {
					if (e.getValue() instanceof Double) {
						newValue = (Double) e.getValue();
					} else {
						newValue = e.getDoubleValue();
					}
				} else {
					newValue = gaf3.getNumericValue();
				}
				getC().off();
				getC().setNumericValue(calcC(newValue));
				getC().on();
			}
		});

		aLabel = new Link(topCentre, SWT.NONE);
		aLabel.setText("<a>A</a>");
		aLabel.setToolTipText("Click to open preferences.");
		this.aListener = new SelectionAdapter() {
			@Override
			public void widgetSelected(SelectionEvent e) {
				openPreferences();
			}
		};
		aLabel.addSelectionListener(aListener);
		a = new ScaleBox(topCentre, SWT.NONE);
		a.setDoNotUseExpressions(true);
		a.setActiveMode(ACTIVE_MODE.SET_ENABLED_AND_ACTIVE);
		a.setUnit("eV");
		a.setLayoutData(new GridData(SWT.FILL, SWT.CENTER, true, false));
		a.setMinimum(initialEnergy);

		bLabel = new Link(topCentre, SWT.NONE);
		bLabel.setText("<a>B</a>");
		bLabel.setToolTipText("Click to open preferences.");
		this.bListener = new SelectionAdapter() {
			@Override
			public void widgetSelected(SelectionEvent e) {
				openPreferences();
			}
		};
		bLabel.addSelectionListener(bListener);
		b = new ScaleBox(topCentre, SWT.NONE);
		b.setDoNotUseExpressions(true);
		b.setActiveMode(ACTIVE_MODE.SET_ENABLED_AND_ACTIVE);
		b.setUnit("eV");
		b.setLayoutData(new GridData(SWT.FILL, SWT.CENTER, true, false));
		b.setMinimum(initialEnergy);
		a.setMaximum(b);

		cLabel = new Link(topCentre, SWT.NONE);
		cLabel.setText("<a>C</a>");
		cLabel.setToolTipText("Click to open preferences.");
		this.cListener = new SelectionAdapter() {
			@Override
			public void widgetSelected(SelectionEvent e) {
				openPreferences();
			}
		};
		cLabel.addSelectionListener(cListener);
		if (energyInK) {
			c = new ScaleBoxAndFixedExpression(topCentre, SWT.NONE, getKInEv());
			c.setDoNotUseExpressions(true);
			c.setLabelUnit("eV");
			c.setLabelDecimalPlaces(1);
			c.setLabelWidth(1000000);
			c.setPrefix(" ");
			c.setActiveMode(ACTIVE_MODE.SET_ENABLED_AND_ACTIVE);
			c.setLayoutData(new GridData(SWT.FILL, SWT.CENTER, true, false));
			c.setUnit("Å\u207B\u00b9");
			c.setMinimum(0);
			c.setMaximum(100);
		} else {
			c = new ScaleBoxAndFixedExpression(topCentre, SWT.NONE, getKProvider());
			c.setDoNotUseExpressions(true);
			c.setLabelUnit("Å\u207B\u00b9");
			c.setLabelDecimalPlaces(3);
			c.setLabelWidth(100);
			c.setActiveMode(ACTIVE_MODE.SET_ENABLED_AND_ACTIVE);
			c.setUnit("eV");
			c.setLayoutData(new GridData(SWT.FILL, SWT.CENTER, true, false));
			c.setMinimum(b);
			c.setMaximum(finalEnergy);
			b.setMaximum(c);
		}

		this.kStartLabel = new Label(topCentre, SWT.NONE);
		kStartLabel.setText("K Start");
		kStartLabel.setVisible(false);
		this.kStart = new ScaleBoxAndFixedExpression(topCentre, SWT.NONE, getKProvider());
		kStart.setLabelUnit("Å\u207B\u00b9");
		kStart.setPrefix(" ");
		kStart.setLabelDecimalPlaces(3);
		kStart.setLabelWidth(100);
		kStart.setUnit("eV");
		kStart.setLayoutData(new GridData(SWT.FILL, SWT.CENTER, true, false));
		kStart.setEditable(false);
		kStart.setVisible(false);
		kStart.setMaximum(finalEnergy);
		kStart.addValueListener(new ValueAdapter("kStartListener") {
			@Override
			public void valueChangePerformed(ValueEvent e) {
				final double ed = getEdgeValue();
				logger.info("the k start value is " + ((ed - getB().getNumericValue()) + ed));
				getKStart().off();
				getKStart().setNumericValue((ed - getB().getNumericValue()) + ed);
				getKStart().on();
			}
		});
	}

	private ExpressionProvider getKProvider() {
		return new ExpressionProvider() {

			@Override
			public double getValue(double e) {
				if (!Double.isNaN(e)) {
					Converter.setEdgeEnergy(getEdgeValue() / 1000.0);
					return Converter.convert(e, Converter.EV, Converter.PERANGSTROM);
				}
				return e;
			}

			@Override
			public IFieldWidget[] getPrecedents() {
				return null;
			}
		};
	}

	private ExpressionProvider getKInEv() {
		return new ExpressionProvider() {
			@Override
			public double getValue(double e) {
				if (!Double.isNaN(e)) {
					Converter.setEdgeEnergy(getEdgeValue() / 1000.0);
					return Converter.convert(e, Converter.PERANGSTROM, Converter.EV);
				}
				return e;
			}

			@Override
			public IFieldWidget[] getPrecedents() {
				return null;
			}
		};
	}

	@Override
	public void linkUI(final boolean isPageChange) {

		try {
			setPointsUpdate(false);

			final XasScanParameters scanParams = (XasScanParameters) editingBean;

			// Manually added parts for bounds and editor notifications.
			// Get choices for edge from schema
			// Set default values, bean may have changed
			try {
				final SchemaReader reader = setupElementAndEdge("XasScanParameters");

				List<String> choices = reader.getAllowedChoices("XasScanParameters", "exafsStepType");
				exafsStepType.setItems(choices.toArray(new String[choices.size()]));

				if (scanParams.getExafsStepType() == null) {
					exafsStepType.select(0);
				}

				if (scanParams.getExafsTime() == null) {
					exafsTimeType.select(1);
				}

				if (scanParams.getA() == null) {
					abGafChoice.select(1);
				}

			} catch (Exception e1) {
				logger.error("Cannot process ui.", e1);
			}

			exafsStepType.addValueListener(new ValueAdapter("exafsStepTypeListener") {
				@Override
				public void valueChangePerformed(ValueEvent e) {
					updateExafsStepType();
				}
			});

			exafsTimeType.addValueListener(new ValueAdapter("exafsTimeTypeListener") {
				
				@Override
				public void valueChangePerformed(ValueEvent e) {
					updateExafsTimeType();
				}
			});

			updateExafsTimeType();
			
			updateLayout();
			setPointsUpdate(false);
			updateElement(ELEMENT_EVENT_TYPE.INIT); // Must be before linkUI or switched on status fires events that
			// lose original value.

			// Sets value and switches on the listeners.
			super.linkUI(isPageChange); // Will also switch back on widgets.
			updateEdgeRegion();
			setPointsUpdate(false);
			suspendGraphUpdate = true;

			updateExafsStepType();
			updateKStartIfVisible();
			getA().checkBounds();
			getB().checkBounds();
			getC().checkBounds();
			getInitialEnergy().checkBounds();

			getFinalEnergy().checkBounds();
			// Final energy and C are saved in the xml file in eV if the user preference is for Angstroms, it may be
			// loaded in wrong units
			if (c.isOn()) {
				c.off();
			}
			if (finalEnergy.isOn()) {
				finalEnergy.off();
			}
			
			if (energyInK && ! isPageChange) {
				correctFinalEnergy();
				correctC();
			}

			rebuildGraph();
			setupEstimationWidgets();
		} catch (Exception e) {
			logger.error("Error trying to linkUI in the xas scan editor", e);
		} finally {
			Display.getDefault().asyncExec(new Runnable() {
				@Override
				public void run() {
					try {
						setPointsUpdate(true);
						suspendGraphUpdate = false;
						dirtyContainer.setDirty(false);
					} catch (Exception e1) {
						logger.error("Cannot update XAS points", e1);
					}
				}
			});
		}
	}

	private void rebuildGraph() {
		Display.getDefault().asyncExec(new Runnable() {
			@Override
			public void run() {
				try {
					suspendGraphUpdate = true;
					drawLines();
					updatePlottedPoints();
				} catch (Exception e1) {
					logger.error("Cannot update XAS points", e1);
				} finally {
					setPointsUpdate(true);
					suspendGraphUpdate = false;					
				}
			}
		});
	}
	
	
	@Override
	public void updatePlottedPoints() {
			super.updatePlottedPoints();

			ITrace trace = plottingsystem.getTrace("\u0394E (eV)");
			AbstractDataset ds = trace.getData();
			Double max;
			if (ds instanceof DoubleDataset){
				max = (Double) ds.max();
			} else {
				max = Double.valueOf(ds.max().toString());
			}
<<<<<<< HEAD
//			Integer plotMax = (Integer) ds.max();
=======
>>>>>>> c08bed28
			Double stepHeight = (double) (max /6);

			try {
				double aEnergy = getA().getNumericValue();
				double bEnergy = getB().getNumericValue();
				double edgeEnergy = getEdgeEnergy().getNumericValue();
				double cEnergy = getC().getNumericValue();
				if (energyInK) {
					cEnergy = getKInEv().getValue(cEnergy);
				}
				plottingsystem.clearAnnotations();
				IAnnotation aAnnotation = AnnotationUtils.replaceCreateAnnotation(plottingsystem, "A energy");
				aAnnotation.setLocation(aEnergy, stepHeight * 2);
				aAnnotation.setVisible(showLineAnnotations);
				aAnnotation.setShowPosition(false);
				plottingsystem.addAnnotation(aAnnotation);
				IAnnotation bAnnotation = AnnotationUtils.replaceCreateAnnotation(plottingsystem, "B energy");
				bAnnotation.setLocation(bEnergy, stepHeight * 3);
				bAnnotation.setVisible(showLineAnnotations);
				bAnnotation.setShowPosition(false);
				plottingsystem.addAnnotation(bAnnotation);
				IAnnotation edgeAnnotation = AnnotationUtils.replaceCreateAnnotation(plottingsystem, "Edge energy");
				edgeAnnotation.setLocation(edgeEnergy, stepHeight * 4);
				edgeAnnotation.setVisible(showLineAnnotations);
				edgeAnnotation.setShowPosition(false);
				plottingsystem.addAnnotation(edgeAnnotation);
				IAnnotation cAnnotation = AnnotationUtils.replaceCreateAnnotation(plottingsystem, "C energy");
				cAnnotation.setLocation(cEnergy, stepHeight * 5);
				cAnnotation.setVisible(showLineAnnotations);
				cAnnotation.setShowPosition(false);
				plottingsystem.addAnnotation(cAnnotation);
			} catch (Exception e) {
				// TODO Auto-generated catch block
				logger.error("TODO put description of error here", e);
			}

		
	}

	@Override
	protected void setPointsUpdate(boolean isUpdate) {
		updateValueAllowed = isUpdate;
		if (isUpdate) {
			updatePointsLabels();
			a.on();
			b.on();
			c.on();
			gaf1.on();
			gaf2.on();
			gaf3.on();
			initialEnergy.on();
			finalEnergy.on();
			edge.on();
			element.on();
			exafsStep.on();
			edgeStep.on();
			edgeTime.on();
			preEdgeStep.on();
			preEdgeTime.on();
			exafsFromTime.on();
			exafsToTime.on();
			exafsTime.on();
			getKWeighting().on();
			exafsStepType.on();
			getCoreHole_unused().on();
			getEdgeEnergy().on();
		} else {
			a.off();
			b.off();
			c.off();
			gaf1.off();
			gaf2.off();
			gaf3.off();
			initialEnergy.off();
			finalEnergy.off();
			edge.off();
			element.off();
			exafsStep.off();
			edgeStep.off();
			edgeTime.off();
			preEdgeStep.off();
			preEdgeTime.off();
			exafsFromTime.off();
			exafsToTime.off();
			exafsTime.off();
			getKWeighting().off();
			exafsStepType.off();
			getCoreHole_unused().off();
			getEdgeEnergy().off();
		}
		// not sure if this works as it relies on calling every getter method in the class...
//		try {
//			BeanUI.switchState(this, isUpdate);
//		} catch (Exception e) {
//			// TODO Auto-generated catch block
//			logger.error("TODO put description of error here", e);
//		}
	}

	private void correctC() {
		double value = ((XasScanParameters)editingBean).getC();
		getC().setValue(getKProvider().getValue(value));
	}

	private void correctFinalEnergy() {
		double value = ((XasScanParameters)editingBean).getFinalEnergy();
		getFinalEnergy().setValue(getKProvider().getValue(value));
	}

	@Override
	protected void updateElement(ELEMENT_EVENT_TYPE type) {

		try {
			if (!updateValueAllowed) {
				setPointsUpdate(false);
			}

			super.updateElement(type);
			getSelectedElement(type);

			final double edgeValue = getEdgeValue();
			b.setMaximum(edgeValue);
			if (!energyInK)
				c.setMinimum(edgeValue);

			// Hack warning - this is required to deal with the fact that element can be updated
			// by a page change. *NOTE* The situation of needing ELEMENT_EVENT_TYPE at all would
			// not be around if the UI paradigm of having element sometimes changing initialEnergy
			// and sometimes not being required by the beam line scientists.
			if (type != ELEMENT_EVENT_TYPE.INIT && cachedElement != null) {
				if (cachedElement.equals(((XasScanParameters) editingBean).getElement())) {
					type = ELEMENT_EVENT_TYPE.INIT;
					cachedElement = null;
				}
			}

			// this part is ONLY for when the element has just been changed.
			if (type != ELEMENT_EVENT_TYPE.INIT) {
				if (ExafsActivator.getDefault().getPreferenceStore()
						.getBoolean(ExafsPreferenceConstants.A_ELEMENT_LINK)) {
					getA().setValue(getAfromElement());
				}
				if (ExafsActivator.getDefault().getPreferenceStore()
						.getBoolean(ExafsPreferenceConstants.B_ELEMENT_LINK)) {
					getB().setValue(getBfromElement());
				}
				if (ExafsActivator.getDefault().getPreferenceStore()
						.getBoolean(ExafsPreferenceConstants.C_ELEMENT_LINK)) {
					Double value = getCfromElement();
					getC().setValue(value);
				}

				if (ExafsActivator.getDefault().getPreferenceStore()
						.getBoolean(ExafsPreferenceConstants.INITIAL_ENERGY_ELEMENT_LINK)) {
					getInitialEnergy().setValue(getInitialEnergyFromElement());
				}
				if (ExafsActivator.getDefault().getPreferenceStore()
						.getBoolean(ExafsPreferenceConstants.FINAL_ENERGY_ELEMENT_LINK)) {
					getFinalEnergy().setValue(getFinalEnergyFromElement());
				}
				rebuildGraph();
			} else {
				final XasScanParameters scanParams = (XasScanParameters) editingBean;
				if (ExafsActivator.getDefault().getPreferenceStore()
						.getBoolean(ExafsPreferenceConstants.A_ELEMENT_LINK)) {
					if (scanParams.getA() == null) {
						if (scanParams.getGaf1() == null) {
							getA().setValue(getAfromElement());
						} else {
							getA().setValue(calcAorB(scanParams.getGaf1()));
						}
					}
				}
				if (ExafsActivator.getDefault().getPreferenceStore()
						.getBoolean(ExafsPreferenceConstants.B_ELEMENT_LINK)) {
					if (scanParams.getB() == null) {
						if (scanParams.getGaf1() == null) {
							getB().setValue(getBfromElement());
						} else {
							getB().setValue(calcAorB(scanParams.getGaf2()));
						}
					}
				}
				if (ExafsActivator.getDefault().getPreferenceStore()
						.getBoolean(ExafsPreferenceConstants.C_ELEMENT_LINK)) {
					if (scanParams.getC() == null) {
						if (scanParams.getGaf1() == null) {
							getC().setValue(getCfromElement());
						} else {
							getC().setValue(calcC(scanParams.getGaf3()));
						}
					}
				}
			}
			updateKStartIfVisible();
		} catch (Exception ne) {
			logger.error("Cannot set value", ne);
		} finally {
			if (type != ELEMENT_EVENT_TYPE.INIT) {
				setPointsUpdate(true);
			}
		}
	}

	@Override
	protected String[] getLineLabels() {
		return new String[] { "Edge", "A", "B", "C" };
	}

	@Override
	protected double[] getLineValues() {
		return new double[] { getEdgeValue(), (Double) getA().getValue(), (Double) getB().getValue(),
				(Double) getC().getValue() };
	}

	@Override
	protected java.awt.Color[] getLineColours() {
		return new java.awt.Color[] { java.awt.Color.GREEN.brighter().brighter().brighter(), java.awt.Color.RED,
				java.awt.Color.ORANGE, java.awt.Color.BLUE.brighter().brighter().brighter() };
	}

	private double getGaf1Value() {
		final double g = gaf1.getNumericValue();
		return Double.isNaN(g) ? 30 : g;
	}

	private double getGaf2Value() {
		final double g = gaf2.getNumericValue();
		return Double.isNaN(g) ? 10 : g;
	}

	private double getGaf3Value() {
		final double g = gaf3.getNumericValue();
		return Double.isNaN(g) ? 10 : g;
	}

	protected double getInitialEnergyFromElement() throws Exception {
		final Element ele = getElementUseBean();
		final String edge = getEdgeUseBean();
		return ele.getInitialEnergy(edge);
	}

	protected double getFinalEnergyFromElement() throws Exception {
		final Element ele = getElementUseBean();
		final String edge = getEdgeUseBean();
		double fEnergy = ele.getFinalEnergy(edge);
		if (energyInK)
			return getFinalEnergyFromElementInCorrectUnits(fEnergy);
		return fEnergy;
	}

	private double getFinalEnergyFromElementInCorrectUnits(double energy) {
		return getKProvider().getValue(energy);
	}

	protected double getAfromElement() throws Exception {
		return getABfromElement(getGaf1Value());
	}

	protected double getBfromElement() throws Exception {
		return getABfromElement(getGaf2Value());
	}

	private double getABfromElement(double abValue) throws Exception {
		final Element ele = getElementUseBean();
		final String edge = getEdgeUseBean();
		final double ed = getEdgeValue();
		if (ele == null || edge == null)
			return 0d;
		return ed - (abValue * ele.getCoreHole(edge));
	}

	protected double getCfromElement() throws Exception {
		final Element ele = getElementUseBean();
		final String edge = getEdgeUseBean();
		final double ed = getEdgeValue();
		double en = 0.0;
		if (ExafsActivator.getDefault().getPreferenceStore().getBoolean(ExafsPreferenceConstants.C_MIRRORS_B_LINK)) {
			en = ed + (getGaf2Value() * ele.getCoreHole(edge));
		}
		en = ed + (getGaf3Value() * ele.getCoreHole(edge));
		if (energyInK)
			return getKProvider().getValue(en);
		return en;

	}

	protected void updateEdgeRegion() {
		final boolean isAB = abGafChoice.getSelectionIndex() == 0;
		getA().setActive(isAB);
		getB().setActive(isAB);
		if (isAB) {
			boolean cMirrorsB = ExafsActivator.getDefault().getPreferenceStore()
					.getBoolean(ExafsPreferenceConstants.C_MIRRORS_B_LINK);
			getC().setActive(!cMirrorsB);
			cLine.setMobile(!cMirrorsB);

		} else {
			getC().setActive(false);
		}
		getCoreHole_unused().setActive(!isAB);
		getGaf1().setActive(!isAB);
		getGaf2().setActive(!isAB);
		if (!isAB) {
			boolean cMirrorsB = ExafsActivator.getDefault().getPreferenceStore()
					.getBoolean(ExafsPreferenceConstants.C_MIRRORS_B_LINK);
			getGaf3().setActive(!cMirrorsB);
			cLine.setMobile(!cMirrorsB);

		} else {
			getGaf3().setActive(false);
		}
	}

	protected void updateExafsStepType() {

		final int index = exafsStepType.getSelectionIndex();

		if (index == 0) { // k
			getExafsStep().setUnit("Å\u207B\u00b9"); // Å^-1
			exafsStepEnergyLabel.setText("Exafs Step");
		} else {
			getExafsStep().setUnit("eV");
			exafsStepEnergyLabel.setText("Exafs Step Energy");
		}
		exafsStepEnergyLabel.redraw();
		exafsStepEnergyLabel.getParent().layout();
	}

	private double calculateKStart() {
		final double ed = getEdgeValue();
		return ed - getB().getNumericValue() + ed;

	}

	protected void updateKStart(boolean show) {
		getKStart().setNumericValue(calculateKStart());
		getKStart().setActive(show);
		this.kStartLabel.setVisible(show);
	}

	protected void updateKStartIfVisible() {
		if (getKStart().isVisible()) {
			getKStart().setNumericValue(calculateKStart());
		}
	}

	protected void updateExafsTimeType() {
		String exafsTimeTypeVal = ((XasScanParameters) editingBean).getExafsTimeType();
		
		boolean isVariableTime=false;
		if(exafsTimeTypeVal.equals("Variable Time"))
			isVariableTime=true;
			
		
		// Bean fields use active
		getExafsTime().setActive(!isVariableTime);
		getExafsFromTime().setActive(isVariableTime);
		getExafsToTime().setActive(isVariableTime);
		getKWeighting().setActive(isVariableTime);
		// Labels visible
		this.exafsStepLabel.setVisible(!isVariableTime);
		exafsToLabel.setVisible(isVariableTime);
		exafsFromLabel.setVisible(isVariableTime);
		kWeightingLabel.setVisible(isVariableTime);
	}

	@Override
	public void setFocus() {
		// Nothing
	}

	public ScaleBox getFinalEnergy() {
		return finalEnergy;
	}

	public ScaleBox getInitialEnergy() {
		return initialEnergy;
	}

	public ScaleBox getPreEdgeStep() {
		return preEdgeStep;
	}

	public ComboWrapper getEdge() {
		return edge;
	}

	public ComboWrapper getElement() {
		return element;
	}

	public ScaleBox getEdgeStep() {
		return edgeStep;
	}

	public ScaleBox getEdgeTime() {
		return edgeTime;
	}

	public ScaleBox getExafsStep() {
		return exafsStep;
	}

	public ScaleBox getExafsTime() {
		return exafsTime;
	}

	public ScaleBox getPreEdgeTime() {
		return preEdgeTime;
	}

	public ScaleBox getA() {
		return a;
	}

	public ScaleBox getB() {
		return b;
	}

	public ScaleBox getC() {
		return c;
	}

	@Override
	protected String getRichEditorTabText() {
		return "XAS Scan";
	}

	public ComboWrapper getExafsStepType() {
		return exafsStepType;
	}

	public ScaleBox getGaf1() {
		return gaf1;
	}

	public ScaleBox getGaf2() {
		return gaf2;
	}

	public ScaleBox getGaf3() {
		return gaf3;
	}

	public ScaleBox getExafsFromTime() {
		return exafsFromTime;
	}

	public ScaleBox getExafsToTime() {
		return exafsToTime;
	}

	public ScaleBox getKWeighting() {
		return kWeighting;
	}

	public ScaleBox getKStart() {
		return kStart;
	}

	/**
	 * Used during testing.
	 * 
	 * @param ichoice
	 *            0 for AB for Gaf
	 */
	public void _testSetGapChoice(final int ichoice) {
		this.abGafChoice.select(ichoice);
	}

	public void _testSetTimeType(final int itype) {
		this.exafsTimeType.select(itype);
		updateExafsTimeType();
	}

	@Override
	public void propertyChange(PropertyChangeEvent event) {

		try {

			if (event.getProperty().equals(ExafsPreferenceConstants.INITIAL_ENERGY_ELEMENT_LINK)) {
				final Boolean isLink = (Boolean) event.getNewValue();
				getInitialEnergy().setEnabled(!isLink);
				if (isLink) {
					getInitialEnergy().setValue(getInitialEnergyFromElement());
				}

			} else if (event.getProperty().equals(ExafsPreferenceConstants.FINAL_ENERGY_ELEMENT_LINK)) {
				final Boolean isLink = (Boolean) event.getNewValue();
				getFinalEnergy().setEnabled(!isLink);
				if (isLink) {
					getFinalEnergy().setValue(getFinalEnergyFromElement());
				}

			} else if (event.getProperty().equals(ExafsPreferenceConstants.A_ELEMENT_LINK)) {
				final Boolean isLink = (Boolean) event.getNewValue();
				if (isLink) {
					getA().setValue(getAfromElement());
				}

			} else if (event.getProperty().equals(ExafsPreferenceConstants.B_ELEMENT_LINK)) {
				final Boolean isLink = (Boolean) event.getNewValue();
				if (isLink) {
					getB().setValue(getBfromElement());
				}

			} else if (event.getProperty().equals(ExafsPreferenceConstants.C_ELEMENT_LINK)) {
				final Boolean isLink = (Boolean) event.getNewValue();
				if (isLink) {
					getC().setValue(getCfromElement());
				}
			} else if (event.getProperty().equals(ExafsPreferenceConstants.C_MIRRORS_B_LINK)) {
				final Boolean isLink = (Boolean) event.getNewValue();
				if (isLink) {
					getC().setValue(getCfromElement());
				}
				updateEdgeRegion();
			} else if (event.getProperty().equals(ExafsPreferenceConstants.EXAFS_GRAPH_EDITABLE)) {
				if (aLine != null)
					aLine.setMobile((Boolean) event.getNewValue());
				if (bLine != null)
					bLine.setMobile((Boolean) event.getNewValue());
				if (cLine != null)
					cLine.setMobile((Boolean) event.getNewValue());
			}
			updateKStartIfVisible();
		} catch (Exception ne) {
			logger.error("Cannot update values", ne);
		}
	}

	@Override
	public void dispose() {
		if (e0Label != null && !e0Label.isDisposed())
			this.e0Label.removeSelectionListener(e0Listener);
		if (e1Label != null && !e1Label.isDisposed())
			this.e1Label.removeSelectionListener(e1Listener);
		if (aLabel != null && !aLabel.isDisposed())
			this.aLabel.removeSelectionListener(aListener);
		if (bLabel != null && !bLabel.isDisposed())
			this.bLabel.removeSelectionListener(bListener);
		if (cLabel != null && !cLabel.isDisposed())
			this.cLabel.removeSelectionListener(cListener);
		ExafsActivator.getDefault().getPreferenceStore().removePropertyChangeListener(this);
		super.dispose();
	}

	@Override
	public Object updateFromUIAndReturnEditingBean() throws Exception {
		BeanUI.uiToBean(this, editingBean);
		return fetchEditingBean();
	}

	@Override
	protected Object fetchEditingBean() {
		if (energyInK) {
			DecimalFormat twoDForm = new DecimalFormat("#.##");
//			((XasScanParameters) this.editingBean).setFinalEnergy(Double.valueOf(twoDForm.format(getKInEv().getValue(
//					getFinalEnergy().getBoundValue()))));
//			((XasScanParameters) this.editingBean).setC(Double.valueOf(twoDForm.format(getKInEv().getValue(
//					getC().getBoundValue()))));
			
			String finalEnergyBoundValueString = twoDForm.format(getKInEv().getValue(getFinalEnergy().getBoundValue()));
			double finalEnergyBoundValue = Double.valueOf(finalEnergyBoundValueString);
			((XasScanParameters) this.editingBean).setFinalEnergy(finalEnergyBoundValue);
			((XasScanParameters) this.editingBean).setC(Double.valueOf(twoDForm.format(getKInEv().getValue(
					getC().getBoundValue()))));
		}
		return editingBean;
	}

	protected Double calcAorB(double gaf) {
		final String value = getCoreHole_unused().getValue();
		if (value == null || "".equals(value))
			return null;
		final double ed = getEdgeValue();
		final double core = Double.parseDouble(value);
		return ed - (gaf * core);
	}

	protected Double calcC(double gaf) {
		final String value = getCoreHole_unused().getValue();
		if (value == null || "".equals(value))
			return null;
		final double ed = getEdgeValue();
		final double core = Double.parseDouble(value);
		final double energyInEv = ed + (gaf * core);
		if (energyInK) {
			return getKProvider().getValue(energyInEv);
		}
		return energyInEv;
	}

	protected double calcGaf1or2(double latestTargetValue) {
		final double ed = getEdgeValue();
		final double coreHole = Double.parseDouble(getCoreHole_unused().getValue());
		double gaf1 = Math.round((ed - latestTargetValue) / coreHole);
		return gaf1;
	}

	protected double calcGaf3(double latestTargetValue) {
		final double ed = getEdgeValue();
		final double coreHole = Double.parseDouble(getCoreHole_unused().getValue());
		double gaf3 = Math.abs(Math.round((latestTargetValue - ed) / coreHole));
		return gaf3;
	}

	public ComboWrapper getExafsTimeType() {
		return exafsTimeType;
	}

	public ComboWrapper getAbGafChoice() {
		return abGafChoice;
	}
}<|MERGE_RESOLUTION|>--- conflicted
+++ resolved
@@ -665,11 +665,7 @@
 
 		abGafChoice = new ComboWrapper(topCentre, SWT.READ_ONLY);
 		abGafChoice.setItems(new String[] { "A/B", "Gaf1/Gaf2" });
-<<<<<<< HEAD
-		abGafChoice.select(1);
-=======
 //		abGafChoice.select(1);
->>>>>>> c08bed28
 		abGafChoice.setLayoutData(new GridData(SWT.FILL, SWT.CENTER, true, false));
 		abGafChoice.addValueListener(new ValueAdapter("abgafchoiceListener") {
 			@Override
@@ -1046,10 +1042,6 @@
 			} else {
 				max = Double.valueOf(ds.max().toString());
 			}
-<<<<<<< HEAD
-//			Integer plotMax = (Integer) ds.max();
-=======
->>>>>>> c08bed28
 			Double stepHeight = (double) (max /6);
 
 			try {
