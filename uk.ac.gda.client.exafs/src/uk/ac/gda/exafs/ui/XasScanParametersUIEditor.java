/*-
 * Copyright © 2013 Diamond Light Source Ltd.
 *
 * This file is part of GDA.
 *
 * GDA is free software: you can redistribute it and/or modify it under the
 * terms of the GNU General Public License version 3 as published by the Free
 * Software Foundation.
 *
 * GDA is distributed in the hope that it will be useful, but WITHOUT ANY
 * WARRANTY; without even the implied warranty of MERCHANTABILITY or FITNESS
 * FOR A PARTICULAR PURPOSE. See the GNU General Public License for more
 * details.
 *
 * You should have received a copy of the GNU General Public License along
 * with GDA. If not, see <http://www.gnu.org/licenses/>.
 */

package uk.ac.gda.exafs.ui;

import gda.util.Converter;
import gda.util.exafs.Element;

import java.text.DecimalFormat;
import java.util.EventObject;
import java.util.List;

import org.dawb.common.ui.plot.annotation.AnnotationUtils;
import org.dawb.common.ui.plot.annotation.IAnnotation;
import org.dawb.common.ui.plot.region.IROIListener;
import org.dawb.common.ui.plot.region.IRegion;
import org.dawb.common.ui.plot.region.IRegion.RegionType;
import org.dawb.common.ui.plot.region.ROIEvent;
import org.dawb.common.ui.plot.trace.ITrace;
import org.eclipse.jface.action.Action;
import org.eclipse.jface.action.IAction;
import org.eclipse.jface.dialogs.IPageChangedListener;
import org.eclipse.jface.dialogs.PageChangedEvent;
import org.eclipse.jface.util.IPropertyChangeListener;
import org.eclipse.jface.util.PropertyChangeEvent;
import org.eclipse.swt.SWT;
import org.eclipse.swt.custom.ScrolledComposite;
import org.eclipse.swt.events.SelectionAdapter;
import org.eclipse.swt.events.SelectionEvent;
import org.eclipse.swt.layout.FillLayout;
import org.eclipse.swt.layout.GridData;
import org.eclipse.swt.layout.GridLayout;
import org.eclipse.swt.widgets.Combo;
import org.eclipse.swt.widgets.Composite;
import org.eclipse.swt.widgets.Display;
import org.eclipse.swt.widgets.Group;
import org.eclipse.swt.widgets.Label;
import org.eclipse.swt.widgets.Link;
import org.slf4j.Logger;
import org.slf4j.LoggerFactory;

import uk.ac.diamond.scisoft.analysis.dataset.AbstractDataset;
import uk.ac.diamond.scisoft.analysis.dataset.DoubleDataset;
import uk.ac.diamond.scisoft.analysis.roi.LinearROI;
import uk.ac.diamond.scisoft.analysis.roi.ROIBase;
import uk.ac.gda.beans.exafs.XasScanParameters;
import uk.ac.gda.exafs.ExafsActivator;
import uk.ac.gda.exafs.ui.preferences.ExafsPreferenceConstants;
import uk.ac.gda.richbeans.ACTIVE_MODE;
import uk.ac.gda.richbeans.beans.BeanUI;
import uk.ac.gda.richbeans.beans.IFieldWidget;
import uk.ac.gda.richbeans.components.scalebox.ScaleBox;
import uk.ac.gda.richbeans.components.scalebox.ScaleBoxAndFixedExpression;
import uk.ac.gda.richbeans.components.scalebox.ScaleBoxAndFixedExpression.ExpressionProvider;
import uk.ac.gda.richbeans.components.wrappers.ComboWrapper;
import uk.ac.gda.richbeans.editors.RichBeanMultiPageEditorPart;
import uk.ac.gda.richbeans.event.ValueAdapter;
import uk.ac.gda.richbeans.event.ValueEvent;
import uk.ac.gda.util.schema.SchemaReader;

/**
 * An editor part designed to be a page in a multipage editor. This class was auto-generated using RCP Developer and
 * extends RichBeanEditorPart which provides the link between the editor and the bean. Only fields which implement
 * IFieldWidget will be synchronised with the bean automatically. Any field which is both an IFieldWidget and named the
 * same as a field in the bean will find its way into the bean and from the bean when the editor is opened.
 */
public class XasScanParametersUIEditor extends ElementEdgeEditor implements IPropertyChangeListener {

	private static final Logger logger = LoggerFactory.getLogger(XasScanParametersUIEditor.class);

	private ComboWrapper exafsTimeType;
	private ComboWrapper abGafChoice;
	private ComboWrapper exafsStepType;

	private ScaleBox gaf3;
	private ScaleBox gaf2;
	private ScaleBox gaf1;
	private ScaleBox b, a, preEdgeTime, exafsTime, exafsStep, edgeTime, edgeStep, preEdgeStep, initialEnergy;
	private ScaleBox exafsFromTime;
	private ScaleBox exafsToTime;

	private ScaleBoxAndFixedExpression finalEnergy, c;

	private Link aLabel, bLabel, cLabel, e0Label, e1Label;

	private Label exafsFromLabel, exafsToLabel;
	private Label exafsStepLabel;
	private Label exafsStepEnergyLabel;
	private Label kWeightingLabel;
	private Label kStartLabel;

	private SelectionAdapter e0Listener, e1Listener, abGafListener, aListener, bListener, cListener, exafsTimeListener;

	private ScaleBox kWeighting;
	private ScaleBoxAndFixedExpression kStart;

	private String cachedElement;

	private Group topCentre;
	private Label gaf3Label;
	private GridData gd_centre;
	private GridLayout gridLayout_1;

	private boolean energyInK = ExafsActivator.getDefault().getPreferenceStore()
			.getBoolean(ExafsPreferenceConstants.EXAFS_FINAL_ANGSTROM);
	private IRegion aLine;
	private IRegion bLine;
	private IRegion cLine;
	private IRegion edgeLine;
<<<<<<< HEAD
	private boolean showLineAnnotations = false;
=======
	XasScanParameters bean;
>>>>>>> 8ee32fbd

	public XasScanParametersUIEditor(final String path, final RichBeanMultiPageEditorPart containingEditor,
			final XasScanParameters xasScanParameters) {

		super(path, containingEditor.getMappingUrl(), containingEditor, xasScanParameters);

		bean = xasScanParameters;
		
		containingEditor.addPageChangedListener(new IPageChangedListener() {
			@Override
			public void pageChanged(PageChangedEvent event) {
				final int ipage = containingEditor.getActivePage();
				if (ipage == 1)
					cachedElement = ((XasScanParameters) xasScanParameters).getElement();
			}
		});
	}

	@Override
	public void createPartControl(Composite parent) {

		this.scrolledComposite = new ScrolledComposite(parent, SWT.H_SCROLL | SWT.V_SCROLL);
		scrolledComposite.setExpandHorizontal(true);
		scrolledComposite.setExpandVertical(true);

		// Automatic section generated by RCP Developer
		this.container = new Composite(scrolledComposite, SWT.NONE);
		container.setLayout(new FillLayout());
		scrolledComposite.setContent(container);

		final Group main = new Group(container, SWT.NONE);
		main.setText("XAS Parameters");
		main.setLayout(new GridLayout(3, false));

		createElementEdgeArea(main);

		final Composite centre = new Composite(main, SWT.NONE);
		centre.setLayout(new GridLayout(1, false));
		centre.setLayoutData(new GridData(SWT.FILL, SWT.TOP, false, false));

		createScanParameters(centre);
		createStepParameters(centre);

		final Composite right = new Composite(main, SWT.NONE);
		right.setLayout(new GridLayout(1, false));
		right.setLayoutData(new GridData(SWT.FILL, SWT.FILL, true, true));
		this.expandContainer = main;

		createEstimationComposite(right);
		createPlotRegions();
		createShowHideLineAnnotationsButton();
		
		scrolledComposite.setMinSize(container.computeSize(SWT.DEFAULT, SWT.DEFAULT));

		ExafsActivator.getDefault().getPreferenceStore().addPropertyChangeListener(this);
		

		updateEdgeRegion();

		updateExafsTimeType();
		
		updateLayout();
	}
	
	private void createShowHideLineAnnotationsButton() {
		Action menuAction = new Action("Show labels", IAction.AS_CHECK_BOX) {
			@Override
			public void run() {
				showLineAnnotations = !showLineAnnotations;
				updatePlottedPoints();
				plottingsystem.repaint();
			}
		};
		plottingsystemActionBarWrapper.getRightManager().add(menuAction);
		plottingsystemActionBarWrapper.update(true);
	}

	/**
	 * Creates the ILineTrace and the IRegions for specifying the locations of the boundaries
	 */
	@SuppressWarnings("unused")
	private void createPlotRegions() {
		
		try {
			this.aLine = plottingsystem.createRegion("a", RegionType.XAXIS_LINE);
			aLine.setRegionColor(Display.getDefault().getSystemColor(SWT.COLOR_RED));
			plottingsystem.addRegion(aLine);
			new ARegionSynchronizer(aLine, getA(), getGaf1());
			aLine.setMobile(ExafsActivator.getDefault().getPreferenceStore()
					.getBoolean(ExafsPreferenceConstants.EXAFS_GRAPH_EDITABLE));
		} catch (Exception e) {
			logger.error("Cannot create region for position of a!", e);
		}

		try {
			this.bLine = plottingsystem.createRegion("b", RegionType.XAXIS_LINE);
			bLine.setRegionColor(Display.getDefault().getSystemColor(SWT.COLOR_YELLOW));
			plottingsystem.addRegion(bLine);
			new BRegionSynchronizer(bLine, getB(), getC(), getGaf2(), getGaf3());
			bLine.setMobile(ExafsActivator.getDefault().getPreferenceStore()
					.getBoolean(ExafsPreferenceConstants.EXAFS_GRAPH_EDITABLE));
		} catch (Exception e) {
			logger.error("Cannot create region for position of b!", e);
		}

		try {
			this.cLine = plottingsystem.createRegion("c", RegionType.XAXIS_LINE);
			cLine.setRegionColor(Display.getDefault().getSystemColor(SWT.COLOR_BLUE));
			plottingsystem.addRegion(cLine);
			new CRegionSynchronizer(cLine, getC(), getGaf3());
			cLine.setMobile(ExafsActivator.getDefault().getPreferenceStore()
					.getBoolean(ExafsPreferenceConstants.EXAFS_GRAPH_EDITABLE)
					&& !ExafsActivator.getDefault().getPreferenceStore()
							.getBoolean(ExafsPreferenceConstants.C_MIRRORS_B_LINK));
		} catch (Exception e) {
			logger.error("Cannot create region for position of c!", e);
		}

		try {
			this.edgeLine = plottingsystem.createRegion("edge", RegionType.XAXIS_LINE);
			edgeLine.setRegionColor(Display.getDefault().getSystemColor(SWT.COLOR_GREEN));
			plottingsystem.addRegion(edgeLine);
			new EdgeRegionSynchronizer(edgeLine, getEdgeEnergy());
			edgeLine.setMobile(false);
		} catch (Exception e) {
			logger.error("Cannot create region for position of edge energy!", e);
		}
	}

	public void drawLines() {

		double aEnergy = getA().getNumericValue();
		double bEnergy = getB().getNumericValue();
		double edgeEnergy = getEdgeEnergy().getNumericValue();
		double cEnergy = getC().getNumericValue();
		if (energyInK) {
			cEnergy = getKInEv().getValue(cEnergy);
		}

		double[] pnt = new double[] { aEnergy, 0d };
		aLine.setROI(new LinearROI(pnt, pnt));
		pnt = new double[] { bEnergy, 0d };
		bLine.setROI(new LinearROI(pnt, pnt));
		pnt = new double[] { cEnergy, 0d };
		cLine.setROI(new LinearROI(pnt, pnt));
		pnt = new double[] { edgeEnergy, 0d };
		edgeLine.setROI(new LinearROI(pnt, pnt));
		
		plottingsystem.repaint();

	}

	private abstract class RegionSynchronizer extends ValueAdapter implements IROIListener {
		protected ScaleBox abc;

		RegionSynchronizer(IRegion line, ScaleBox abc) {
			line.addROIListener(this);

			this.abc = abc;
			abc.addValueListener(this);
			this.name = "RegionSynchronizer";
		}

		protected abstract Double getNewEnergyFromScaleBox(final ValueEvent e);

		protected abstract void updateScaleBoxes(final double energy, final EventObject e);

		@Override
		public void roiDragged(ROIEvent evt) {
		}

		@Override
		public void roiChanged(ROIEvent evt) {
			update(evt);
		}

		@Override
		public void valueChangePerformed(ValueEvent e) {
			update(e);
		}

		@Override
		public void roiSelected(ROIEvent evt) {
		}

		protected void update(EventObject e) {
			if (suspendGraphUpdate)
				return;
			try {
				suspendGraphUpdate = true;
				Double newEnergy;
				// event from one of the ScaleBoxes
				if (e instanceof ValueEvent) {
					newEnergy = getNewEnergyFromScaleBox((ValueEvent) e);
				}
				// event from the ROI in the graph being dragged
				else {
					ROIBase roi = ((ROIEvent) e).getROI();
					newEnergy = roi.getPoint()[0];
				}
				updateScaleBoxes(newEnergy, e);
				drawLines();
				updatePlottedPoints();
			} finally {
				suspendGraphUpdate = false;
			}
		}
	}

	private class ARegionSynchronizer extends RegionSynchronizer {

		private ScaleBox gaf;

		ARegionSynchronizer(IRegion line, ScaleBox abc, ScaleBox gaf) {
			super(line, abc);
			this.gaf = gaf;
			this.gaf.addValueListener(this);
			this.name = "A Region Synchronizer";
		}

		@Override
		protected void updateScaleBoxes(double energy, final EventObject e) {
			if (e.getSource() != abc) {
				abc.off();
				abc.setNumericValue(energy);
				abc.on();
			}
			if (e.getSource() != gaf) {
				gaf.off();
				gaf.setNumericValue(calcGaf1or2(energy));
				gaf.on();
			}
		}

		@Override
		protected Double getNewEnergyFromScaleBox(ValueEvent e) {
			Double energy;
			if (e.getSource() == abc) {
				energy = abc.getNumericValue();
			} else {
				energy = calcAorB(gaf.getNumericValue());
			}
			return energy;
		}
	}

	private class BRegionSynchronizer extends RegionSynchronizer {

		private ScaleBox gafb;
		private ScaleBox gafc;
		private ScaleBox cScaleBox;

		BRegionSynchronizer(IRegion line, ScaleBox abc, ScaleBox abc3, ScaleBox gaf2, ScaleBox gaf3) {
			super(line, abc);
			this.cScaleBox = abc3;
			this.gafb = gaf2;
			this.gafb.addValueListener(this);
			this.gafc = gaf3;
			this.name = "B Region Synchronizer";
		}

		@Override
		protected void updateScaleBoxes(double energy, final EventObject e) {
			if (e.getSource() != abc) {
				abc.off();
				abc.setNumericValue(energy);
				abc.on();
			}
			if (e.getSource() != gafb) {
				gafb.off();
				gafb.setNumericValue(calcGaf1or2(energy));
				gafb.on();
			}
			if (ExafsActivator.getDefault().getPreferenceStore().getBoolean(ExafsPreferenceConstants.C_MIRRORS_B_LINK)) {
				Double newGafCValue = calcGaf3(energy);
				abc.off();
				cScaleBox.off();
				gafc.setValue(newGafCValue);
				cScaleBox.setNumericValue(calcC(newGafCValue));
				abc.on();
				cScaleBox.on();
			}
		}

		@Override
		protected Double getNewEnergyFromScaleBox(ValueEvent e) {
			Double energy;
			if (e.getSource() == abc) {
				energy = abc.getNumericValue();
			} else {
				energy = calcAorB(gafb.getNumericValue());
			}
			return energy;
		}
	}

	private class CRegionSynchronizer extends RegionSynchronizer {

		private ScaleBox gaf;

		CRegionSynchronizer(IRegion line, ScaleBox abc, ScaleBox gaf3) {
			super(line, abc);
			this.gaf = gaf3;
			this.gaf.addValueListener(this);
			this.name = "C Region Synchronizer";
		}

		@Override
		protected void updateScaleBoxes(double energy, final EventObject e) {
			if (e.getSource() != abc) {
				abc.off();
				abc.setNumericValue(energy);
				abc.on();
			}
			if (e.getSource() != gaf) {
				gaf.off();
				gaf.setNumericValue(calcGaf3(energy));
				gaf.on();
			}
		}

		@Override
		protected Double getNewEnergyFromScaleBox(ValueEvent e) {
			Double energy;
			if (e.getSource() == abc) {
				energy = abc.getNumericValue();
				if (energyInK) {
					energy = getKInEv().getValue(energy);
				}
			} else {
				energy = calcC(gaf.getNumericValue());
			}
			return energy;
		}
	}

	private class EdgeRegionSynchronizer extends RegionSynchronizer {

		EdgeRegionSynchronizer(IRegion line, ScaleBox abc) {
			super(line, abc);
			this.name = "Edge Region Synchronizer";
		}

		@Override
		protected void updateScaleBoxes(double energy, final EventObject e) {
			// not need to update the UI if it was the source of the original event
			if (e instanceof ROIEvent) {
				abc.off();
				abc.setNumericValue(energy);
				abc.on();
			}
		}

		@Override
		protected Double getNewEnergyFromScaleBox(ValueEvent e) {
			return abc.getNumericValue();
		}
	}

	private void createStepParameters(Composite centre) {

		final Group edgeParametersGroup = new Group(centre, SWT.NONE);
		edgeParametersGroup.setText("Step Parameters");
		final GridData gd_edgeParametersGroup = new GridData(SWT.FILL, SWT.TOP, false, false);
		gd_edgeParametersGroup.widthHint = 450;
		edgeParametersGroup.setLayoutData(gd_edgeParametersGroup);
		final GridLayout gridLayout_4 = new GridLayout();
		gridLayout_4.numColumns = 2;
		edgeParametersGroup.setLayout(gridLayout_4);

		final Label stepLabel = new Label(edgeParametersGroup, SWT.NONE);
		stepLabel.setText("Pre-Edge Energy Step");

		preEdgeStep = new ScaleBox(edgeParametersGroup, SWT.NONE);
		preEdgeStep.setMaximum(20);
		preEdgeStep.setMinimum(0.1);
		preEdgeStep.setLayoutData(new GridData(SWT.FILL, SWT.CENTER, true, false));
		preEdgeStep.setUnit("eV");
		preEdgeStep.setDoNotUseExpressions(true);

		final Label preedgeStepTimeLabel = new Label(edgeParametersGroup, SWT.NONE);
		preedgeStepTimeLabel.setText("Pre-Edge Time Step");

		preEdgeTime = new ScaleBox(edgeParametersGroup, SWT.NONE);
		preEdgeTime.setLayoutData(new GridData(SWT.FILL, SWT.CENTER, true, false));
		preEdgeTime.setUnit("s");
		preEdgeTime.setMaximum(20);
		preEdgeTime.setMinimum(0.1);
		preEdgeTime.setDoNotUseExpressions(true);

		final Label stepLabel_1 = new Label(edgeParametersGroup, SWT.NONE);
		stepLabel_1.setText("Edge Energy Step");

		edgeStep = new ScaleBox(edgeParametersGroup, SWT.NONE);
		edgeStep.setMinimum(0.1);
		edgeStep.setMaximum(20);
		edgeStep.setLayoutData(new GridData(SWT.FILL, SWT.CENTER, true, false));
		edgeStep.setUnit("eV");
		edgeStep.setDoNotUseExpressions(true);

		final Label edgeStepTimeLabel = new Label(edgeParametersGroup, SWT.NONE);
		edgeStepTimeLabel.setText("Edge Time Step");

		edgeTime = new ScaleBox(edgeParametersGroup, SWT.NONE);
		edgeTime.setMinimum(0.1);
		edgeTime.setMaximum(20);
		edgeTime.setLayoutData(new GridData(SWT.FILL, SWT.CENTER, false, false));
		edgeTime.setUnit("s");
		edgeTime.setDoNotUseExpressions(true);

		final Label scanTypeLabel = new Label(edgeParametersGroup, SWT.NONE);
		scanTypeLabel.setText("Exafs Step Type");

		exafsStepType = new ComboWrapper(edgeParametersGroup, SWT.READ_ONLY);
		final GridData gd_postEdgeStepType = new GridData(SWT.FILL, SWT.CENTER, true, false);
		gd_postEdgeStepType.minimumWidth = 100;
		exafsStepType.setLayoutData(gd_postEdgeStepType);

		this.exafsStepEnergyLabel = new Label(edgeParametersGroup, SWT.NONE);
		exafsStepEnergyLabel.setText("                ");

		exafsStep = new ScaleBox(edgeParametersGroup, SWT.NONE);
		exafsStep.setLayoutData(new GridData(SWT.FILL, SWT.CENTER, true, false));
		exafsStep.setUnit("eV");
		exafsStep.setMaximum(100d);
		exafsStep.setDecimalPlaces(3);
		exafsStep.setDoNotUseExpressions(true);

		final Label exafsTimeTypeLabel = new Label(edgeParametersGroup, SWT.NONE);
		exafsTimeTypeLabel.setText("Exafs Time Type");

		exafsTimeType = new ComboWrapper(edgeParametersGroup, SWT.READ_ONLY);
		exafsTimeType.setItems(new String[] { "Constant Time", "Variable Time" });
		exafsTimeType.setLayoutData(new GridData(SWT.FILL, SWT.CENTER, true, false));

		this.exafsStepLabel = new Label(edgeParametersGroup, SWT.NONE);
		exafsStepLabel.setLayoutData(new GridData(SWT.FILL, SWT.TOP, true, false));
		exafsStepLabel.setText("Exafs Time Step");

		exafsTime = new ScaleBox(edgeParametersGroup, SWT.NONE);
		exafsTime.setLayoutData(new GridData(SWT.FILL, SWT.CENTER, true, false));
		exafsTime.setUnit("s");
		exafsTime.setMaximum(20d);
		exafsTime.setDoNotUseExpressions(true);

		this.exafsFromLabel = new Label(edgeParametersGroup, SWT.NONE);
		exafsFromLabel.setText("Exafs From Time");

		this.exafsFromTime = new ScaleBox(edgeParametersGroup, SWT.NONE);
		exafsFromTime.setMinimum(0.1);
		exafsFromTime.setMaximum(20);
		exafsFromTime.setLayoutData(new GridData(SWT.FILL, SWT.CENTER, true, false));
		exafsFromTime.setUnit("s");
		exafsFromTime.setDoNotUseExpressions(true);

		this.exafsToLabel = new Label(edgeParametersGroup, SWT.NONE);
		exafsToLabel.setText("Exafs To Time");

		this.exafsToTime = new ScaleBox(edgeParametersGroup, SWT.NONE);
		exafsToTime.setLayoutData(new GridData(SWT.FILL, SWT.CENTER, true, false));
		exafsToTime.setMaximum(20);
		exafsToTime.setMinimum(exafsFromTime);
		exafsToTime.setUnit("s");
		exafsToTime.setDoNotUseExpressions(true);

		this.kWeightingLabel = new Label(edgeParametersGroup, SWT.NONE);
		kWeightingLabel.setText("K Weighting");

		this.kWeighting = new ScaleBox(edgeParametersGroup, SWT.NONE);
		kWeighting.setLayoutData(new GridData(SWT.FILL, SWT.CENTER, true, false));
		kWeighting.setMaximum(3);
	}

	private void createScanParameters(Composite centre) {

		topCentre = new Group(centre, SWT.BORDER);
		topCentre.setText("Scan Parameters");

		gd_centre = new GridData(SWT.FILL, SWT.TOP, false, false);
		gd_centre.minimumWidth = 250;
		gd_centre.widthHint = 500;
		topCentre.setLayoutData(gd_centre);
		gridLayout_1 = new GridLayout();
		gridLayout_1.numColumns = 2;
		topCentre.setLayout(gridLayout_1);

		this.e0Label = new Link(topCentre, SWT.NONE);
		e0Label.setText("<a>Initial Energy</a>");
		e0Label.setToolTipText("Click to open preferences (and allow/disallow editing initial energy).");
		this.e0Listener = new SelectionAdapter() {
			@Override
			public void widgetSelected(SelectionEvent e) {
				openPreferences();
			}

		};
		e0Label.addSelectionListener(e0Listener);

		initialEnergy = new ScaleBox(topCentre, SWT.NONE);
		initialEnergy.setDoNotUseExpressions(true);
		initialEnergy.setUnit("eV");
		initialEnergy.setLayoutData(new GridData(SWT.FILL, SWT.CENTER, false, false));

		this.e1Label = new Link(topCentre, SWT.NONE);
		e1Label.setText("<a>Final Energy</a>");
		e1Label.setToolTipText("Click to open preferences (and allow/disallow editing final energy).");
		this.e1Listener = new SelectionAdapter() {
			@Override
			public void widgetSelected(SelectionEvent e) {
				openPreferences();
			}
		};
		e1Label.addSelectionListener(e1Listener);

		if (energyInK) {
			finalEnergy = new ScaleBoxAndFixedExpression(topCentre, SWT.NONE, getKInEv());
			finalEnergy.setDoNotUseExpressions(true);
			finalEnergy.setLabelWidth(10000);
			finalEnergy.setLabelDecimalPlaces(1);
			finalEnergy.setLabelUnit("eV");
			finalEnergy.setPrefix(" ");
			finalEnergy.setUnit("Å\u207B\u00b9");
			finalEnergy.setMaximum(100.0);
			finalEnergy.setLayoutData(new GridData(SWT.FILL, SWT.CENTER, true, false));
			initialEnergy.setMaximum(40000.0);
			finalEnergy.setMinimum(0);
		} else {
			finalEnergy = new ScaleBoxAndFixedExpression(topCentre, SWT.NONE, getKProvider());
			finalEnergy.setDoNotUseExpressions(true);
			finalEnergy.setLabelUnit("Å\u207B\u00b9");
			finalEnergy.setLabelWidth(100);
			finalEnergy.setLabelDecimalPlaces(3);
			finalEnergy.setPrefix(" ");
			finalEnergy.setUnit("eV");
			finalEnergy.setMaximum(40000.0);
			finalEnergy.setLayoutData(new GridData(SWT.FILL, SWT.CENTER, true, false));
			initialEnergy.setMaximum(finalEnergy);
			finalEnergy.setMinimum(initialEnergy);

		}

		final Label edgeRegionLabel = new Label(topCentre, SWT.NONE);
		edgeRegionLabel.setText("Edge Region");

		abGafChoice = new ComboWrapper(topCentre, SWT.READ_ONLY);
		abGafChoice.setItems(new String[] { "A/B", "Gaf1/Gaf2" });
		abGafChoice.select(1);
		abGafChoice.setLayoutData(new GridData(SWT.FILL, SWT.CENTER, true, false));
		
		final Label gaf1Label = new Label(topCentre, SWT.NONE);
		gaf1Label.setText("Gaf1");
		gaf1Label.setToolTipText("Gamma function 1: B = Edge Energy - (Core Hole x gaf1)");

		gaf1 = new ScaleBox(topCentre, SWT.NONE);
		gaf1.setActiveMode(ACTIVE_MODE.SET_ENABLED_AND_ACTIVE);
		gaf1.setNumericValue(30);
		gaf1.setDoNotUseExpressions(true);
		gaf1.setLayoutData(new GridData(SWT.FILL, SWT.CENTER, false, false));
		gaf1.addValueListener(new ValueAdapter("gaf1Listener") {
			@Override
			public void valueChangePerformed(ValueEvent e) {
				Double newValue;
				if (e.getValue() != null) {
					if (e.getValue() instanceof Double) {
						newValue = (Double) e.getValue();
					} else {
						newValue = e.getDoubleValue();
					}
				} else {
					newValue = gaf1.getNumericValue();
				}
				double newA = calcAorB(newValue);
				final double minEnergy = getInitialEnergy().getNumericValue();
				if (newA > minEnergy) {
					getA().off();
					getA().setNumericValue(newA);
					getA().on();
				}
			}
		});

		final Label gaf2Label = new Label(topCentre, SWT.NONE);
		gaf2Label.setText("Gaf2");
		gaf2Label.setToolTipText("Gamma function 2: B = Edge Energy - (Core Hole x gaf2)");

		gaf2 = new ScaleBox(topCentre, SWT.NONE);
		gaf2.setActiveMode(ACTIVE_MODE.SET_ENABLED_AND_ACTIVE);
		gaf2.setNumericValue(10);
		gaf2.setLayoutData(new GridData(SWT.FILL, SWT.CENTER, false, false));
		gaf2.setDoNotUseExpressions(true);
		gaf2.addValueListener(new ValueAdapter("gaf2Listener") {
			@Override
			public void valueChangePerformed(ValueEvent e) {
				Double newValue;
				if (e.getValue() != null) {
					if (e.getValue() instanceof Double) {
						newValue = (Double) e.getValue();
					} else {
						newValue = e.getDoubleValue();
					}
				} else {
					newValue = gaf2.getNumericValue();
				}

				double newB = calcAorB(newValue);
				getB().off();
				getB().setNumericValue(newB);
				getB().on();

				// change C as well if the preference has been set to do so
				if (ExafsActivator.getDefault().getPreferenceStore()
						.getBoolean(ExafsPreferenceConstants.C_MIRRORS_B_LINK)) {
					getC().off();
					getGaf3().off();
					getC().setNumericValue(calcC(newValue));
					getGaf3().setNumericValue(newValue);
					getC().on();
					getGaf3().on();
				}
			}
		});

		gaf3Label = new Label(topCentre, SWT.NONE);
		gaf3Label.setText("Gaf3");
		gaf3Label.setToolTipText("Gamma function 3: C = Edge Energy + (Core Hole x gaf3)");
		gaf3 = new ScaleBox(topCentre, SWT.NONE);
		gaf3.setActiveMode(ACTIVE_MODE.SET_ENABLED_AND_ACTIVE);
		gaf3.setNumericValue(10);
		gaf3.setDoNotUseExpressions(true);
		gaf3.setLayoutData(new GridData(SWT.FILL, SWT.CENTER, false, false));
		gaf3.addValueListener(new ValueAdapter("gaf3Listener") {
			@Override
			public void valueChangePerformed(ValueEvent e) {

				Double newValue;
				if (e.getValue() != null) {
					if (e.getValue() instanceof Double) {
						newValue = (Double) e.getValue();
					} else {
						newValue = e.getDoubleValue();
					}
				} else {
					newValue = gaf3.getNumericValue();
				}
				getC().off();
				getC().setNumericValue(calcC(newValue));
				getC().on();
			}
		});

		aLabel = new Link(topCentre, SWT.NONE);
		aLabel.setText("<a>A</a>");
		aLabel.setToolTipText("Click to open preferences.");
		this.aListener = new SelectionAdapter() {
			@Override
			public void widgetSelected(SelectionEvent e) {
				openPreferences();
			}
		};
		aLabel.addSelectionListener(aListener);
		a = new ScaleBox(topCentre, SWT.NONE);
		a.setDoNotUseExpressions(true);
		a.setActiveMode(ACTIVE_MODE.SET_ENABLED_AND_ACTIVE);
		a.setUnit("eV");
		a.setLayoutData(new GridData(SWT.FILL, SWT.CENTER, true, false));
		a.setMinimum(initialEnergy);

		bLabel = new Link(topCentre, SWT.NONE);
		bLabel.setText("<a>B</a>");
		bLabel.setToolTipText("Click to open preferences.");
		this.bListener = new SelectionAdapter() {
			@Override
			public void widgetSelected(SelectionEvent e) {
				openPreferences();
			}
		};
		bLabel.addSelectionListener(bListener);
		b = new ScaleBox(topCentre, SWT.NONE);
		b.setDoNotUseExpressions(true);
		b.setActiveMode(ACTIVE_MODE.SET_ENABLED_AND_ACTIVE);
		b.setUnit("eV");
		b.setLayoutData(new GridData(SWT.FILL, SWT.CENTER, true, false));
		b.setMinimum(initialEnergy);
		a.setMaximum(b);

		cLabel = new Link(topCentre, SWT.NONE);
		cLabel.setText("<a>C</a>");
		cLabel.setToolTipText("Click to open preferences.");
		this.cListener = new SelectionAdapter() {
			@Override
			public void widgetSelected(SelectionEvent e) {
				openPreferences();
			}
		};
		cLabel.addSelectionListener(cListener);
		if (energyInK) {
			c = new ScaleBoxAndFixedExpression(topCentre, SWT.NONE, getKInEv());
			c.setDoNotUseExpressions(true);
			c.setLabelUnit("eV");
			c.setLabelDecimalPlaces(1);
			c.setLabelWidth(1000000);
			c.setPrefix(" ");
			c.setActiveMode(ACTIVE_MODE.SET_ENABLED_AND_ACTIVE);
			c.setLayoutData(new GridData(SWT.FILL, SWT.CENTER, true, false));
			c.setUnit("Å\u207B\u00b9");
			c.setMinimum(0);
			c.setMaximum(100);
		} else {
			c = new ScaleBoxAndFixedExpression(topCentre, SWT.NONE, getKProvider());
			c.setDoNotUseExpressions(true);
			c.setLabelUnit("Å\u207B\u00b9");
			c.setLabelDecimalPlaces(3);
			c.setLabelWidth(100);
			c.setActiveMode(ACTIVE_MODE.SET_ENABLED_AND_ACTIVE);
			c.setUnit("eV");
			c.setLayoutData(new GridData(SWT.FILL, SWT.CENTER, true, false));
			c.setMinimum(b);
			c.setMaximum(finalEnergy);
			b.setMaximum(c);
		}

		this.kStartLabel = new Label(topCentre, SWT.NONE);
		kStartLabel.setText("K Start");
		kStartLabel.setVisible(false);
		this.kStart = new ScaleBoxAndFixedExpression(topCentre, SWT.NONE, getKProvider());
		kStart.setLabelUnit("Å\u207B\u00b9");
		kStart.setPrefix(" ");
		kStart.setLabelDecimalPlaces(3);
		kStart.setLabelWidth(100);
		kStart.setUnit("eV");
		kStart.setLayoutData(new GridData(SWT.FILL, SWT.CENTER, true, false));
		kStart.setEditable(false);
		kStart.setVisible(false);
		kStart.setMaximum(finalEnergy);
		kStart.addValueListener(new ValueAdapter("kStartListener") {
			@Override
			public void valueChangePerformed(ValueEvent e) {
				final double ed = getEdgeValue();
				logger.info("the k start value is " + ((ed - getB().getNumericValue()) + ed));
				getKStart().off();
				getKStart().setNumericValue((ed - getB().getNumericValue()) + ed);
				getKStart().on();
			}
		});
	}

	private ExpressionProvider getKProvider() {
		return new ExpressionProvider() {

			@Override
			public double getValue(double e) {
				if (!Double.isNaN(e)) {
					Converter.setEdgeEnergy(getEdgeValue() / 1000.0);
					return Converter.convert(e, Converter.EV, Converter.PERANGSTROM);
				}
				return e;
			}

			@Override
			public IFieldWidget[] getPrecedents() {
				return null;
			}
		};
	}

	private ExpressionProvider getKInEv() {
		return new ExpressionProvider() {
			@Override
			public double getValue(double e) {
				if (!Double.isNaN(e)) {
					Converter.setEdgeEnergy(getEdgeValue() / 1000.0);
					return Converter.convert(e, Converter.PERANGSTROM, Converter.EV);
				}
				return e;
			}

			@Override
			public IFieldWidget[] getPrecedents() {
				return null;
			}
		};
	}

	@Override
	public void linkUI(final boolean isPageChange) {

		try {
			setPointsUpdate(false);

			final XasScanParameters scanParams = (XasScanParameters) editingBean;

			// Manually added parts for bounds and editor notifications.
			// Get choices for edge from schema
			// Set default values, bean may have changed
			try {
				final SchemaReader reader = setupElementAndEdge("XasScanParameters");

				List<String> choices = reader.getAllowedChoices("XasScanParameters", "exafsStepType");
				exafsStepType.setItems(choices.toArray(new String[choices.size()]));

				if (scanParams.getExafsStepType() == null) {
					exafsStepType.select(0);
				}

				if (scanParams.getExafsTime() == null) {
					exafsTimeType.select(1);
				}

<<<<<<< HEAD
//				if (scanParams.getA() == null && !isPageChange) {
//					abGafChoice.select(1);
//				} else {
//					abGafChoice.select(0);
//				}
=======
				if (scanParams.getA() == null) {
					abGafChoice.select(1);
				}
>>>>>>> 8ee32fbd

			} catch (Exception e1) {
				logger.error("Cannot process ui.", e1);
			}

			exafsStepType.addValueListener(new ValueAdapter("exafsStepTypeListener") {
				@Override
				public void valueChangePerformed(ValueEvent e) {
					updateExafsStepType();
				}
			});

			exafsTimeType.addValueListener(new ValueAdapter("exafsTimeTypeListener") {
				
				@Override
				public void valueChangePerformed(ValueEvent e) {
					updateExafsTimeType();
				}
			});

			updateExafsTimeType();
			updateEdgeRegion();
			updateLayout();
			setPointsUpdate(false);
			updateElement(ELEMENT_EVENT_TYPE.INIT); // Must be before linkUI or switched on status fires events that
			// lose original value.

			// Sets value and switches on the listeners.
			super.linkUI(isPageChange); // Will also switch back on widgets.
			setPointsUpdate(false);
			suspendGraphUpdate = true;

			updateExafsStepType();
			updateKStartIfVisible();
			getA().checkBounds();
			getB().checkBounds();
			getC().checkBounds();
			getInitialEnergy().checkBounds();

			getFinalEnergy().checkBounds();
			// Final energy and C are saved in the xml file in eV if the user preference is for Angstroms, it may be
			// loaded in wrong units
			if (c.isOn()) {
				c.off();
			}
			if (finalEnergy.isOn()) {
				finalEnergy.off();
			}
			if (energyInK) {
				correctFinalEnergy();
				correctC();
			}

			rebuildGraph();
			setupEstimationWidgets();
		} catch (Exception e) {
			logger.error("Error trying to linkUI in the xas scan editor", e);
		} finally {
			Display.getDefault().asyncExec(new Runnable() {
				@Override
				public void run() {
					try {
						setPointsUpdate(true);
						suspendGraphUpdate = false;
						dirtyContainer.setDirty(false);
					} catch (Exception e1) {
						logger.error("Cannot update XAS points", e1);
					}
				}
			});
		}
	}

	private void rebuildGraph() {
		Display.getDefault().asyncExec(new Runnable() {
			@Override
			public void run() {
				try {
					suspendGraphUpdate = true;
					drawLines();
					updatePlottedPoints();
				} catch (Exception e1) {
					logger.error("Cannot update XAS points", e1);
				} finally {
					setPointsUpdate(true);
					suspendGraphUpdate = false;					
				}
			}
		});
	}
	
	
	@Override
	public void updatePlottedPoints() {
			super.updatePlottedPoints();

			ITrace trace = plottingsystem.getTrace("\u0394E (eV)");
			AbstractDataset ds = trace.getData();
			Double max;
			if (ds instanceof DoubleDataset){
				max = (Double) ds.max();
			} else {
				max = Double.valueOf(ds.max().toString());
			}
//			Integer plotMax = (Integer) ds.max();
			Double stepHeight = (double) (max /6);

			try {
				double aEnergy = getA().getNumericValue();
				double bEnergy = getB().getNumericValue();
				double edgeEnergy = getEdgeEnergy().getNumericValue();
				double cEnergy = getC().getNumericValue();
				if (energyInK) {
					cEnergy = getKInEv().getValue(cEnergy);
				}
				plottingsystem.clearAnnotations();
				IAnnotation aAnnotation = AnnotationUtils.replaceCreateAnnotation(plottingsystem, "A energy");
				aAnnotation.setLocation(aEnergy, stepHeight * 2);
				aAnnotation.setVisible(showLineAnnotations);
				aAnnotation.setShowPosition(false);
				plottingsystem.addAnnotation(aAnnotation);
				IAnnotation bAnnotation = AnnotationUtils.replaceCreateAnnotation(plottingsystem, "B energy");
				bAnnotation.setLocation(bEnergy, stepHeight * 3);
				bAnnotation.setVisible(showLineAnnotations);
				bAnnotation.setShowPosition(false);
				plottingsystem.addAnnotation(bAnnotation);
				IAnnotation edgeAnnotation = AnnotationUtils.replaceCreateAnnotation(plottingsystem, "Edge energy");
				edgeAnnotation.setLocation(edgeEnergy, stepHeight * 4);
				edgeAnnotation.setVisible(showLineAnnotations);
				edgeAnnotation.setShowPosition(false);
				plottingsystem.addAnnotation(edgeAnnotation);
				IAnnotation cAnnotation = AnnotationUtils.replaceCreateAnnotation(plottingsystem, "C energy");
				cAnnotation.setLocation(cEnergy, stepHeight * 5);
				cAnnotation.setVisible(showLineAnnotations);
				cAnnotation.setShowPosition(false);
				plottingsystem.addAnnotation(cAnnotation);
			} catch (Exception e) {
				// TODO Auto-generated catch block
				logger.error("TODO put description of error here", e);
			}

		
	}

	@Override
	protected void setPointsUpdate(boolean isUpdate) {
		updateValueAllowed = isUpdate;
		if (isUpdate) {
			updatePointsLabels();
			a.on();
			b.on();
			c.on();
			gaf1.on();
			gaf2.on();
			gaf3.on();
			initialEnergy.on();
			finalEnergy.on();
			edge.on();
			element.on();
			exafsStep.on();
			edgeStep.on();
			edgeTime.on();
			preEdgeStep.on();
			preEdgeTime.on();
			exafsFromTime.on();
			exafsToTime.on();
			exafsTime.on();
			getKWeighting().on();
			exafsStepType.on();
			getCoreHole_unused().on();
			getEdgeEnergy().on();
		} else {
			a.off();
			b.off();
			c.off();
			gaf1.off();
			gaf2.off();
			gaf3.off();
			initialEnergy.off();
			finalEnergy.off();
			edge.off();
			element.off();
			exafsStep.off();
			edgeStep.off();
			edgeTime.off();
			preEdgeStep.off();
			preEdgeTime.off();
			exafsFromTime.off();
			exafsToTime.off();
			exafsTime.off();
			getKWeighting().off();
			exafsStepType.off();
			getCoreHole_unused().off();
			getEdgeEnergy().off();
		}
		// not sure if this works as it relies on calling every getter method in the class...
//		try {
//			BeanUI.switchState(this, isUpdate);
//		} catch (Exception e) {
//			// TODO Auto-generated catch block
//			logger.error("TODO put description of error here", e);
//		}
	}

	private void correctC() {
		double value = getC().getBoundValue();
		getC().setValue(getKProvider().getValue(value));
	}

	private void correctFinalEnergy() {
		double value = getFinalEnergy().getBoundValue();
		getFinalEnergy().setValue(getKProvider().getValue(value));
	}

	@Override
	protected void updateElement(ELEMENT_EVENT_TYPE type) {

		try {
			if (!updateValueAllowed) {
				setPointsUpdate(false);
			}

			super.updateElement(type);
			getSelectedElement(type);

			final double edgeValue = getEdgeValue();
			b.setMaximum(edgeValue);
			if (!energyInK)
				c.setMinimum(edgeValue);

			// Hack warning - this is required to deal with the fact that element can be updated
			// by a page change. *NOTE* The situation of needing ELEMENT_EVENT_TYPE at all would
			// not be around if the UI paradigm of having element sometimes changing initialEnergy
			// and sometimes not being required by the beam line scientists.
			if (type != ELEMENT_EVENT_TYPE.INIT && cachedElement != null) {
				if (cachedElement.equals(((XasScanParameters) editingBean).getElement())) {
					type = ELEMENT_EVENT_TYPE.INIT;
					cachedElement = null;
				}
			}

			// this part is ONLY for when the element has just been changed.
			if (type != ELEMENT_EVENT_TYPE.INIT) {
				if (ExafsActivator.getDefault().getPreferenceStore()
						.getBoolean(ExafsPreferenceConstants.A_ELEMENT_LINK)) {
					getA().setValue(getAfromElement());
				}
				if (ExafsActivator.getDefault().getPreferenceStore()
						.getBoolean(ExafsPreferenceConstants.B_ELEMENT_LINK)) {
					getB().setValue(getBfromElement());
				}
				if (ExafsActivator.getDefault().getPreferenceStore()
						.getBoolean(ExafsPreferenceConstants.C_ELEMENT_LINK)) {
					Double value = getCfromElement();
					getC().setValue(value);
				}

				if (ExafsActivator.getDefault().getPreferenceStore()
						.getBoolean(ExafsPreferenceConstants.INITIAL_ENERGY_ELEMENT_LINK)) {
					getInitialEnergy().setValue(getInitialEnergyFromElement());
				}
				if (ExafsActivator.getDefault().getPreferenceStore()
						.getBoolean(ExafsPreferenceConstants.FINAL_ENERGY_ELEMENT_LINK)) {
					getFinalEnergy().setValue(getFinalEnergyFromElement());
				}
				rebuildGraph();
			} else {
				final XasScanParameters scanParams = (XasScanParameters) editingBean;
				if (ExafsActivator.getDefault().getPreferenceStore()
						.getBoolean(ExafsPreferenceConstants.A_ELEMENT_LINK)) {
					if (scanParams.getA() == null) {
						if (scanParams.getGaf1() == null) {
							getA().setValue(getAfromElement());
						} else {
							getA().setValue(calcAorB(scanParams.getGaf1()));
						}
					}
				}
				if (ExafsActivator.getDefault().getPreferenceStore()
						.getBoolean(ExafsPreferenceConstants.B_ELEMENT_LINK)) {
					if (scanParams.getB() == null) {
						if (scanParams.getGaf1() == null) {
							getB().setValue(getBfromElement());
						} else {
							getB().setValue(calcAorB(scanParams.getGaf2()));
						}
					}
				}
				if (ExafsActivator.getDefault().getPreferenceStore()
						.getBoolean(ExafsPreferenceConstants.C_ELEMENT_LINK)) {
					if (scanParams.getC() == null) {
						if (scanParams.getGaf1() == null) {
							getC().setValue(getCfromElement());
						} else {
							getC().setValue(calcC(scanParams.getGaf3()));
						}
					}
				}
			}
			updateKStartIfVisible();
		} catch (Exception ne) {
			logger.error("Cannot set value", ne);
		} finally {
			setPointsUpdate(true);
		}
	}

	@Override
	protected String[] getLineLabels() {
		return new String[] { "Edge", "A", "B", "C" };
	}

	@Override
	protected double[] getLineValues() {
		return new double[] { getEdgeValue(), (Double) getA().getValue(), (Double) getB().getValue(),
				(Double) getC().getValue() };
	}

	@Override
	protected java.awt.Color[] getLineColours() {
		return new java.awt.Color[] { java.awt.Color.GREEN.brighter().brighter().brighter(), java.awt.Color.RED,
				java.awt.Color.ORANGE, java.awt.Color.BLUE.brighter().brighter().brighter() };
	}

	private double getGaf1Value() {
		final double g = gaf1.getNumericValue();
		return Double.isNaN(g) ? 30 : g;
	}

	private double getGaf2Value() {
		final double g = gaf2.getNumericValue();
		return Double.isNaN(g) ? 10 : g;
	}

	private double getGaf3Value() {
		final double g = gaf3.getNumericValue();
		return Double.isNaN(g) ? 10 : g;
	}

	protected double getInitialEnergyFromElement() throws Exception {
		final Element ele = getElementUseBean();
		final String edge = getEdgeUseBean();
		return ele.getInitialEnergy(edge);
	}

	protected double getFinalEnergyFromElement() throws Exception {
		final Element ele = getElementUseBean();
		final String edge = getEdgeUseBean();
		double fEnergy = ele.getFinalEnergy(edge);
		if (energyInK)
			return getFinalEnergyFromElementInCorrectUnits(fEnergy);
		return fEnergy;
	}

	private double getFinalEnergyFromElementInCorrectUnits(double energy) {
		return getKProvider().getValue(energy);
	}

	protected double getAfromElement() throws Exception {
		return getABfromElement(getGaf1Value());
	}

	protected double getBfromElement() throws Exception {
		return getABfromElement(getGaf2Value());
	}

	private double getABfromElement(double abValue) throws Exception {
		final Element ele = getElementUseBean();
		final String edge = getEdgeUseBean();
		final double ed = getEdgeValue();
		if (ele == null || edge == null)
			return 0d;
		return ed - (abValue * ele.getCoreHole(edge));
	}

	protected double getCfromElement() throws Exception {
		final Element ele = getElementUseBean();
		final String edge = getEdgeUseBean();
		final double ed = getEdgeValue();
		double en = 0.0;
		if (ExafsActivator.getDefault().getPreferenceStore().getBoolean(ExafsPreferenceConstants.C_MIRRORS_B_LINK)) {
			en = ed + (getGaf2Value() * ele.getCoreHole(edge));
		}
		en = ed + (getGaf3Value() * ele.getCoreHole(edge));
		if (energyInK)
			return getKProvider().getValue(en);
		return en;

	}

	protected void updateEdgeRegion() {
		final boolean isAB = abGafChoice.getSelectionIndex() == 0;
		getA().setActive(isAB);
		getB().setActive(isAB);
		if (isAB) {
			boolean cMirrorsB = ExafsActivator.getDefault().getPreferenceStore()
					.getBoolean(ExafsPreferenceConstants.C_MIRRORS_B_LINK);
			getC().setActive(!cMirrorsB);
			cLine.setMobile(!cMirrorsB);

		} else {
			getC().setActive(false);
		}
		getCoreHole_unused().setActive(!isAB);
		getGaf1().setActive(!isAB);
		getGaf2().setActive(!isAB);
		if (!isAB) {
			boolean cMirrorsB = ExafsActivator.getDefault().getPreferenceStore()
					.getBoolean(ExafsPreferenceConstants.C_MIRRORS_B_LINK);
			getGaf3().setActive(!cMirrorsB);
			cLine.setMobile(!cMirrorsB);

		} else {
			getGaf3().setActive(false);
		}
	}

	protected void updateExafsStepType() {

		final int index = exafsStepType.getSelectionIndex();

		if (index == 0) { // k
			getExafsStep().setUnit("Å\u207B\u00b9"); // Å^-1
			exafsStepEnergyLabel.setText("Exafs Step");
		} else {
			getExafsStep().setUnit("eV");
			exafsStepEnergyLabel.setText("Exafs Step Energy");
		}
		exafsStepEnergyLabel.redraw();
		exafsStepEnergyLabel.getParent().layout();
	}

	private double calculateKStart() {
		final double ed = getEdgeValue();
		return ed - getB().getNumericValue() + ed;

	}

	protected void updateKStart(boolean show) {
		getKStart().setNumericValue(calculateKStart());
		getKStart().setActive(show);
		this.kStartLabel.setVisible(show);
	}

	protected void updateKStartIfVisible() {
		if (getKStart().isVisible()) {
			getKStart().setNumericValue(calculateKStart());
		}
	}

	protected void updateExafsTimeType() {
		String exafsTimeTypeVal = bean.getExafsTimeType();
		
		boolean isVariableTime=false;
		if(exafsTimeTypeVal.equals("Variable Time"))
			isVariableTime=true;
			
		
		// Bean fields use active
		getExafsTime().setActive(!isVariableTime);
		getExafsFromTime().setActive(isVariableTime);
		getExafsToTime().setActive(isVariableTime);
		getKWeighting().setActive(isVariableTime);
		// Labels visible
		this.exafsStepLabel.setVisible(!isVariableTime);
		exafsToLabel.setVisible(isVariableTime);
		exafsFromLabel.setVisible(isVariableTime);
		kWeightingLabel.setVisible(isVariableTime);
	}

	@Override
	public void setFocus() {
		// Nothing
	}

	public ScaleBox getFinalEnergy() {
		return finalEnergy;
	}

	public ScaleBox getInitialEnergy() {
		return initialEnergy;
	}

	public ScaleBox getPreEdgeStep() {
		return preEdgeStep;
	}

	public ComboWrapper getEdge() {
		return edge;
	}

	public ComboWrapper getElement() {
		return element;
	}

	public ScaleBox getEdgeStep() {
		return edgeStep;
	}

	public ScaleBox getEdgeTime() {
		return edgeTime;
	}

	public ScaleBox getExafsStep() {
		return exafsStep;
	}

	public ScaleBox getExafsTime() {
		return exafsTime;
	}

	public ScaleBox getPreEdgeTime() {
		return preEdgeTime;
	}

	public ScaleBox getA() {
		return a;
	}

	public ScaleBox getB() {
		return b;
	}

	public ScaleBox getC() {
		return c;
	}

	@Override
	protected String getRichEditorTabText() {
		return "XAS Scan";
	}

	public ComboWrapper getExafsStepType() {
		return exafsStepType;
	}

	public ScaleBox getGaf1() {
		return gaf1;
	}

	public ScaleBox getGaf2() {
		return gaf2;
	}

	public ScaleBox getGaf3() {
		return gaf3;
	}

	public ScaleBox getExafsFromTime() {
		return exafsFromTime;
	}

	public ScaleBox getExafsToTime() {
		return exafsToTime;
	}

	public ScaleBox getKWeighting() {
		return kWeighting;
	}

	public ScaleBox getKStart() {
		return kStart;
	}

	/**
	 * Used during testing.
	 * 
	 * @param ichoice
	 *            0 for AB for Gaf
	 */
	public void _testSetGapChoice(final int ichoice) {
		this.abGafChoice.select(ichoice);
	}

	public void _testSetTimeType(final int itype) {
		this.exafsTimeType.select(itype);
		updateExafsTimeType();
	}

	@Override
	public void propertyChange(PropertyChangeEvent event) {

		try {

			if (event.getProperty().equals(ExafsPreferenceConstants.INITIAL_ENERGY_ELEMENT_LINK)) {
				final Boolean isLink = (Boolean) event.getNewValue();
				getInitialEnergy().setEnabled(!isLink);
				if (isLink) {
					getInitialEnergy().setValue(getInitialEnergyFromElement());
				}

			} else if (event.getProperty().equals(ExafsPreferenceConstants.FINAL_ENERGY_ELEMENT_LINK)) {
				final Boolean isLink = (Boolean) event.getNewValue();
				getFinalEnergy().setEnabled(!isLink);
				if (isLink) {
					getFinalEnergy().setValue(getFinalEnergyFromElement());
				}

			} else if (event.getProperty().equals(ExafsPreferenceConstants.A_ELEMENT_LINK)) {
				final Boolean isLink = (Boolean) event.getNewValue();
				if (isLink) {
					getA().setValue(getAfromElement());
				}

			} else if (event.getProperty().equals(ExafsPreferenceConstants.B_ELEMENT_LINK)) {
				final Boolean isLink = (Boolean) event.getNewValue();
				if (isLink) {
					getB().setValue(getBfromElement());
				}

			} else if (event.getProperty().equals(ExafsPreferenceConstants.C_ELEMENT_LINK)) {
				final Boolean isLink = (Boolean) event.getNewValue();
				if (isLink) {
					getC().setValue(getCfromElement());
				}
			} else if (event.getProperty().equals(ExafsPreferenceConstants.C_MIRRORS_B_LINK)) {
				final Boolean isLink = (Boolean) event.getNewValue();
				if (isLink) {
					getC().setValue(getCfromElement());
				}
				updateEdgeRegion();
			} else if (event.getProperty().equals(ExafsPreferenceConstants.EXAFS_GRAPH_EDITABLE)) {
				if (aLine != null)
					aLine.setMobile((Boolean) event.getNewValue());
				if (bLine != null)
					bLine.setMobile((Boolean) event.getNewValue());
				if (cLine != null)
					cLine.setMobile((Boolean) event.getNewValue());
			}
			updateKStartIfVisible();
		} catch (Exception ne) {
			logger.error("Cannot update values", ne);
		}
	}

	@Override
	public void dispose() {
		if (e0Label != null && !e0Label.isDisposed())
			this.e0Label.removeSelectionListener(e0Listener);
		if (e1Label != null && !e1Label.isDisposed())
			this.e1Label.removeSelectionListener(e1Listener);
		if (aLabel != null && !aLabel.isDisposed())
			this.aLabel.removeSelectionListener(aListener);
		if (bLabel != null && !bLabel.isDisposed())
			this.bLabel.removeSelectionListener(bListener);
		if (cLabel != null && !cLabel.isDisposed())
			this.cLabel.removeSelectionListener(cListener);
		ExafsActivator.getDefault().getPreferenceStore().removePropertyChangeListener(this);
		super.dispose();
	}

	@Override
	public Object updateFromUIAndReturnEditingBean() throws Exception {
		BeanUI.uiToBean(this, editingBean);
		return fetchEditingBean();
	}

	@Override
	protected Object fetchEditingBean() {
		if (energyInK) {
			DecimalFormat twoDForm = new DecimalFormat("#.##");
			((XasScanParameters) this.editingBean).setFinalEnergy(Double.valueOf(twoDForm.format(getKInEv().getValue(
					getFinalEnergy().getBoundValue()))));
			((XasScanParameters) this.editingBean).setC(Double.valueOf(twoDForm.format(getKInEv().getValue(
					getC().getBoundValue()))));
		}
		return editingBean;
	}

	protected Double calcAorB(double gaf) {
		final String value = getCoreHole_unused().getValue();
		if (value == null || "".equals(value))
			return null;
		final double ed = getEdgeValue();
		final double core = Double.parseDouble(value);
		return ed - (gaf * core);
	}

	protected Double calcC(double gaf) {
		final String value = getCoreHole_unused().getValue();
		if (value == null || "".equals(value))
			return null;
		final double ed = getEdgeValue();
		final double core = Double.parseDouble(value);
		final double energyInEv = ed + (gaf * core);
		if (energyInK) {
			return getKProvider().getValue(energyInEv);
		}
		return energyInEv;
	}

	protected double calcGaf1or2(double latestTargetValue) {
		final double ed = getEdgeValue();
		final double coreHole = Double.parseDouble(getCoreHole_unused().getValue());
		double gaf1 = Math.round((ed - latestTargetValue) / coreHole);
		return gaf1;
	}

	protected double calcGaf3(double latestTargetValue) {
		final double ed = getEdgeValue();
		final double coreHole = Double.parseDouble(getCoreHole_unused().getValue());
		double gaf3 = Math.abs(Math.round((latestTargetValue - ed) / coreHole));
		return gaf3;
	}

	public ComboWrapper getExafsTimeType() {
		return exafsTimeType;
	}

	public ComboWrapper getAbGafChoice() {
		return abGafChoice;
	}
}<|MERGE_RESOLUTION|>--- conflicted
+++ resolved
@@ -122,11 +122,8 @@
 	private IRegion bLine;
 	private IRegion cLine;
 	private IRegion edgeLine;
-<<<<<<< HEAD
 	private boolean showLineAnnotations = false;
-=======
 	XasScanParameters bean;
->>>>>>> 8ee32fbd
 
 	public XasScanParametersUIEditor(final String path, final RichBeanMultiPageEditorPart containingEditor,
 			final XasScanParameters xasScanParameters) {
@@ -183,7 +180,6 @@
 
 		ExafsActivator.getDefault().getPreferenceStore().addPropertyChangeListener(this);
 		
-
 		updateEdgeRegion();
 
 		updateExafsTimeType();
@@ -935,17 +931,9 @@
 					exafsTimeType.select(1);
 				}
 
-<<<<<<< HEAD
-//				if (scanParams.getA() == null && !isPageChange) {
-//					abGafChoice.select(1);
-//				} else {
-//					abGafChoice.select(0);
-//				}
-=======
 				if (scanParams.getA() == null) {
 					abGafChoice.select(1);
 				}
->>>>>>> 8ee32fbd
 
 			} catch (Exception e1) {
 				logger.error("Cannot process ui.", e1);
