/*-
 * Copyright © 2012 Diamond Light Source Ltd.
 *
 * This file is part of GDA.
 *
 * GDA is free software: you can redistribute it and/or modify it under the
 * terms of the GNU General Public License version 3 as published by the Free
 * Software Foundation.
 *
 * GDA is distributed in the hope that it will be useful, but WITHOUT ANY
 * WARRANTY; without even the implied warranty of MERCHANTABILITY or FITNESS
 * FOR A PARTICULAR PURPOSE. See the GNU General Public License for more
 * details.
 *
 * You should have received a copy of the GNU General Public License along
 * with GDA. If not, see <http://www.gnu.org/licenses/>.
 */

package uk.ac.gda.exafs.ui.plot;

import gda.exafs.scan.ExafsScanPointCreator;
import gda.scan.IScanDataPoint;

import org.slf4j.Logger;
import org.slf4j.LoggerFactory;

import uk.ac.diamond.scisoft.analysis.dataset.AbstractDataset;
import uk.ac.diamond.scisoft.analysis.dataset.Maths;
import uk.ac.diamond.scisoft.analysis.rcp.views.plot.DataSetPlotData;
import uk.ac.diamond.scisoft.analysis.rcp.views.plot.IPlotData;
import uk.ac.gda.beans.exafs.IScanParameters;
import uk.ac.gda.exafs.ui.data.ScanObjectManager;

/**
 * This class assumes that the point with energy less than A are to be included in the pre-edge.
 */
public class DerivativeScanPlotView extends ExafsScanPlotView {

	private static final Logger logger = LoggerFactory.getLogger(DerivativeScanPlotView.class);

	@SuppressWarnings("hiding")
	public static final String ID = "gda.rcp.views.scan.DerivativeScanPlotView"; //$NON-NLS-1$

	public DerivativeScanPlotView() {
		super();
		setSampleRate(1000);
	}

	private double kStartEnergy;

	/**
	 * Assumes that the cachedLn and cachedX arrays are fully up to date
	 */
	@Override
	protected IPlotData getY(IScanDataPoint... points) {

		if (cachedY.size() <= 3) {
			return null; // cannot estimate edge
		}

		try {
<<<<<<< HEAD
//			if (cachedX != null && !cachedX.isEmpty() && cachedY != null && !cachedY.isEmpty()) {
				// Adds both cachedX and cachedY points.
				super.getY(points);

				final AbstractDataset energy = AbstractDataset.createFromList(cachedX);
				final AbstractDataset lnI0It = AbstractDataset.createFromList(cachedY);
				Double[] edgePos = xafsFittingUtils.estimateEdgePosition(energy, lnI0It);
				AbstractDataset norm = null;
				if (edgePos != null)
					if (edgePos[0] > (edgePos[1] + 200.0))
						norm = xafsFittingUtils.getNormalisedIntensity(energy, lnI0It);
				if (norm != null) {
					final AbstractDataset derv = Maths.derivative(energy, norm, 1);
					return new DataSetPlotData(getYAxis(), derv);
				}
//			}
=======
			final AbstractDataset energy = AbstractDataset.createFromList(cachedX);
			final AbstractDataset lnI0It = AbstractDataset.createFromList(cachedY);
			Double[] edgePos = xafsFittingUtils.estimateEdgePosition(energy, lnI0It);
			if (edgePos != null && edgePos[0] > (edgePos[1] + 200.0)) {
				AbstractDataset norm = xafsFittingUtils.getNormalisedIntensity(energy, lnI0It);
				AbstractDataset derv = Maths.derivative(energy, norm, 1);
				return new DataSetPlotData(getYAxis(), derv);
			}
>>>>>>> 316c3573
		} catch (Exception e) {
			logger.warn("Cannot normalise data", e);
			return null;
		}
		return null;
	}

	@Override
	protected boolean calculateA() {
		if (!super.calculateA())
			return false;
		this.kStartEnergy = getKStartEnergy();
		return true;
	}

	private double getKStartEnergy() {
		try {
			IScanParameters currentScan = ScanObjectManager.getCurrentScan();
			if (currentScan == null)
				return kStartEnergy; // Leave as last calculated

			// final Object params = currentScan.getScanParameters();
			return ExafsScanPointCreator.getStartOfConstantKRegion(currentScan);
		} catch (Exception e) {
			return a + 300;
		}
	}

	@Override
	protected String getCurrentPlotName(int scanNumber) {
		return "Scan " + scanNumber + " [First Derivative]";
	}

	@Override
	protected String getYAxis() {
		return "d(f[I0,It])/dE";
	}

	@Override
	protected String getGraphTitle() {
		return "First Derivative";
	}

}<|MERGE_RESOLUTION|>--- conflicted
+++ resolved
@@ -59,24 +59,6 @@
 		}
 
 		try {
-<<<<<<< HEAD
-//			if (cachedX != null && !cachedX.isEmpty() && cachedY != null && !cachedY.isEmpty()) {
-				// Adds both cachedX and cachedY points.
-				super.getY(points);
-
-				final AbstractDataset energy = AbstractDataset.createFromList(cachedX);
-				final AbstractDataset lnI0It = AbstractDataset.createFromList(cachedY);
-				Double[] edgePos = xafsFittingUtils.estimateEdgePosition(energy, lnI0It);
-				AbstractDataset norm = null;
-				if (edgePos != null)
-					if (edgePos[0] > (edgePos[1] + 200.0))
-						norm = xafsFittingUtils.getNormalisedIntensity(energy, lnI0It);
-				if (norm != null) {
-					final AbstractDataset derv = Maths.derivative(energy, norm, 1);
-					return new DataSetPlotData(getYAxis(), derv);
-				}
-//			}
-=======
 			final AbstractDataset energy = AbstractDataset.createFromList(cachedX);
 			final AbstractDataset lnI0It = AbstractDataset.createFromList(cachedY);
 			Double[] edgePos = xafsFittingUtils.estimateEdgePosition(energy, lnI0It);
@@ -85,7 +67,6 @@
 				AbstractDataset derv = Maths.derivative(energy, norm, 1);
 				return new DataSetPlotData(getYAxis(), derv);
 			}
->>>>>>> 316c3573
 		} catch (Exception e) {
 			logger.warn("Cannot normalise data", e);
 			return null;
