/*-
 * Copyright © 2012 Diamond Light Source Ltd.
 *
 * This file is part of GDA.
 *
 * GDA is free software: you can redistribute it and/or modify it under the
 * terms of the GNU General Public License version 3 as published by the Free
 * Software Foundation.
 *
 * GDA is distributed in the hope that it will be useful, but WITHOUT ANY
 * WARRANTY; without even the implied warranty of MERCHANTABILITY or FITNESS
 * FOR A PARTICULAR PURPOSE. See the GNU General Public License for more
 * details.
 *
 * You should have received a copy of the GNU General Public License along
 * with GDA. If not, see <http://www.gnu.org/licenses/>.
 */

package uk.ac.gda.exafs.ui;

import gda.configuration.properties.LocalProperties;
import gda.gui.scriptcontroller.logging.ScriptControllerLogView;
import gda.rcp.views.JythonTerminalView;

import org.eclipse.ui.IFolderLayout;
import org.eclipse.ui.IPageLayout;
import org.eclipse.ui.IPerspectiveFactory;

import uk.ac.gda.client.CommandQueueViewFactory;
import uk.ac.gda.client.liveplot.LivePlotView;
import uk.ac.gda.exafs.ExafsActivator;
import uk.ac.gda.exafs.ui.plot.DerivativeScanPlotView;
import uk.ac.gda.exafs.ui.plot.FourierScanPlotView;
import uk.ac.gda.exafs.ui.plot.LnI0ItScanPlotView;
import uk.ac.gda.exafs.ui.plot.SubtractedBackgroundScanPlotView;
import uk.ac.gda.exafs.ui.preferences.ExafsPreferenceConstants;
import uk.ac.gda.exafs.ui.views.scalersmonitor.B18ScalersMonitorView;
import uk.ac.gda.exafs.ui.views.scalersmonitor.ScalersMonitorView;
import uk.ac.gda.views.baton.BatonView;

public class PlottingPerspective implements IPerspectiveFactory {

	public static final String ID = "org.diamond.exafs.ui.PlottingPerspective";

	@Override
	public void createInitialLayout(IPageLayout layout) {
		String editorArea = layout.getEditorArea();
		layout.setEditorAreaVisible(false);

		// yuck, but will do for now.
		String nameFrag = LocalProperties.get("gda.instrument");
		if (nameFrag.equals("i20")) {
			IFolderLayout flTop = layout.createFolder("flTop", IPageLayout.LEFT, 1.0f, editorArea);
			flTop.addView(LivePlotView.ID);
<<<<<<< HEAD
			
=======

>>>>>>> 3f9ad449
			IFolderLayout flBottomLeft = layout.createFolder("flBottomLeft", IPageLayout.BOTTOM, 0.7f, "flTop");
			flBottomLeft.addView(CommandQueueViewFactory.ID);

			IFolderLayout flBottom = layout.createFolder("flBottom", IPageLayout.RIGHT, 0.333f, "flBottomLeft");
			flBottom.addView(JythonTerminalView.ID);

			IFolderLayout flBottomRight = layout.createFolder("flBottomRight", IPageLayout.RIGHT, 0.5f, "flBottom");
			flBottomRight.addView(ScriptControllerLogView.ID);
			flBottomRight.addView(ScalersMonitorView.ID);
			flBottomRight.addView(BatonView.ID);

			IFolderLayout flTopRight = layout.createFolder("flTopRight", IPageLayout.RIGHT, 0.5f, "flTop");
			flTopRight.addView(LnI0ItScanPlotView.ID);
			flTopRight.addView(SubtractedBackgroundScanPlotView.ID);
			flTopRight.addView(FourierScanPlotView.ID);
			flTopRight.addView(DerivativeScanPlotView.ID);
			// layout.addView(LnI0ItScanPlotView.ID, IPageLayout.RIGHT, 0.5f, "flTop");
			// layout.addView(SubtractedBackgroundScanPlotView.ID, IPageLayout.BOTTOM, 0.5f, LnI0ItScanPlotView.ID);
			// layout.addView(FourierScanPlotView.ID, IPageLayout.RIGHT, 0.5f, SubtractedBackgroundScanPlotView.ID);
			// layout.addView(DerivativeScanPlotView.ID, IPageLayout.RIGHT, 0.5f, LnI0ItScanPlotView.ID);

			return;
		}

		IFolderLayout folderLayout_0 = layout.createFolder("folder10", IPageLayout.LEFT, 0.7f, editorArea);
		folderLayout_0.addView(LivePlotView.ID);
		if (!ExafsActivator.getDefault().getPreferenceStore()
				.getBoolean(ExafsPreferenceConstants.HIDE_LnI0ItScanPlotView)) {
			folderLayout_0.addView(LnI0ItScanPlotView.ID);
		}

		IFolderLayout folderLayout = layout.createFolder("folder", IPageLayout.BOTTOM, 0.5f, "folder1");
		folderLayout.addView(JythonTerminalView.ID);

		if (ExafsActivator.getDefault().getPreferenceStore()
				.getBoolean(ExafsPreferenceConstants.SHOW_B18ScalersMonitorView)) {
			folderLayout.addView(B18ScalersMonitorView.ID);
		} else {
			folderLayout.addView(ScalersMonitorView.ID);
		}

		IFolderLayout folderLayout_1 = layout.createFolder("folder0", IPageLayout.BOTTOM, 0.7f, LivePlotView.ID);

		folderLayout_1.addView(CommandQueueViewFactory.ID);

		IFolderLayout folderLayout_2 = layout.createFolder("folder2", IPageLayout.RIGHT, 0.5f, "folder0");
		folderLayout_2.addView(ScriptControllerLogView.ID);
	}

}<|MERGE_RESOLUTION|>--- conflicted
+++ resolved
@@ -52,11 +52,7 @@
 		if (nameFrag.equals("i20")) {
 			IFolderLayout flTop = layout.createFolder("flTop", IPageLayout.LEFT, 1.0f, editorArea);
 			flTop.addView(LivePlotView.ID);
-<<<<<<< HEAD
 			
-=======
-
->>>>>>> 3f9ad449
 			IFolderLayout flBottomLeft = layout.createFolder("flBottomLeft", IPageLayout.BOTTOM, 0.7f, "flTop");
 			flBottomLeft.addView(CommandQueueViewFactory.ID);
 
