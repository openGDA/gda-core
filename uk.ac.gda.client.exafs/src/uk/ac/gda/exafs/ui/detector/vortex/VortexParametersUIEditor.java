--- conflicted
+++ resolved
@@ -96,114 +96,6 @@
 				vortexElements.configureUI(vortexAcquire.getMcaData(), evt.getSelectionIndex());
 			}
 		});
-<<<<<<< HEAD
-=======
-
-		acquire = new Composite(grpAcquire, SWT.NONE);
-		final GridLayout gridLayoutAcq = new GridLayout();
-		gridLayoutAcq.numColumns = 9;
-		gridLayoutAcq.marginWidth = 0;
-		acquire.setLayout(gridLayoutAcq);
-
-		acquireBtn = new Button(acquire, SWT.NONE);
-		acquireBtn.setImage(SWTResourceManager.getImage(DetectorEditor.class, "/icons/camera.png"));
-		acquireBtn.setText("Acquire");
-
-		acquireTime = new ScaleBox(acquire, SWT.NONE);
-		acquireTime.setMinimum(1);
-		acquireTime.setValue(1000);
-		acquireTime.setMaximum(50000);
-		acquireTime.setUnit("ms");
-		acquireTime.setLayoutData(new GridData(SWT.FILL, SWT.CENTER, true, false));
-
-		autoSave = new Button(acquire, SWT.CHECK);
-		autoSave.setText("Save on Acquire");
-		autoSave.setLayoutData(new GridData(SWT.FILL, SWT.CENTER, true, false, 3, 1));
-		autoSave.addSelectionListener(new SelectionListener() {
-
-			@Override
-			public void widgetSelected(SelectionEvent e) {
-				writeToDisk = autoSave.getSelection();
-			}
-
-			@Override
-			public void widgetDefaultSelected(SelectionEvent e) {
-
-			}
-		});
-		autoSave.setSelection(writeToDisk);
-		autoSaveEnabled = true;
-
-		live = new Button(acquire, SWT.CHECK);
-		live.setText("Live");
-		live.setLayoutData(new GridData(SWT.FILL, SWT.CENTER, true, false, 3, 1));
-		live.addSelectionListener(new SelectionListener() {
-
-			@Override
-			public void widgetSelected(SelectionEvent e) {
-				autoSave.setEnabled(!live.getSelection());
-				autoSaveEnabled = !live.getSelection();
-			}
-
-			@Override
-			public void widgetDefaultSelected(SelectionEvent e) {
-
-			}
-		});
-
-		acquireBtn.addListener(SWT.Selection, new Listener() {
-			@Override
-			public void handleEvent(Event event) {
-				try {
-					if (!writeToDisk || !autoSaveEnabled)
-						acquireFileLabel.setText("										");
-					if (!live.getSelection())
-						singleAcquire();
-					else
-						continuousAcquire();
-
-				} catch (Exception e1) {
-					logger.error("Cannot acquire xmap data", e1);
-				}
-			}
-
-		});
-
-		acquireFileLabel = new Label(grpAcquire, SWT.NONE);
-		acquireFileLabel.setText("										");
-		acquireFileLabel.setToolTipText("The file path for the acquire data");
-		acquireFileLabel.setLayoutData(new GridData(SWT.FILL, SWT.TOP, true, false));
-
-		openDialog = new FileDialog(parent.getShell(), SWT.OPEN);
-		openDialog.setFilterPath(LocalProperties.get(LocalProperties.GDA_DATAWRITER_DIR));
-
-		Composite composite_1 = new Composite(grpAcquire, SWT.NONE);
-		GridDataFactory.fillDefaults().applyTo(composite_1);
-		GridLayoutFactory.fillDefaults().numColumns(2).applyTo(composite_1);
-
-		lblDeadTime = new Label(composite_1, SWT.NONE);
-		lblDeadTime.setText("Dead Time");
-		lblDeadTime.setVisible(false);
-
-		deadTimeLabel = new LabelWrapper(composite_1, SWT.NONE);
-		deadTimeLabel.setLayoutData(new GridData(SWT.FILL, SWT.CENTER, true, false));
-		deadTimeLabel.setText("12");
-		deadTimeLabel.setUnit("%");
-		deadTimeLabel.setDecimalPlaces(3);
-		deadTimeLabel.setVisible(false);
-	}
-
-	private void addOutputPreferences(Composite comp) {
-		final Group xspressParametersGroup = new Group(comp, SWT.NONE);
-		xspressParametersGroup.setText("Output Preferences");
-		xspressParametersGroup.setLayoutData(new GridData(SWT.FILL, SWT.TOP, true, false));
-		GridLayout gridLayout = new GridLayout();
-		gridLayout.numColumns = 1;
-		xspressParametersGroup.setLayout(gridLayout);
-		this.saveRawSpectrum = new BooleanWrapper(xspressParametersGroup, SWT.NONE);
-		saveRawSpectrum.setText("Save raw spectrum to file");
-		saveRawSpectrum.setValue(false);
->>>>>>> 5f48a400
 	}
 
 	@Override
@@ -212,208 +104,6 @@
 		getDetectorElementComposite().setIndividualElements(true);
 	}
 
-<<<<<<< HEAD
-=======
-	/**
-	 * Not called in UI thread. This needs to be protected if data is obtained from ui objects.
-	 * 
-	 * @param monitor
-	 * @throws Exception
-	 */
-	@Override
-	protected void acquire(final IProgressMonitor monitor, final double collectionTimeValue) throws Exception {
-
-		int loopSleepTimeInMillis = 100;
-
-		int numWorkUnits = (int) Math.round((collectionTimeValue * 1000 / loopSleepTimeInMillis) / 1000);
-		if (monitor != null)
-			numWorkUnits += 5; // for the extra steps
-
-		if (monitor != null)
-			monitor.beginTask("Acquire xMap data", numWorkUnits);
-
-		String detectorName = vortexParameters.getDetectorName();
-		final XmapDetector xmapDetector = (XmapDetector) Finder.getInstance().find(detectorName);
-		if (xmapDetector == null)
-			throw new Exception("Unable to find Xmapdetector called :'" + detectorName + "'");
-		String tfgName = vortexParameters.getTfgName();
-		final Timer tfg = (Timer) Finder.getInstance().find(tfgName);
-		if (tfg == null)
-			throw new Exception("Unable to find tfg called :'" + tfgName + "'");
-
-		try {
-			xmapDetector.clearAndStart();
-			if (monitor != null)
-				monitor.worked(1);
-			tfg.countAsync(collectionTimeValue);
-			if (monitor != null)
-				monitor.worked(10);
-			while (tfg.getStatus() == Timer.ACTIVE) {
-				try {
-					Thread.sleep(loopSleepTimeInMillis);
-					if (monitor != null) {
-						if (monitor.isCanceled()) {
-							xmapDetector.stop();
-							return;
-						}
-						monitor.worked(1);
-					}
-				} catch (InterruptedException e) {
-				}
-			}
-			if (monitor != null)
-				if (monitor.isCanceled())
-					return;
-
-			if (monitor != null)
-				logger.debug("Stopping xmap detector " + tfg.getStatus());
-			xmapDetector.stop();
-			xmapDetector.waitWhileBusy();
-			if (monitor != null)
-				monitor.worked(1);
-
-			final int[][] data = xmapDetector.getData();
-			if (monitor != null)
-				monitor.worked(1);
-
-			final int[][][] data3d = get3DArray(data);
-			getDataWrapper().setValue(ElementCountsData.getDataFor(data3d));
-			detectorData = getData(data3d);
-
-			if (monitor != null)
-				monitor.worked(1);
-
-			// returns the icr and ocr
-			Double[] liveStats = (Double[]) xmapDetector.getAttribute("countRates");
-			final double deadTimeFinal = (Math.abs(liveStats[0] - liveStats[1]) / liveStats[0]) * 100;
-
-			// Note: currently has to be in this order.
-			getSite().getShell().getDisplay().asyncExec(new Runnable() {
-				@Override
-				public void run() {
-					getDetectorElementComposite().setEndMaximum(detectorData[0][0].length - 1);
-					plot(getDetectorList().getSelectedIndex(),true);
-					setEnabled(true);
-					deadTimeLabel.setValue(deadTimeFinal);
-					lblDeadTime.setVisible(true);
-					deadTimeLabel.setVisible(true);
-					sashPlotForm.getLeft().layout();
-				}
-			});
-			if (monitor != null) {
-				monitor.worked(1);
-				sashPlotForm.appendStatus("Collected data from detector successfully.", logger);
-			}
-		} catch (IllegalArgumentException e) {
-			getSite().getShell().getDisplay().asyncExec(new Runnable() {
-				@Override
-				public void run() {
-					MessageDialog
-							.openWarning(getSite().getShell(), "Cannot write out detector data",
-									"The Java property gda.device.vortex.spoolDir has not been defined or is invalid. Contact Data Acquisition.");
-				}
-			});
-			logger.error("Cannot read out detector data.", e);
-			return;
-		} catch (AccessDeniedException e) {
-			getSite().getShell().getDisplay().asyncExec(new Runnable() {
-				@Override
-				public void run() {
-					MessageDialog.openWarning(getSite().getShell(), "Cannot operate detector",
-							"You do not hold the baton and so cannot operate the detector.");
-				}
-			});
-			sashPlotForm
-					.appendStatus("Cannot read out detector data. Check the log and inform beamline staff.", logger);
-			return;
-		} catch (DeviceException e) {
-			getSite().getShell().getDisplay().asyncExec(new Runnable() {
-				@Override
-				public void run() {
-					MessageDialog.openWarning(getSite().getShell(), "Cannot read out detector data",
-							"Problem acquiring data. See log for details.");
-				}
-			});
-			sashPlotForm.appendStatus(
-					"Cannot get xMap data from Vortex detector. Check the log and inform beamline staff.", logger);
-			return;
-		}
-
-		if (writeToDisk && autoSaveEnabled && monitor != null) {
-			String msg = "Error saving detector data to file";
-			String spoolFilePath = "";
-			try {
-				String spoolDirPath = PathConstructor.createFromProperty(GDA_DEVICE_VORTEX_SPOOL_DIR);
-				if (spoolDirPath == null || spoolDirPath.length() == 0)
-					throw new Exception("Error saving data. Vortex device spool dir is not defined in property "
-							+ GDA_DEVICE_VORTEX_SPOOL_DIR);
-
-				long snapShotNumber = new NumTracker("Vortex_snapshot").incrementNumber();
-				String fileName = "vortex_snap_" + snapShotNumber+ ".mca";
-				File filePath = new File(spoolDirPath + "/" + fileName);
-				spoolFilePath = filePath.getAbsolutePath();
-				save(detectorData, spoolFilePath);
-				msg = "Saved: " + spoolFilePath;
-				logger.info("Vortex snapshot saved to " + spoolFilePath);
-			} finally {
-				final String msgFinal = msg;
-				getSite().getShell().getDisplay().syncExec(new Runnable() {
-					@Override
-					public void run() {
-						acquireFileLabel.setText(msgFinal);
-					}
-				});
-			}
-		}
-		if (monitor != null) {
-			monitor.done();
-		}
-	}
-
-	protected int[][][] get3DArray(int[][] data) {
-		final int[][][] ret = new int[data.length][1][];
-		for (int i = 0; i < data.length; i++) {
-			ret[i][0] = data[i];
-		}
-		return ret;
-	}
-
-	/**
-	 * Cannot be called in non-ui thread.
-	 */
-	@Override
-	protected double getDetectorCollectionTime() {
-		return (Double) getCollectionTime().getValue();
-	}
-
-	/**
-	 * Cannot be called in non-ui thread.
-	 */
-	@Override
-	protected long getAcquireWaitTime() {
-		return Math.round((Double) getCollectionTime().getValue() * 0.1d);
-	}
-
-	@Override
-	public void acquireStarted() {
-		acquireBtn.setText("Stop");
-		acquireBtn.setImage(SWTResourceManager.getImage(DetectorEditor.class, "/icons/stop.png"));
-		autoSave.setEnabled(false);
-		autoSaveEnabled = false;
-		acquireFileLabel.setText("										");
-		live.setEnabled(false);
-	}
-
-	@Override
-	public void acquireFinished() {
-		acquireBtn.setText("Acquire");
-		acquireBtn.setImage(SWTResourceManager.getImage(DetectorEditor.class, "/icons/camera.png"));
-		autoSave.setEnabled(false);
-		autoSaveEnabled = false;
-		live.setEnabled(true);
-	}
-
->>>>>>> 5f48a400
 	@Override
 	public void notifyFileSaved(File file) {
 		@SuppressWarnings("unchecked")
