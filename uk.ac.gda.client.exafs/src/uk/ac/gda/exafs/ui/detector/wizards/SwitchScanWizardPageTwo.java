/*-
 * Copyright © 2011 Diamond Light Source Ltd.
 *
 * This file is part of GDA.
 *
 * GDA is free software: you can redistribute it and/or modify it under the
 * terms of the GNU General Public License version 3 as published by the Free
 * Software Foundation.
 *
 * GDA is distributed in the hope that it will be useful, but WITHOUT ANY
 * WARRANTY; without even the implied warranty of MERCHANTABILITY or FITNESS
 * FOR A PARTICULAR PURPOSE. See the GNU General Public License for more
 * details.
 *
 * You should have received a copy of the GNU General Public License along
 * with GDA. If not, see <http://www.gnu.org/licenses/>.
 */

package uk.ac.gda.exafs.ui.detector.wizards;

import java.util.ArrayList;
import java.util.Collection;
import java.util.LinkedHashMap;
import java.util.List;
import java.util.Map;

import org.apache.commons.lang.ArrayUtils;
import org.eclipse.core.resources.IFile;
import org.eclipse.core.resources.IFolder;
import org.eclipse.core.resources.IResource;
import org.eclipse.core.runtime.CoreException;
import org.eclipse.jface.layout.GridDataFactory;
import org.eclipse.jface.layout.GridLayoutFactory;
import org.eclipse.jface.wizard.WizardPage;
import org.eclipse.swt.SWT;
import org.eclipse.swt.events.SelectionEvent;
import org.eclipse.swt.events.SelectionListener;
import org.eclipse.swt.widgets.Combo;
import org.eclipse.swt.widgets.Composite;
import org.eclipse.swt.widgets.Label;

import uk.ac.gda.client.experimentdefinition.ExperimentBeanManager;
import uk.ac.gda.client.experimentdefinition.ExperimentFactory;
import uk.ac.gda.client.experimentdefinition.IExperimentBeanDescription;
import uk.ac.gda.client.experimentdefinition.IExperimentEditorManager;
import uk.ac.gda.exafs.ui.data.ScanObject;
import uk.ac.gda.richbeans.components.cell.IXMLFileListProvider;
import org.eclipse.swt.layout.GridLayout;
import org.eclipse.swt.layout.GridData;

public class SwitchScanWizardPageTwo extends WizardPage {

	Combo scanFiles;
	Combo sampleFiles;
	Combo detectorFiles;
	Combo outputFiles;

	Label lblChooseParameters;
	Label lblChooseScan;
	Label lblChooseSample;
	Label lblChooseDetector;
	Label lblChooseOutput;

	String scanType;

	IFile newScanFile;
	IFile newSampleFile;
	IFile newDetectorFile;
	IFile newOutputFile;

	ScanObject selected;
	IExperimentEditorManager controller;

	private Map<String, IExperimentBeanDescription> ACTIONS;

	protected SwitchScanWizardPageTwo() {
		super("Choose scan files");
	}

	@Override
	public void setVisible(boolean visible) {
		super.setVisible(visible);
		if (visible) {
			scanType = ((SwitchScanWizardPageOne) getWizard().getStartingPage()).getScanType();
			String[] scans = getFileList(scanType.toLowerCase());
			scanFiles.setItems(scans);
			scanFiles.select(scans.length - 1);
			updateScan();
			updateDetector();
			updateSample();
			updateOutput();
			scanFiles.addSelectionListener(new SelectionListener() {
				@Override
				public void widgetDefaultSelected(SelectionEvent e) {
				}

				@Override
				public void widgetSelected(SelectionEvent e) {
<<<<<<< HEAD
					Object[] detectorFileList = getEditorFiles(scanType.toLowerCase());
					Object file = detectorFileList[scanFiles.getSelectionIndex()];
					if (file instanceof String) {
						final String fileType = (String) file;
						file = ACTIONS.get(fileType).getXmlCommandHander().doCopy(selected.getFolder());
					}
					newScanFile = (IFile) file;
=======
					updateScan();
>>>>>>> 583cdcb5
				}
			});
		}
	}

	@Override
	public void createControl(Composite parent) {

		this.setTitle("Please select the parameter files for your scan.");

		Composite selectFilesArea = new Composite(parent, SWT.NONE);
		GridLayoutFactory.swtDefaults().numColumns(2).applyTo(selectFilesArea);
		GridDataFactory.swtDefaults().align(SWT.FILL, SWT.CENTER).grab(false, false).applyTo(selectFilesArea);

		String[] samples = getFileList("sample");
		String[] detectors = getFileList("detector");
		String[] outputs = getFileList("output");
		selectFilesArea.setLayout(new GridLayout(2, false));

		lblChooseScan = new Label(selectFilesArea, 0);
		lblChooseScan.setText("Scan file");
		scanFiles = new Combo(selectFilesArea, 0);
		GridData gd_scanFiles = new GridData(SWT.LEFT, SWT.CENTER, false, false, 1, 1);
		gd_scanFiles.widthHint = 297;
		scanFiles.setLayoutData(gd_scanFiles);

		lblChooseSample = new Label(selectFilesArea, 0);
		lblChooseSample.setText("Sample file");
		sampleFiles = new Combo(selectFilesArea, 0);
		GridData gd_sampleFiles = new GridData(SWT.LEFT, SWT.CENTER, false, false, 1, 1);
		gd_sampleFiles.widthHint = 297;
		sampleFiles.setLayoutData(gd_sampleFiles);
		sampleFiles.setItems(samples);

		String current = selected.getSampleFileName();
		for (int i = 0; i < samples.length; i++)
			if (samples[i].equals(current))
				sampleFiles.select(i);

		lblChooseDetector = new Label(selectFilesArea, 0);
		lblChooseDetector.setText("Detector file");
		detectorFiles = new Combo(selectFilesArea, 0);
		GridData gd_detectorFiles = new GridData(SWT.LEFT, SWT.CENTER, false, false, 1, 1);
		gd_detectorFiles.widthHint = 297;
		detectorFiles.setLayoutData(gd_detectorFiles);
		detectorFiles.setItems(detectors);

		current = selected.getDetectorFileName();
		for (int i = 0; i < detectors.length; i++)
			if (detectors[i].equals(current))
				detectorFiles.select(i);

		lblChooseOutput = new Label(selectFilesArea, 0);
		lblChooseOutput.setText("Output file");
		outputFiles = new Combo(selectFilesArea, 0);
		GridData gd_outputFiles = new GridData(SWT.LEFT, SWT.CENTER, false, false, 1, 1);
		gd_outputFiles.widthHint = 297;
		outputFiles.setLayoutData(gd_outputFiles);
		outputFiles.setItems(outputs);

		current = selected.getOutputFileName();
		for (int i = 0; i < outputs.length; i++)
			if (outputs[i].equals(current))
				outputFiles.select(i);

		sampleFiles.addSelectionListener(new SelectionListener() {
			@Override
			public void widgetDefaultSelected(SelectionEvent e) {
			}

			@Override
			public void widgetSelected(SelectionEvent e) {
<<<<<<< HEAD
				Object[] sampleFileList = getEditorFiles("sample");
				Object file = sampleFileList[sampleFiles.getSelectionIndex()];
				if (file instanceof String) {
					final String fileType = (String) file;
					file = ACTIONS.get(fileType).getXmlCommandHander().doCopy(selected.getFolder());
				} 
				newSampleFile = (IFile) file;
=======
				updateSample();
>>>>>>> 583cdcb5
			}
		});

		detectorFiles.addSelectionListener(new SelectionListener() {
			@Override
			public void widgetDefaultSelected(SelectionEvent e) {
			}

			@Override
			public void widgetSelected(SelectionEvent e) {
<<<<<<< HEAD
				Object[] detectorFileList = getEditorFiles("detector");
				Object file = detectorFileList[detectorFiles.getSelectionIndex()];
				if (file instanceof String) {
					final String fileType = (String) file;
					file = ACTIONS.get(fileType).getXmlCommandHander().doCopy(selected.getFolder());
				}
				newDetectorFile = (IFile) file;
=======
				updateDetector();
>>>>>>> 583cdcb5
			}
		});

		outputFiles.addSelectionListener(new SelectionListener() {
			@Override
			public void widgetDefaultSelected(SelectionEvent e) {
			}

			@Override
			public void widgetSelected(SelectionEvent e) {
<<<<<<< HEAD
				
				Object[] outputFileList = getEditorFiles("output");
				Object file = outputFileList[outputFiles.getSelectionIndex()];
				if (file instanceof String) {
					final String fileType = (String) file;
					file = ACTIONS.get(fileType).getXmlCommandHander().doCopy(selected.getFolder());
				}
				newOutputFile = (IFile) file;
=======
				updateOutput();
>>>>>>> 583cdcb5
			}
		});

		setPageComplete(true);
		setErrorMessage(null);
		setMessage(null);
		setControl(selectFilesArea);
	}

	private void updateScan() {
			Object[] detectorFileList = getEditorFiles(scanType.toLowerCase());
			Object file = detectorFileList[scanFiles.getSelectionIndex()];
			if (file instanceof String) {
				final String fileType = (String) file;
				file = ACTIONS.get(fileType).getXmlCommandHander()
						.doCopy(selected.getRunFileManager().getContainingFolder());
			}
			newScanFile = (IFile) file;
	}

	private void updateSample() {
		Object[] sampleFileList = getEditorFiles("sample");
		Object file = sampleFileList[sampleFiles.getSelectionIndex()];
		if (file instanceof String) {
			final String fileType = (String) file;
			file = ACTIONS.get(fileType).getXmlCommandHander()
					.doCopy(selected.getRunFileManager().getContainingFolder());
		}
		newSampleFile = (IFile) file;
	}

	private void updateDetector() {
		Object[] detectorFileList = getEditorFiles("detector");
		Object file = detectorFileList[detectorFiles.getSelectionIndex()];
		if (file instanceof String) {
			final String fileType = (String) file;
			file = ACTIONS.get(fileType).getXmlCommandHander()
					.doCopy(selected.getRunFileManager().getContainingFolder());
		}
		newDetectorFile = (IFile) file;
	}

	private void updateOutput() {
		Object[] outputFileList = getEditorFiles("output");
		Object file = outputFileList[outputFiles.getSelectionIndex()];
		if (file instanceof String) {
			final String fileType = (String) file;
			file = ACTIONS.get(fileType).getXmlCommandHander()
					.doCopy(selected.getRunFileManager().getContainingFolder());
		}
		newOutputFile = (IFile) file;
	}

	private String[] getFileList(String name) {
		Object[] detectorFileList = getEditorFiles(name);
		String[] detectors = new String[detectorFileList.length];
		for (int i = 0; i < detectors.length; i++) {
			detectors[i] = detectorFileList[i].toString()
					.substring(detectorFileList[i].toString().lastIndexOf("/") + 1);
		}
		return detectors;
	}

	private Object[] getEditorFiles(String type) {

		controller = ExperimentFactory.getExperimentEditorManager();
		IFolder expFolder = controller.getSelectedMultiScan().getContainingFolder();
		@SuppressWarnings("unused")
		IResource[] folderMembers = null;
		try {
			folderMembers = expFolder.members();
		} catch (CoreException e) {
			e.printStackTrace();
		}

		selected = (ScanObject) controller.getSelectedScan();

		IFolder currentDirectory = selected.getFolder();

		List<Object> objects = new ArrayList<Object>();
		if (getScanBeanTypes(type) != null) {
			for (IXMLFileListProvider fileListProvider : getScanBeanTypes(type)) {
				objects.addAll(fileListProvider.getSortedFileList(currentDirectory));
			}
		}

		ACTIONS = new LinkedHashMap<String, IExperimentBeanDescription>();
		if (getScanBeanTypes(type) != null) {
			for (IExperimentBeanDescription desc : getScanBeanTypes(type)) {
				ACTIONS.put("<New " + desc.getName() + ">", desc);
			}
		}

		objects.addAll(ACTIONS.keySet());
		return objects.toArray();
	}

	private Collection<IExperimentBeanDescription> getScanBeanTypes(String editorType) {

		List<IExperimentBeanDescription> beanTypes = new ArrayList<IExperimentBeanDescription>();
		List<IExperimentBeanDescription> allBeanTypes = ExperimentBeanManager.INSTANCE.getBeanDescriptions();
		for (IExperimentBeanDescription type : allBeanTypes) {

			if (editorType.equals("xas"))
				if (type.getName().equals("XAS Scan"))
					beanTypes.add(type);

			if (editorType.equals("qexafs"))
				if (type.getName().equals("QEXAFS Scan"))
					beanTypes.add(type);

			if (editorType.equals("xanes"))
				if (type.getName().equals("XANES Scan"))
					beanTypes.add(type);

			if (editorType.equals("detector"))
				if (type.getName().equals("Detector"))
					beanTypes.add(type);

			if (editorType.equals("sample"))
				if (type.getName().equals("B18 Sample"))
					beanTypes.add(type);

			if (editorType.equals("output"))
				if (type.getName().equals("Output"))
					beanTypes.add(type);

		}
		return beanTypes;
	}

	public IFile getNewScanFile() {
		return newScanFile;
	}

	public IFile getNewSampleFile() {
		return newSampleFile;
	}

	public IFile getNewDetectorFile() {
		return newDetectorFile;
	}

	public IFile getNewOutputFile() {
		return newOutputFile;
	}

	public ScanObject getSelected() {
		return selected;
	}

	public IExperimentEditorManager getController() {
		return controller;
	}
}<|MERGE_RESOLUTION|>--- conflicted
+++ resolved
@@ -96,17 +96,7 @@
 
 				@Override
 				public void widgetSelected(SelectionEvent e) {
-<<<<<<< HEAD
-					Object[] detectorFileList = getEditorFiles(scanType.toLowerCase());
-					Object file = detectorFileList[scanFiles.getSelectionIndex()];
-					if (file instanceof String) {
-						final String fileType = (String) file;
-						file = ACTIONS.get(fileType).getXmlCommandHander().doCopy(selected.getFolder());
-					}
-					newScanFile = (IFile) file;
-=======
 					updateScan();
->>>>>>> 583cdcb5
 				}
 			});
 		}
@@ -179,17 +169,7 @@
 
 			@Override
 			public void widgetSelected(SelectionEvent e) {
-<<<<<<< HEAD
-				Object[] sampleFileList = getEditorFiles("sample");
-				Object file = sampleFileList[sampleFiles.getSelectionIndex()];
-				if (file instanceof String) {
-					final String fileType = (String) file;
-					file = ACTIONS.get(fileType).getXmlCommandHander().doCopy(selected.getFolder());
-				} 
-				newSampleFile = (IFile) file;
-=======
 				updateSample();
->>>>>>> 583cdcb5
 			}
 		});
 
@@ -200,17 +180,7 @@
 
 			@Override
 			public void widgetSelected(SelectionEvent e) {
-<<<<<<< HEAD
-				Object[] detectorFileList = getEditorFiles("detector");
-				Object file = detectorFileList[detectorFiles.getSelectionIndex()];
-				if (file instanceof String) {
-					final String fileType = (String) file;
-					file = ACTIONS.get(fileType).getXmlCommandHander().doCopy(selected.getFolder());
-				}
-				newDetectorFile = (IFile) file;
-=======
 				updateDetector();
->>>>>>> 583cdcb5
 			}
 		});
 
@@ -221,18 +191,7 @@
 
 			@Override
 			public void widgetSelected(SelectionEvent e) {
-<<<<<<< HEAD
-				
-				Object[] outputFileList = getEditorFiles("output");
-				Object file = outputFileList[outputFiles.getSelectionIndex()];
-				if (file instanceof String) {
-					final String fileType = (String) file;
-					file = ACTIONS.get(fileType).getXmlCommandHander().doCopy(selected.getFolder());
-				}
-				newOutputFile = (IFile) file;
-=======
 				updateOutput();
->>>>>>> 583cdcb5
 			}
 		});
 
