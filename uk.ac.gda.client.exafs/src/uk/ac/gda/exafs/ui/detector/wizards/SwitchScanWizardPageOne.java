/*-
 * Copyright © 2012 Diamond Light Source Ltd.
 *
 * This file is part of GDA.
 *
 * GDA is free software: you can redistribute it and/or modify it under the
 * terms of the GNU General Public License version 3 as published by the Free
 * Software Foundation.
 *
 * GDA is distributed in the hope that it will be useful, but WITHOUT ANY
 * WARRANTY; without even the implied warranty of MERCHANTABILITY or FITNESS
 * FOR A PARTICULAR PURPOSE. See the GNU General Public License for more
 * details.
 *
 * You should have received a copy of the GNU General Public License along
 * with GDA. If not, see <http://www.gnu.org/licenses/>.
 */

package uk.ac.gda.exafs.ui.detector.wizards;

import org.apache.commons.lang.ArrayUtils;
import org.eclipse.core.runtime.IConfigurationElement;
import org.eclipse.core.runtime.Platform;
import org.eclipse.jface.layout.GridDataFactory;
import org.eclipse.jface.layout.GridLayoutFactory;
import org.eclipse.jface.wizard.WizardPage;
import org.eclipse.swt.SWT;
import org.eclipse.swt.events.SelectionEvent;
import org.eclipse.swt.events.SelectionListener;
import org.eclipse.swt.widgets.Combo;
import org.eclipse.swt.widgets.Composite;
import org.eclipse.swt.widgets.Label;

import uk.ac.gda.beans.IRichBean;
import uk.ac.gda.beans.exafs.QEXAFSParameters;
import uk.ac.gda.beans.microfocus.MicroFocusScanParameters;
import uk.ac.gda.exafs.ui.data.ScanObjectManager;

public class SwitchScanWizardPageOne extends WizardPage {

	Combo expType;
	Label lblChooseType;
	String scanType;
	
	SwitchScanWizardPageOne() {
		super("Choose scan type");
	}
	
	private String[] getExperimentTypes(){
		
		if (ScanObjectManager.isXESOnlyMode()) {
			return new String[]{"Xes"};
		} 
		 
		String[] types = new String[]{ "Xas", "Xanes"};
		
		IConfigurationElement[] config = Platform.getExtensionRegistry().getConfigurationElementsFor(
				"uk.ac.common.beans.factory");
		for (IConfigurationElement element : config) {
			if (element.getName().equals("bean")) {
				try {
					IRichBean thisbean = (IRichBean) element.createExecutableExtension("class");
					if (thisbean instanceof MicroFocusScanParameters){
						types = (String[]) ArrayUtils.add(types, "Microfocus");
					} else if (thisbean instanceof QEXAFSParameters){
						types = (String[]) ArrayUtils.add(types, "Qexafs");
					}
<<<<<<< HEAD
				} catch (CoreException e) {
=======
				} catch (Exception e) {
					// ignore
>>>>>>> eef87228
				}
			}
		}
		return types;
	}

	@Override
	public void createControl(Composite parent) {
		this.setTitle("Please select the type of scan.");
		
		Composite selectTypeArea = new Composite(parent, SWT.NONE);
		GridLayoutFactory.swtDefaults().numColumns(2).applyTo(selectTypeArea);
		GridDataFactory.swtDefaults().align(SWT.FILL, SWT.CENTER).grab(true, false).applyTo(selectTypeArea);
		
		lblChooseType = new Label(selectTypeArea, 0);
		lblChooseType.setText("Please choose an experiment type");
		
		String[] scanTypes = getExperimentTypes();

		expType = new Combo(selectTypeArea, 0);
		expType.setItems(scanTypes);
		expType.addSelectionListener(new SelectionListener(){
			@Override
			public void widgetDefaultSelected(SelectionEvent e) {
			}
			@Override
			public void widgetSelected(SelectionEvent e) {
				scanType=expType.getItem(expType.getSelectionIndex());
				SwitchScanWizardPageOne.this.setPageComplete(true);
			}
		});
		
		setPageComplete(false);
		setErrorMessage(null);
		setMessage(null);
		setControl(selectTypeArea);
	}
	
	public String getScanType(){
		return scanType;
	}
}<|MERGE_RESOLUTION|>--- conflicted
+++ resolved
@@ -51,7 +51,7 @@
 		if (ScanObjectManager.isXESOnlyMode()) {
 			return new String[]{"Xes"};
 		} 
-		 
+		
 		String[] types = new String[]{ "Xas", "Xanes"};
 		
 		IConfigurationElement[] config = Platform.getExtensionRegistry().getConfigurationElementsFor(
@@ -65,12 +65,8 @@
 					} else if (thisbean instanceof QEXAFSParameters){
 						types = (String[]) ArrayUtils.add(types, "Qexafs");
 					}
-<<<<<<< HEAD
-				} catch (CoreException e) {
-=======
 				} catch (Exception e) {
 					// ignore
->>>>>>> eef87228
 				}
 			}
 		}
