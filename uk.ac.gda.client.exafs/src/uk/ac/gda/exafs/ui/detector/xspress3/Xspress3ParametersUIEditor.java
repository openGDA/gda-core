/*
 * Copyright © 2014 Diamond Light Source Ltd. This file is part of GDA. GDA is free software: you can redistribute it
 * and/or modify it under the terms of the GNU General Public License version 3 as published by the Free Software
 * Foundation. GDA is distributed in the hope that it will be useful, but WITHOUT ANY WARRANTY; without even the implied
 * warranty of MERCHANTABILITY or FITNESS FOR A PARTICULAR PURPOSE. See the GNU General Public License for more details.
 * You should have received a copy of the GNU General Public License along with GDA. If not, see
 * <http://www.gnu.org/licenses/>.
 */

package uk.ac.gda.exafs.ui.detector.xspress3;

import gda.configuration.properties.LocalProperties;
import gda.data.NumTracker;
import gda.data.PathConstructor;
import gda.device.DeviceException;
import gda.factory.Finder;
import gda.jython.accesscontrol.AccessDeniedException;

import java.io.BufferedReader;
import java.io.File;
import java.io.FileReader;
import java.io.IOException;
import java.net.URL;
import java.util.ArrayList;
import java.util.List;
import java.util.StringTokenizer;

import org.dawnsci.common.richbeans.beans.BeanUI;
import org.dawnsci.common.richbeans.components.scalebox.ScaleBox;
import org.dawnsci.common.richbeans.components.wrappers.ComboWrapper;
import org.dawnsci.common.richbeans.components.wrappers.LabelWrapper;
import org.eclipse.core.runtime.IProgressMonitor;
import org.eclipse.core.runtime.IStatus;
import org.eclipse.core.runtime.Status;
import org.eclipse.core.runtime.jobs.Job;
import org.eclipse.jface.dialogs.MessageDialog;
import org.eclipse.jface.layout.GridDataFactory;
import org.eclipse.jface.layout.GridLayoutFactory;
import org.eclipse.swt.SWT;
import org.eclipse.swt.events.SelectionAdapter;
import org.eclipse.swt.events.SelectionEvent;
import org.eclipse.swt.events.SelectionListener;
import org.eclipse.swt.layout.GridData;
import org.eclipse.swt.layout.GridLayout;
import org.eclipse.swt.widgets.Button;
import org.eclipse.swt.widgets.Composite;
import org.eclipse.swt.widgets.Event;
import org.eclipse.swt.widgets.FileDialog;
import org.eclipse.swt.widgets.Group;
import org.eclipse.swt.widgets.Label;
import org.eclipse.swt.widgets.Listener;
import org.slf4j.Logger;
import org.slf4j.LoggerFactory;

import uk.ac.gda.beans.DetectorROI;
import uk.ac.gda.beans.ElementCountsData;
import uk.ac.gda.beans.exafs.DetectorParameters;
import uk.ac.gda.beans.vortex.DetectorElement;
import uk.ac.gda.beans.vortex.Xspress3Parameters;
import uk.ac.gda.client.experimentdefinition.ExperimentBeanManager;
import uk.ac.gda.client.experimentdefinition.ui.handlers.XMLCommandHandler;
import uk.ac.gda.devices.detector.FluorescenceDetector;
import uk.ac.gda.exafs.ui.composites.FluorescenceComposite;
import uk.ac.gda.exafs.ui.detector.DetectorEditor;
import uk.ac.gda.exafs.ui.detector.IDetectorROICompositeFactory;
import uk.ac.gda.exafs.ui.detector.vortex.VortexParametersUIEditor;
import uk.ac.gda.richbeans.editors.DirtyContainer;

import com.swtdesigner.SWTResourceManager;

public class Xspress3ParametersUIEditor extends DetectorEditor {
	private static final String XSPRESS3_EDITOR_DATA_XML_FILENAME = "xspress3_editor_data.xml";
	private String detectorName;
	protected Xspress3Parameters xspress3Parameters;
	private static final String GDA_DEVICE_VORTEX_SPOOL_DIR = "gda.device.vortex.spoolDir";

	private static final Logger logger = LoggerFactory.getLogger(Xspress3ParametersUIEditor.class);

	public Label acquireFileLabel;
	protected boolean writeToDisk = LocalProperties.check("gda.detectors.save.single.acquire");

	private FileDialog openDialog;

	private ComboWrapper countType;
	private Button autoSave;
	private Button live;
	private LabelWrapper deadTimeLabel;

	private ScaleBox acquireTime;
	private Composite acquire;
	private Button acquireBtn;
	private boolean autoSaveEnabled;
	private Label lblDeadTime;

	public Xspress3ParametersUIEditor(String path, URL mappingURL, DirtyContainer dirtyContainer, Object editingBean) {
		super(path, mappingURL, dirtyContainer, editingBean, "xspress3Config");
		this.xspress3Parameters = (Xspress3Parameters) editingBean;
		detectorName = xspress3Parameters.getDetectorName();
	}

	@Override
	protected String getRichEditorTabText() {
		return "Xspress3";
	}

	@Override
	public void createPartControl(Composite parent) {

		super.createPartControl(parent);

		final Composite left = sashPlotForm.getLeft();

		createAcquireSpectraPanel(parent, left);

		createROIPanel(left);

		sashPlotForm.setWeights(new int[] { 35, 74 });

		configureUI();
	}

	private void createROIPanel(final Composite left) {
		final Composite grid = new Composite(left, SWT.BORDER);
		grid.setLayoutData(new GridData(SWT.FILL, SWT.CENTER, true, false, 1, 1));
		grid.setLayout(new GridLayout());

		List<DetectorElement> detectorList = xspress3Parameters.getDetectorList();
		if (detectorList.size() > 1) {
			final Composite buttonPanel = new Composite(grid, SWT.NONE);
			buttonPanel.setLayout(new GridLayout(2, false));

			final Label applyToAllLabel = new Label(buttonPanel, SWT.NONE);
			applyToAllLabel.setLayoutData(new GridData(SWT.FILL, SWT.CENTER, true, false, 1, 1));
			applyToAllLabel.setText("Apply To All Elements ");

			final Button applyToAllButton = new Button(buttonPanel, SWT.NONE);
			final GridData gridData = new GridData(SWT.LEFT, SWT.CENTER, false, false, 1, 1);
			gridData.widthHint = 60;
			gridData.minimumWidth = 60;
			applyToAllButton.setLayoutData(gridData);
			applyToAllButton.setImage(SWTResourceManager.getImage(VortexParametersUIEditor.class,
					"/icons/camera_go.png"));
			applyToAllButton
					.setToolTipText("Apply current detector regions of interest to all other detector elements.");
			final SelectionAdapter applyToAllListener = new SelectionAdapter() {
				@Override
				public void widgetSelected(SelectionEvent e) {
					applyToAll(true);
				}
			};
			applyToAllButton.addSelectionListener(applyToAllListener);

			Label sep = new Label(grid, SWT.SEPARATOR | SWT.HORIZONTAL);
			sep.setLayoutData(new GridData(SWT.FILL, SWT.CENTER, true, false, 1, 1));
		}

		final Label detectorElementsLabel = new Label(grid, SWT.NONE);
		detectorElementsLabel.setLayoutData(new GridData(SWT.FILL, SWT.CENTER, true, false, 1, 1));
		if (detectorList.size() > 1) {
			detectorElementsLabel.setText(" Detector Element");
		} else {
			detectorElementsLabel.setText(" Regions of Interest");
		}

		try {
			IDetectorROICompositeFactory factory = Xspress3ParametersUIHelper.INSTANCE.getDetectorROICompositeFactory();
			createDetectorList(grid, DetectorElement.class, detectorList.size(), DetectorROI.class, factory, false);
			Xspress3ParametersUIHelper.INSTANCE.setDetectorListGridOrder(getDetectorList());
			getDetectorElementComposite().setWindowsEditable(false);
			getDetectorElementComposite().setMinimumRegions(Xspress3ParametersUIHelper.INSTANCE.getMinimumRegions());
			getDetectorElementComposite().setMaximumRegions(Xspress3ParametersUIHelper.INSTANCE.getMaximumRegions());

		} catch (Exception e1) {
			logger.error("Cannot create ui for Xspress3Parameters", e1);
		}
	}

	private void createAcquireSpectraPanel(Composite parent, final Composite left) {
		Group grpAcquire = new Group(left, SWT.NONE);
		grpAcquire.setText("Acquire Spectra");
		grpAcquire.setLayoutData(new GridData(SWT.FILL, SWT.TOP, false, false, 1, 1));
		final GridLayout gridLayout = new GridLayout();
		gridLayout.numColumns = 1;
		grpAcquire.setLayout(gridLayout);

		Button loadBtn = new Button(grpAcquire, SWT.NONE);
		loadBtn.setImage(SWTResourceManager.getImage(DetectorEditor.class, "/icons/folder.png"));
		loadBtn.setText("Load");
		loadBtn.addListener(SWT.Selection, new Listener() {
			@Override
			public void handleEvent(Event event) {
				try {
					LoadAcquireFromFile();
				} catch (Exception e1) {
					logger.error("Cannot acquire xspress data", e1);
				}
			}
		});

		acquire = new Composite(grpAcquire, SWT.NONE);
		final GridLayout gridLayoutAcq = new GridLayout();
		gridLayoutAcq.numColumns = 9;
		gridLayoutAcq.marginWidth = 0;
		acquire.setLayout(gridLayoutAcq);

		acquireBtn = new Button(acquire, SWT.NONE);
		acquireBtn.setImage(SWTResourceManager.getImage(DetectorEditor.class, "/icons/camera.png"));
		acquireBtn.setText("Acquire");

		acquireTime = new ScaleBox(acquire, SWT.NONE);
		acquireTime.setMinimum(1);
		acquireTime.setValue(1000);
		acquireTime.setMaximum(50000);
		acquireTime.setUnit("ms");
		acquireTime.setLayoutData(new GridData(SWT.FILL, SWT.CENTER, true, false));

		autoSave = new Button(acquire, SWT.CHECK);
		autoSave.setText("Save on Acquire");
		autoSave.setLayoutData(new GridData(SWT.FILL, SWT.CENTER, true, false, 3, 1));
		autoSave.addSelectionListener(new SelectionListener() {

			@Override
			public void widgetSelected(SelectionEvent e) {
				writeToDisk = autoSave.getSelection();
			}

			@Override
			public void widgetDefaultSelected(SelectionEvent e) {

			}
		});
		autoSave.setSelection(writeToDisk);
		autoSaveEnabled = true;

		live = new Button(acquire, SWT.CHECK);
		live.setText("Live");
		live.setLayoutData(new GridData(SWT.FILL, SWT.CENTER, true, false, 3, 1));
		live.addSelectionListener(new SelectionListener() {

			@Override
			public void widgetSelected(SelectionEvent e) {
				autoSave.setEnabled(!live.getSelection());
				autoSaveEnabled = !live.getSelection();
			}

			@Override
			public void widgetDefaultSelected(SelectionEvent e) {

			}
		});

		acquireBtn.addListener(SWT.Selection, new Listener() {
			@Override
			public void handleEvent(Event event) {
				try {
					if (!writeToDisk || !autoSaveEnabled)
						acquireFileLabel.setText("										");
					if (!live.getSelection())
						singleAcquire();
					else
						continuousAcquire();

				} catch (Exception e1) {
					logger.error("Cannot acquire xmap data", e1);
				}
			}

		});

		acquireFileLabel = new Label(grpAcquire, SWT.NONE);
		acquireFileLabel.setText("										");
		acquireFileLabel.setToolTipText("The file path for the acquire data");
		acquireFileLabel.setLayoutData(new GridData(SWT.FILL, SWT.TOP, true, false));

		openDialog = new FileDialog(parent.getShell(), SWT.OPEN);
		openDialog.setFilterPath(LocalProperties.get(LocalProperties.GDA_DATAWRITER_DIR));

		Composite composite_1 = new Composite(grpAcquire, SWT.NONE);
		GridDataFactory.fillDefaults().applyTo(composite_1);
		GridLayoutFactory.fillDefaults().numColumns(2).applyTo(composite_1);
	}

	@Override
	public void linkUI(final boolean isPageChange) {
		super.linkUI(isPageChange);
		getDetectorElementComposite().setIndividualElements(true);
	}

	/**
	 * Not called in UI thread. This needs to be protected if data is obtained from ui objects.
	 * 
	 * @param monitor
	 * @throws Exception
	 */
	@Override
	protected void acquire(final IProgressMonitor monitor, final double collectionTimeValue) throws Exception {

		int numWorkUnits = 2;

		if (monitor != null)
			monitor.beginTask("Acquiring Xspress3 snapshot...", numWorkUnits);

		FluorescenceDetector theDetector = getDetector(detectorName);
		if (theDetector == null)
			throw new Exception("Unable to find Xspress3Detector called :'" + detectorName + "'");

		try {

			final double[][] theData = theDetector.getMCData(collectionTimeValue);
<<<<<<< HEAD
			storeDataInWrapper(theData);
=======
>>>>>>> 5cf1cbac

			if (monitor != null) {
				monitor.worked(1);
			}

			int numDetectorChannels = theData.length;
			int mcaLength = theData[0].length;
			detectorData = new double[numDetectorChannels][1][mcaLength];
			for (int channel = 0; channel < numDetectorChannels; channel++) {
				for (int mcaChan = 0; mcaChan < mcaLength; mcaChan++) {
					detectorData[channel][0][mcaChan] = theData[channel][mcaChan];
				}
			}

			getSite().getShell().getDisplay().asyncExec(new Runnable() {
				@Override
				public void run() {
					getDetectorElementComposite().setEndMaximum(detectorData[0][0].length - 1);
					plot(getDetectorList().getSelectedIndex(), true);
					setEnabled(true);
					lblDeadTime.setVisible(true);
					deadTimeLabel.setVisible(true);
					sashPlotForm.getLeft().layout();
				}
			});

			if (monitor != null) {
				monitor.worked(1);
				sashPlotForm.appendStatus("Collected data from detector successfully.", logger);
			}
		} catch (IllegalArgumentException e) {
			getSite().getShell().getDisplay().asyncExec(new Runnable() {
				@Override
				public void run() {
					MessageDialog
							.openWarning(getSite().getShell(), "Cannot write out detector data",
									"The Java property gda.device.vortex.spoolDir has not been defined or is invalid. Contact Data Acquisition.");
				}
			});
			logger.error("Cannot read out detector data.", e);
			return;
		} catch (AccessDeniedException e) {
			getSite().getShell().getDisplay().asyncExec(new Runnable() {
				@Override
				public void run() {
					MessageDialog.openWarning(getSite().getShell(), "Cannot operate detector",
							"You do not hold the baton and so cannot operate the detector.");
				}
			});
			sashPlotForm
					.appendStatus("Cannot read out detector data. Check the log and inform beamline staff.", logger);
			return;
		} catch (DeviceException e) {
			getSite().getShell().getDisplay().asyncExec(new Runnable() {
				@Override
				public void run() {
					MessageDialog.openWarning(getSite().getShell(), "Cannot read out detector data",
							"Problem acquiring data. See log for details.");
				}
			});
			sashPlotForm.appendStatus(
					"Cannot get Xspress3 data from Vortex detector. Check the log and inform beamline staff.", logger);
			return;
		}

		if (writeToDisk && autoSaveEnabled && monitor != null) {
			String msg = "Error saving detector data to file";
			String spoolFilePath = "";
			try {
				String spoolDirPath = PathConstructor.createFromProperty(GDA_DEVICE_VORTEX_SPOOL_DIR);
				if (spoolDirPath == null || spoolDirPath.length() == 0)
					throw new Exception("Error saving data. Xspress3 device spool dir is not defined in property "
							+ GDA_DEVICE_VORTEX_SPOOL_DIR);

				long snapShotNumber = new NumTracker("Xspress3_snapshot").incrementNumber();
				String fileName = "xspress3_snap_" + snapShotNumber + ".mca";
				File filePath = new File(spoolDirPath + "/" + fileName);
				spoolFilePath = filePath.getAbsolutePath();
				save(detectorData, spoolFilePath);
				msg = "Saved: " + spoolFilePath;
				logger.info("Xspress3 snapshot saved to " + spoolFilePath);
			} finally {
				final String msgFinal = msg;
				getSite().getShell().getDisplay().syncExec(new Runnable() {
					@Override
					public void run() {
						acquireFileLabel.setText(msgFinal);
					}
				});
			}
		}
		if (monitor != null) {
			monitor.done();
		}
	}

	private void storeDataInWrapper(double[][] theData) {
		// first convert to a 3D int array to match with the Xspress2 editor
		final int[][][] ret = new int[theData.length][1][theData[0].length];
		for (int i = 0; i < theData.length; i++) {
			for (int mcaChan = 0; mcaChan < theData[0].length; mcaChan++){
				ret[i][0][mcaChan] = (int) Math.round(theData[i][mcaChan]);// Int array is [element][grade (1, 2 or all 16)][mca channel]
			}
		}
		getDataWrapper().setValue(ElementCountsData.getDataFor(ret));
	}

	protected int[][][] get3DArray(int[][] data) {
		final int[][][] ret = new int[data.length][1][];
		for (int i = 0; i < data.length; i++) {
			ret[i][0] = data[i];
		}
		return ret;
	}

	/**
	 * Cannot be called in non-ui thread.
	 */
	@Override
	protected double getDetectorCollectionTime() {
		return (Double) getCollectionTime().getValue();
	}

	/**
	 * Cannot be called in non-ui thread.
	 */
	@Override
	protected long getAcquireWaitTime() {
		return Math.round((Double) getCollectionTime().getValue() * 0.1d);
	}

	@Override
	public void acquireStarted() {
		acquireBtn.setText("Stop");
		acquireBtn.setImage(SWTResourceManager.getImage(DetectorEditor.class, "/icons/stop.png"));
		autoSave.setEnabled(false);
		autoSaveEnabled = false;
		acquireFileLabel.setText("										");
		live.setEnabled(false);
	}

	@Override
	public void acquireFinished() {
		acquireBtn.setText("Acquire");
		acquireBtn.setImage(SWTResourceManager.getImage(DetectorEditor.class, "/icons/camera.png"));
		autoSave.setEnabled(false);
		autoSaveEnabled = false;
		live.setEnabled(true);
	}

	@Override
	public void notifyFileSaved(File file) {
		@SuppressWarnings("unchecked")
		final FluorescenceComposite comp = (FluorescenceComposite) BeanUI.getBeanField("fluorescenceParameters",
				DetectorParameters.class);
		if (comp == null || comp.isDisposed()) {
			return;
		}
		comp.getDetectorType().setValue("Silicon");
		comp.getConfigFileName().setValue(file.getAbsolutePath());
	}

	public ScaleBox getCollectionTime() {
		return acquireTime;
	}

	public ComboWrapper getCountType() {
		return countType;
	}

	@Override
	public XMLCommandHandler getXMLCommandHandler() {
		return ExperimentBeanManager.INSTANCE.getXmlCommandHandler(Xspress3Parameters.class);
	}

	@Override
	protected Logger getLogger() {
		return logger;
	}

	@Override
	protected void LoadAcquireFromFile() {
		String dataDir = PathConstructor.createFromDefaultProperty();
		dataDir += "processing";
		openDialog.setFilterPath(dataDir);
		final String filePath = openDialog.open();
		if (filePath != null) {
			final String msg = ("Loading map from " + filePath);
			Job job = new Job(msg) {

				@Override
				protected IStatus run(IProgressMonitor monitor) {
					BufferedReader reader = null;
					try {

						reader = new BufferedReader(new FileReader(filePath));
						String line = reader.readLine();
						ArrayList<double[]> data = new ArrayList<double[]>();
						while (line != null) {
							StringTokenizer tokens = new StringTokenizer(line);
							double elementData[] = new double[tokens.countTokens()];
							for (int i = 0; i < elementData.length; i++) {
								elementData[i] = Double.parseDouble(tokens.nextToken());
							}
							data.add(elementData);
							line = reader.readLine();
						}
						// find the res grade

						int resGrade = data.size() / xspress3Parameters.getDetectorList().size();
						detectorData = new double[xspress3Parameters.getDetectorList().size()][resGrade][];
						int dataIndex = 0;
						// Int array above is [element][grade (1, 2 or all 16)][mca channel]
						for (int i = 0; i < detectorData.length; i++) {
							for (int j = 0; j < resGrade; j++) {
								detectorData[i][j] = data.get(dataIndex++);
							}
						}

						getSite().getShell().getDisplay().asyncExec(new Runnable() {
							@Override
							public void run() {
								acquireFileLabel.setText("Loaded: " + filePath);
								getDetectorElementComposite().setEndMaximum((detectorData[0][0].length) - 1);
								plot(getDetectorList().getSelectedIndex(), false);
								setEnabled(true);
							}
						});
					} catch (Exception e) {
						logger.warn("Exception whilst loading map", e);
					} finally {
						if (reader != null) {
							try {
								reader.close();
							} catch (IOException e) {
								// don't report
							}
						}
					}
					return Status.OK_STATUS;
				}
			};
			job.setUser(true);
			job.schedule();
		}
	}

	@Override
	protected String getDataXMLName() {
		String varDir = LocalProperties.get(LocalProperties.GDA_VAR_DIR);
		return varDir + "/" + XSPRESS3_EDITOR_DATA_XML_FILENAME;
	}

	private final FluorescenceDetector getDetector(String detectorName) {
		FluorescenceDetector detector = (FluorescenceDetector) Finder.getInstance().find(detectorName);
		return detector;
	}

	@Override
	public void dispose() {
		if (countType != null)
			countType.dispose();
		autoSave.dispose();
		live.dispose();
		acquireTime.dispose();
		acquire.dispose();
		acquireFileLabel.dispose();
		acquireBtn.dispose();
		super.dispose();
	}

	@Override
	protected String getDetectorName() {
		return xspress3Parameters.getDetectorName();
	}

}<|MERGE_RESOLUTION|>--- conflicted
+++ resolved
@@ -307,10 +307,8 @@
 		try {
 
 			final double[][] theData = theDetector.getMCData(collectionTimeValue);
-<<<<<<< HEAD
 			storeDataInWrapper(theData);
-=======
->>>>>>> 5cf1cbac
+
 
 			if (monitor != null) {
 				monitor.worked(1);
