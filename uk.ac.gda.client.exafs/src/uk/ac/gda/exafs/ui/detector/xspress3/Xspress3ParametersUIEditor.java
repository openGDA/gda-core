/*
 * Copyright © 2014 Diamond Light Source Ltd. This file is part of GDA. GDA is free software: you can redistribute it
 * and/or modify it under the terms of the GNU General Public License version 3 as published by the Free Software
 * Foundation. GDA is distributed in the hope that it will be useful, but WITHOUT ANY WARRANTY; without even the implied
 * warranty of MERCHANTABILITY or FITNESS FOR A PARTICULAR PURPOSE. See the GNU General Public License for more details.
 * You should have received a copy of the GNU General Public License along with GDA. If not, see
 * <http://www.gnu.org/licenses/>.
 */

package uk.ac.gda.exafs.ui.detector.xspress3;

import gda.configuration.properties.LocalProperties;
import gda.data.NumTracker;
import gda.data.PathConstructor;
import gda.device.DeviceException;
import gda.factory.Finder;
import gda.jython.accesscontrol.AccessDeniedException;

import java.io.BufferedReader;
import java.io.File;
import java.io.FileReader;
import java.io.IOException;
import java.net.URL;
import java.util.ArrayList;
import java.util.List;
import java.util.StringTokenizer;

import org.eclipse.core.runtime.IProgressMonitor;
import org.eclipse.core.runtime.IStatus;
import org.eclipse.core.runtime.Status;
import org.eclipse.core.runtime.jobs.Job;
import org.eclipse.jface.dialogs.MessageDialog;
import org.eclipse.jface.layout.GridDataFactory;
import org.eclipse.jface.layout.GridLayoutFactory;
import org.eclipse.swt.SWT;
import org.eclipse.swt.events.SelectionAdapter;
import org.eclipse.swt.events.SelectionEvent;
import org.eclipse.swt.events.SelectionListener;
import org.eclipse.swt.layout.GridData;
import org.eclipse.swt.layout.GridLayout;
import org.eclipse.swt.widgets.Button;
import org.eclipse.swt.widgets.Composite;
import org.eclipse.swt.widgets.Event;
import org.eclipse.swt.widgets.FileDialog;
import org.eclipse.swt.widgets.Group;
import org.eclipse.swt.widgets.Label;
import org.eclipse.swt.widgets.Listener;
import org.slf4j.Logger;
import org.slf4j.LoggerFactory;

<<<<<<< HEAD
=======
import uk.ac.gda.beans.ElementCountsData;
>>>>>>> 6a4c922e
import uk.ac.gda.beans.exafs.DetectorParameters;
import uk.ac.gda.beans.vortex.DetectorElement;
import uk.ac.gda.beans.vortex.VortexROI;
import uk.ac.gda.beans.vortex.Xspress3Parameters;
import uk.ac.gda.client.experimentdefinition.ExperimentBeanManager;
import uk.ac.gda.client.experimentdefinition.ui.handlers.XMLCommandHandler;
import uk.ac.gda.devices.detector.FluorescenceDetector;
import uk.ac.gda.exafs.ui.composites.FluorescenceComposite;
import uk.ac.gda.exafs.ui.detector.DetectorEditor;
import uk.ac.gda.exafs.ui.detector.IDetectorROICompositeFactory;
import uk.ac.gda.exafs.ui.detector.vortex.VortexParametersUIEditor;
import uk.ac.gda.richbeans.beans.BeanUI;
import uk.ac.gda.richbeans.components.scalebox.ScaleBox;
import uk.ac.gda.richbeans.components.wrappers.ComboWrapper;
import uk.ac.gda.richbeans.components.wrappers.LabelWrapper;
import uk.ac.gda.richbeans.editors.DirtyContainer;

import com.swtdesigner.SWTResourceManager;

public class Xspress3ParametersUIEditor extends DetectorEditor {
	private static final String XSPRESS3_EDITOR_DATA_XML_FILENAME = "xspress3_editor_data.xml";
	private String detectorName;
	protected Xspress3Parameters xspress3Parameters;
	private static final String GDA_DEVICE_VORTEX_SPOOL_DIR = "gda.device.vortex.spoolDir";

	private static final Logger logger = LoggerFactory.getLogger(Xspress3ParametersUIEditor.class);

	public Label acquireFileLabel;
	protected boolean writeToDisk = LocalProperties.check("gda.detectors.save.single.acquire");

	private FileDialog openDialog;

	private ComboWrapper countType;
	private Button autoSave;
	private Button live;
	private LabelWrapper deadTimeLabel;

	private ScaleBox acquireTime;
	private Composite acquire;
	private Button acquireBtn;
	private boolean autoSaveEnabled;
	private Label lblDeadTime;

	public Xspress3ParametersUIEditor(String path, URL mappingURL, DirtyContainer dirtyContainer, Object editingBean) {
		super(path, mappingURL, dirtyContainer, editingBean, "xspress3Config");
		this.xspress3Parameters = (Xspress3Parameters) editingBean;
		detectorName = xspress3Parameters.getDetectorName();
	}

	@Override
	protected String getRichEditorTabText() {
		return "Xspress3";
	}

	@Override
	public void createPartControl(Composite parent) {

		super.createPartControl(parent);

		final Composite left = sashPlotForm.getLeft();

		createAcquireSpectraPanel(parent, left);

		createROIPanel(left);

		sashPlotForm.setWeights(new int[] { 35, 74 });

		configureUI();
	}

	private void createROIPanel(final Composite left) {
		final Composite grid = new Composite(left, SWT.BORDER);
		grid.setLayoutData(new GridData(SWT.FILL, SWT.CENTER, true, false, 1, 1));
		grid.setLayout(new GridLayout());

		List<DetectorElement> detectorList = xspress3Parameters.getDetectorList();
		if (detectorList.size() > 1) {
			final Composite buttonPanel = new Composite(grid, SWT.NONE);
			buttonPanel.setLayout(new GridLayout(2, false));

			final Label applyToAllLabel = new Label(buttonPanel, SWT.NONE);
			applyToAllLabel.setLayoutData(new GridData(SWT.FILL, SWT.CENTER, true, false, 1, 1));
			applyToAllLabel.setText("Apply To All Elements ");

			final Button applyToAllButton = new Button(buttonPanel, SWT.NONE);
			final GridData gridData = new GridData(SWT.LEFT, SWT.CENTER, false, false, 1, 1);
			gridData.widthHint = 60;
			gridData.minimumWidth = 60;
			applyToAllButton.setLayoutData(gridData);
			applyToAllButton.setImage(SWTResourceManager.getImage(VortexParametersUIEditor.class,
					"/icons/camera_go.png"));
			applyToAllButton
					.setToolTipText("Apply current detector regions of interest to all other detector elements.");
			final SelectionAdapter applyToAllListener = new SelectionAdapter() {
				@Override
				public void widgetSelected(SelectionEvent e) {
					applyToAll(true);
				}
			};
			applyToAllButton.addSelectionListener(applyToAllListener);

			Label sep = new Label(grid, SWT.SEPARATOR | SWT.HORIZONTAL);
			sep.setLayoutData(new GridData(SWT.FILL, SWT.CENTER, true, false, 1, 1));
		}

		final Label detectorElementsLabel = new Label(grid, SWT.NONE);
		detectorElementsLabel.setLayoutData(new GridData(SWT.FILL, SWT.CENTER, true, false, 1, 1));
		if (detectorList.size() > 1) {
			detectorElementsLabel.setText(" Detector Element");
		} else {
			detectorElementsLabel.setText(" Regions of Interest");
		}

		try {
			IDetectorROICompositeFactory factory = Xspress3ParametersUIHelper.INSTANCE.getDetectorROICompositeFactory();
			createDetectorList(grid, DetectorElement.class, detectorList.size(), VortexROI.class, factory, false);
			Xspress3ParametersUIHelper.INSTANCE.setDetectorListGridOrder(getDetectorList());
			getDetectorElementComposite().setWindowsEditable(false);
			getDetectorElementComposite().setMinimumRegions(Xspress3ParametersUIHelper.INSTANCE.getMinimumRegions());
			getDetectorElementComposite().setMaximumRegions(Xspress3ParametersUIHelper.INSTANCE.getMaximumRegions());

		} catch (Exception e1) {
			logger.error("Cannot create ui for Xspress3Parameters", e1);
		}
	}

	private void createAcquireSpectraPanel(Composite parent, final Composite left) {
		Group grpAcquire = new Group(left, SWT.NONE);
		grpAcquire.setText("Acquire Spectra");
		grpAcquire.setLayoutData(new GridData(SWT.FILL, SWT.TOP, false, false, 1, 1));
		final GridLayout gridLayout = new GridLayout();
		gridLayout.numColumns = 1;
		grpAcquire.setLayout(gridLayout);

		Button loadBtn = new Button(grpAcquire, SWT.NONE);
		loadBtn.setImage(SWTResourceManager.getImage(DetectorEditor.class, "/icons/folder.png"));
		loadBtn.setText("Load");
		loadBtn.addListener(SWT.Selection, new Listener() {
			@Override
			public void handleEvent(Event event) {
				try {
					LoadAcquireFromFile();
				} catch (Exception e1) {
					logger.error("Cannot acquire xspress data", e1);
				}
			}
		});

		acquire = new Composite(grpAcquire, SWT.NONE);
		final GridLayout gridLayoutAcq = new GridLayout();
		gridLayoutAcq.numColumns = 9;
		gridLayoutAcq.marginWidth = 0;
		acquire.setLayout(gridLayoutAcq);

		acquireBtn = new Button(acquire, SWT.NONE);
		acquireBtn.setImage(SWTResourceManager.getImage(DetectorEditor.class, "/icons/camera.png"));
		acquireBtn.setText("Acquire");

		acquireTime = new ScaleBox(acquire, SWT.NONE);
		acquireTime.setMinimum(1);
		acquireTime.setValue(1000);
		acquireTime.setMaximum(50000);
		acquireTime.setUnit("ms");
		acquireTime.setLayoutData(new GridData(SWT.FILL, SWT.CENTER, true, false));

		autoSave = new Button(acquire, SWT.CHECK);
		autoSave.setText("Save on Acquire");
		autoSave.setLayoutData(new GridData(SWT.FILL, SWT.CENTER, true, false, 3, 1));
		autoSave.addSelectionListener(new SelectionListener() {

			@Override
			public void widgetSelected(SelectionEvent e) {
				writeToDisk = autoSave.getSelection();
			}

			@Override
			public void widgetDefaultSelected(SelectionEvent e) {

			}
		});
		autoSave.setSelection(writeToDisk);
		autoSaveEnabled = true;

		live = new Button(acquire, SWT.CHECK);
		live.setText("Live");
		live.setLayoutData(new GridData(SWT.FILL, SWT.CENTER, true, false, 3, 1));
		live.addSelectionListener(new SelectionListener() {

			@Override
			public void widgetSelected(SelectionEvent e) {
				autoSave.setEnabled(!live.getSelection());
				autoSaveEnabled = !live.getSelection();
			}

			@Override
			public void widgetDefaultSelected(SelectionEvent e) {

			}
		});

		acquireBtn.addListener(SWT.Selection, new Listener() {
			@Override
			public void handleEvent(Event event) {
				try {
					if (!writeToDisk || !autoSaveEnabled)
						acquireFileLabel.setText("										");
					if (!live.getSelection())
						singleAcquire();
					else
						continuousAcquire();

				} catch (Exception e1) {
					logger.error("Cannot acquire xmap data", e1);
				}
			}

		});

		acquireFileLabel = new Label(grpAcquire, SWT.NONE);
		acquireFileLabel.setText("										");
		acquireFileLabel.setToolTipText("The file path for the acquire data");
		acquireFileLabel.setLayoutData(new GridData(SWT.FILL, SWT.TOP, true, false));

		openDialog = new FileDialog(parent.getShell(), SWT.OPEN);
		openDialog.setFilterPath(LocalProperties.get(LocalProperties.GDA_DATAWRITER_DIR));

		Composite composite_1 = new Composite(grpAcquire, SWT.NONE);
		GridDataFactory.fillDefaults().applyTo(composite_1);
		GridLayoutFactory.fillDefaults().numColumns(2).applyTo(composite_1);
	}

	@Override
	public void linkUI(final boolean isPageChange) {
		super.linkUI(isPageChange);
		getDetectorElementComposite().setIndividualElements(true);
	}

	/**
	 * Not called in UI thread. This needs to be protected if data is obtained from ui objects.
	 * 
	 * @param monitor
	 * @throws Exception
	 */
	@Override
	protected void acquire(final IProgressMonitor monitor, final double collectionTimeValue) throws Exception {

		int numWorkUnits = 2;

		if (monitor != null)
			monitor.beginTask("Acquiring Xspress3 snapshot...", numWorkUnits);

		FluorescenceAcquire theDetector = getDetector(detectorName);
		if (theDetector == null)
			throw new Exception("Unable to find Xspress3Detector called :'" + detectorName + "'");

<<<<<<< HEAD
		try {
=======
		
		if (getDetector(detectorName) == null)
			throw new Exception("Unable to find Xspress3 called :'" + detectorName + "'");
	
		try {
			
			// seems to collect the data twice. Needs review.
//			final Double[][] MCData = getDetector(detectorName).getMCData(collectionTimeValue);
			final int[][] data = getDetector(detectorName).getData();
			if (monitor != null)
				monitor.worked(1);
>>>>>>> 6a4c922e

			final Double[][] theData = theDetector.getMCData(collectionTimeValue);

			if (monitor != null) {
				monitor.worked(1);
			}

<<<<<<< HEAD
			int numDetectorChannels = theData.length;
			int mcaLength = theData[0].length;
			detectorData = new double[numDetectorChannels][1][mcaLength];
			for (int channel = 0; channel < numDetectorChannels; channel++) {
				for (int mcaChan = 0; mcaChan < mcaLength; mcaChan++) {
					detectorData[channel][0][mcaChan] = theData[channel][mcaChan];
				}
			}
=======
			// returns the icr and ocr
//			Double[] liveStats = (Double[]) getDetector(detectorName).getAttribute("countRates");
			//final double deadTimeFinal = (Math.abs(liveStats[0] - liveStats[1]) / liveStats[0]) * 100;
>>>>>>> 6a4c922e

			getSite().getShell().getDisplay().asyncExec(new Runnable() {
				@Override
				public void run() {
					getDetectorElementComposite().setEndMaximum(detectorData[0][0].length - 1);
					plot(getDetectorList().getSelectedIndex(), true);
					setEnabled(true);
					lblDeadTime.setVisible(true);
					deadTimeLabel.setVisible(true);
					sashPlotForm.getLeft().layout();
				}
			});

			if (monitor != null) {
				monitor.worked(1);
				sashPlotForm.appendStatus("Collected data from detector successfully.", logger);
			}
		} catch (IllegalArgumentException e) {
			getSite().getShell().getDisplay().asyncExec(new Runnable() {
				@Override
				public void run() {
					MessageDialog
							.openWarning(getSite().getShell(), "Cannot write out detector data",
									"The Java property gda.device.vortex.spoolDir has not been defined or is invalid. Contact Data Acquisition.");
				}
			});
			logger.error("Cannot read out detector data.", e);
			return;
		} catch (AccessDeniedException e) {
			getSite().getShell().getDisplay().asyncExec(new Runnable() {
				@Override
				public void run() {
					MessageDialog.openWarning(getSite().getShell(), "Cannot operate detector",
							"You do not hold the baton and so cannot operate the detector.");
				}
			});
			sashPlotForm
					.appendStatus("Cannot read out detector data. Check the log and inform beamline staff.", logger);
			return;
		} catch (DeviceException e) {
			getSite().getShell().getDisplay().asyncExec(new Runnable() {
				@Override
				public void run() {
					MessageDialog.openWarning(getSite().getShell(), "Cannot read out detector data",
							"Problem acquiring data. See log for details.");
				}
			});
			sashPlotForm.appendStatus(
					"Cannot get Xspress3 data from Vortex detector. Check the log and inform beamline staff.", logger);
			return;
		}

		if (writeToDisk && autoSaveEnabled && monitor != null) {
			String msg = "Error saving detector data to file";
			String spoolFilePath = "";
			try {
				String spoolDirPath = PathConstructor.createFromProperty(GDA_DEVICE_VORTEX_SPOOL_DIR);
				if (spoolDirPath == null || spoolDirPath.length() == 0)
					throw new Exception("Error saving data. Xspress3 device spool dir is not defined in property "
							+ GDA_DEVICE_VORTEX_SPOOL_DIR);

				long snapShotNumber = new NumTracker("Xspress3_snapshot").incrementNumber();
				String fileName = "xspress3_snap_" + snapShotNumber + ".mca";
				File filePath = new File(spoolDirPath + "/" + fileName);
				spoolFilePath = filePath.getAbsolutePath();
				save(detectorData, spoolFilePath);
				msg = "Saved: " + spoolFilePath;
				logger.info("Xspress3 snapshot saved to " + spoolFilePath);
			} finally {
				final String msgFinal = msg;
				getSite().getShell().getDisplay().syncExec(new Runnable() {
					@Override
					public void run() {
						acquireFileLabel.setText(msgFinal);
					}
				});
			}
		}
		if (monitor != null) {
			monitor.done();
		}
	}

	protected int[][][] get3DArray(int[][] data) {
		final int[][][] ret = new int[data.length][1][];
		for (int i = 0; i < data.length; i++) {
			ret[i][0] = data[i];
		}
		return ret;
	}

	/**
	 * Cannot be called in non-ui thread.
	 */
	@Override
	protected double getDetectorCollectionTime() {
		return (Double) getCollectionTime().getValue();
	}

	/**
	 * Cannot be called in non-ui thread.
	 */
	@Override
	protected long getAcquireWaitTime() {
		return Math.round((Double) getCollectionTime().getValue() * 0.1d);
	}

	@Override
	public void acquireStarted() {
		acquireBtn.setText("Stop");
		acquireBtn.setImage(SWTResourceManager.getImage(DetectorEditor.class, "/icons/stop.png"));
		autoSave.setEnabled(false);
		autoSaveEnabled = false;
		acquireFileLabel.setText("										");
		live.setEnabled(false);
	}

	@Override
	public void acquireFinished() {
		acquireBtn.setText("Acquire");
		acquireBtn.setImage(SWTResourceManager.getImage(DetectorEditor.class, "/icons/camera.png"));
		autoSave.setEnabled(false);
		autoSaveEnabled = false;
		live.setEnabled(true);
	}

	@Override
	public void notifyFileSaved(File file) {
		@SuppressWarnings("unchecked")
		final FluorescenceComposite comp = (FluorescenceComposite) BeanUI.getBeanField("fluorescenceParameters",
				DetectorParameters.class);
		if (comp == null || comp.isDisposed()) {
			return;
		}
		comp.getDetectorType().setValue("Silicon");
		comp.getConfigFileName().setValue(file.getAbsolutePath());
	}

	public ScaleBox getCollectionTime() {
		return acquireTime;
	}

	public ComboWrapper getCountType() {
		return countType;
	}

	@Override
	public XMLCommandHandler getXMLCommandHandler() {
		return ExperimentBeanManager.INSTANCE.getXmlCommandHandler(Xspress3Parameters.class);
	}

	@Override
	protected Logger getLogger() {
		return logger;
	}

	@Override
	protected void LoadAcquireFromFile() {
		String dataDir = PathConstructor.createFromDefaultProperty();
		dataDir += "processing";
		openDialog.setFilterPath(dataDir);
		final String filePath = openDialog.open();
		if (filePath != null) {
			final String msg = ("Loading map from " + filePath);
			Job job = new Job(msg) {

				@Override
				protected IStatus run(IProgressMonitor monitor) {
					BufferedReader reader = null;
					try {

						reader = new BufferedReader(new FileReader(filePath));
						String line = reader.readLine();
						ArrayList<double[]> data = new ArrayList<double[]>();
						while (line != null) {
							StringTokenizer tokens = new StringTokenizer(line);
							double elementData[] = new double[tokens.countTokens()];
							for (int i = 0; i < elementData.length; i++) {
								elementData[i] = Double.parseDouble(tokens.nextToken());
							}
							data.add(elementData);
							line = reader.readLine();
						}
						// find the res grade

						int resGrade = data.size() / xspress3Parameters.getDetectorList().size();
						detectorData = new double[xspress3Parameters.getDetectorList().size()][resGrade][];
						int dataIndex = 0;
						// Int array above is [element][grade (1, 2 or all 16)][mca channel]
						for (int i = 0; i < detectorData.length; i++) {
							for (int j = 0; j < resGrade; j++) {
								detectorData[i][j] = data.get(dataIndex++);
							}
						}

						getSite().getShell().getDisplay().asyncExec(new Runnable() {
							@Override
							public void run() {
								acquireFileLabel.setText("Loaded: " + filePath);
								getDetectorElementComposite().setEndMaximum((detectorData[0][0].length) - 1);
								plot(getDetectorList().getSelectedIndex(), false);
								setEnabled(true);
							}
						});
					} catch (Exception e) {
						logger.warn("Exception whilst loading map", e);
					} finally {
						if (reader != null) {
							try {
								reader.close();
							} catch (IOException e) {
								// don't report
							}
						}
					}
					return Status.OK_STATUS;
				}
			};
			job.setUser(true);
			job.schedule();
		}
	}

	@Override
	protected String getDataXMLName() {
		String varDir = LocalProperties.get(LocalProperties.GDA_VAR_DIR);
		return varDir + "/" + XSPRESS3_EDITOR_DATA_XML_FILENAME;
	}

<<<<<<< HEAD
	private final FluorescenceAcquire getDetector(String detectorName) {
		FluorescenceAcquire detector = (FluorescenceAcquire) Finder.getInstance().find(detectorName);
		return detector;
=======
	private final FluorescenceDetector getDetector(String detectorName){
		FluorescenceDetector detector = (FluorescenceDetector) Finder.getInstance().find(detectorName);
		return detector; 
>>>>>>> 6a4c922e
	}

	@Override
	public void dispose() {
		if (countType != null)
			countType.dispose();
		autoSave.dispose();
		live.dispose();
		acquireTime.dispose();
		acquire.dispose();
		acquireFileLabel.dispose();
		acquireBtn.dispose();
		super.dispose();
	}

	@Override
	protected String getDetectorName() {
		return xspress3Parameters.getDetectorName();
	}

}<|MERGE_RESOLUTION|>--- conflicted
+++ resolved
@@ -48,16 +48,9 @@
 import org.slf4j.Logger;
 import org.slf4j.LoggerFactory;
 
-<<<<<<< HEAD
-=======
-import uk.ac.gda.beans.ElementCountsData;
->>>>>>> 6a4c922e
-import uk.ac.gda.beans.exafs.DetectorParameters;
 import uk.ac.gda.beans.vortex.DetectorElement;
 import uk.ac.gda.beans.vortex.VortexROI;
 import uk.ac.gda.beans.vortex.Xspress3Parameters;
-import uk.ac.gda.client.experimentdefinition.ExperimentBeanManager;
-import uk.ac.gda.client.experimentdefinition.ui.handlers.XMLCommandHandler;
 import uk.ac.gda.devices.detector.FluorescenceDetector;
 import uk.ac.gda.exafs.ui.composites.FluorescenceComposite;
 import uk.ac.gda.exafs.ui.detector.DetectorEditor;
@@ -70,6 +63,11 @@
 import uk.ac.gda.richbeans.editors.DirtyContainer;
 
 import com.swtdesigner.SWTResourceManager;
+//dascgitolite@dasc-git.diamond.ac.uk/gda/gda-xas-core.git
+import uk.ac.gda.beans.exafs.DetectorParameters;
+
+import uk.ac.gda.client.experimentdefinition.ExperimentBeanManager;
+import uk.ac.gda.client.experimentdefinition.ui.handlers.XMLCommandHandler;
 
 public class Xspress3ParametersUIEditor extends DetectorEditor {
 	private static final String XSPRESS3_EDITOR_DATA_XML_FILENAME = "xspress3_editor_data.xml";
@@ -303,25 +301,11 @@
 		if (monitor != null)
 			monitor.beginTask("Acquiring Xspress3 snapshot...", numWorkUnits);
 
-		FluorescenceAcquire theDetector = getDetector(detectorName);
+		FluorescenceDetector theDetector = getDetector(detectorName);
 		if (theDetector == null)
 			throw new Exception("Unable to find Xspress3Detector called :'" + detectorName + "'");
 
-<<<<<<< HEAD
 		try {
-=======
-		
-		if (getDetector(detectorName) == null)
-			throw new Exception("Unable to find Xspress3 called :'" + detectorName + "'");
-	
-		try {
-			
-			// seems to collect the data twice. Needs review.
-//			final Double[][] MCData = getDetector(detectorName).getMCData(collectionTimeValue);
-			final int[][] data = getDetector(detectorName).getData();
-			if (monitor != null)
-				monitor.worked(1);
->>>>>>> 6a4c922e
 
 			final Double[][] theData = theDetector.getMCData(collectionTimeValue);
 
@@ -329,7 +313,6 @@
 				monitor.worked(1);
 			}
 
-<<<<<<< HEAD
 			int numDetectorChannels = theData.length;
 			int mcaLength = theData[0].length;
 			detectorData = new double[numDetectorChannels][1][mcaLength];
@@ -338,11 +321,6 @@
 					detectorData[channel][0][mcaChan] = theData[channel][mcaChan];
 				}
 			}
-=======
-			// returns the icr and ocr
-//			Double[] liveStats = (Double[]) getDetector(detectorName).getAttribute("countRates");
-			//final double deadTimeFinal = (Math.abs(liveStats[0] - liveStats[1]) / liveStats[0]) * 100;
->>>>>>> 6a4c922e
 
 			getSite().getShell().getDisplay().asyncExec(new Runnable() {
 				@Override
@@ -572,15 +550,9 @@
 		return varDir + "/" + XSPRESS3_EDITOR_DATA_XML_FILENAME;
 	}
 
-<<<<<<< HEAD
-	private final FluorescenceAcquire getDetector(String detectorName) {
-		FluorescenceAcquire detector = (FluorescenceAcquire) Finder.getInstance().find(detectorName);
+	private final FluorescenceDetector getDetector(String detectorName) {
+		FluorescenceDetector detector = (FluorescenceDetector) Finder.getInstance().find(detectorName);
 		return detector;
-=======
-	private final FluorescenceDetector getDetector(String detectorName){
-		FluorescenceDetector detector = (FluorescenceDetector) Finder.getInstance().find(detectorName);
-		return detector; 
->>>>>>> 6a4c922e
 	}
 
 	@Override
