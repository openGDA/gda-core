--- conflicted
+++ resolved
@@ -72,7 +72,6 @@
 		GridUtils.startMultiLayout(parent);
 		try {
 			super.linkUI(isPageChange);
-<<<<<<< HEAD
 			xspress.getReadoutMode().updateOverrideMode();
 			boolean readoutRois = false;
 			if(xspress.getResolutionGrade().getResolutionGradeCombo().getValue().equals(XspressDetector.READOUT_ROIS))
@@ -82,23 +81,7 @@
 			xspressElements.updateElementsVisibility();
 			xspress.updateVisibility(parent);
 			xspressElements.updateROIAfterElementCompositeChange();
-=======
-			updateOverrideMode();
-			updateResModeItems();
-			updateRoiVisibility();
-			updateElementsVisibility();
-			updateAdditiveMode();
-			updateResGradeVisibility();
-
-			// notify the composite immediately of a possible change
-			listEditorUI.notifySelected(getDetectorElementComposite().getRegionList());
-			// setup for all future notifications
-			getDetectorElementComposite().getRegionList().setListEditorUI(listEditorUI);
-			
-			updateROIAfterElementCompositeChange();
-			
-			sashPlotForm.getPlottingSystem().autoscaleAxes();
->>>>>>> 04cae45e
+			detector.getSashPlotFormComposite().getPlottingSystem().autoscaleAxes();
 		} finally {
 			GridUtils.endMultiLayout();
 		}
