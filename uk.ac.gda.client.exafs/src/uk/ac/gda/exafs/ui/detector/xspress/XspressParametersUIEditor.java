/*-
 * Copyright © 2009 Diamond Light Source Ltd.
 *
 * This file is part of GDA.
 *
 * GDA is free software: you can redistribute it and/or modify it under the
 * terms of the GNU General Public License version 3 as published by the Free
 * Software Foundation.
 *
 * GDA is distributed in the hope that it will be useful, but WITHOUT ANY
 * WARRANTY; without even the implied warranty of MERCHANTABILITY or FITNESS
 * FOR A PARTICULAR PURPOSE. See the GNU General Public License for more
 * details.
 *
 * You should have received a copy of the GNU General Public License along
 * with GDA. If not, see <http://www.gnu.org/licenses/>.
 */

package uk.ac.gda.exafs.ui.detector.xspress;

import gda.configuration.properties.LocalProperties;
import gda.device.detector.xspress.XspressDetector;

import java.io.File;
import java.net.URL;

import org.eclipse.core.runtime.IProgressMonitor;
import org.eclipse.swt.widgets.Composite;

import uk.ac.gda.beans.exafs.DetectorParameters;
import uk.ac.gda.beans.xspress.XspressParameters;
import uk.ac.gda.client.experimentdefinition.ExperimentBeanManager;
import uk.ac.gda.client.experimentdefinition.ui.handlers.XMLCommandHandler;
import uk.ac.gda.exafs.ui.composites.FluorescenceComposite;
import uk.ac.gda.exafs.ui.detector.DetectorEditor;
import uk.ac.gda.exafs.ui.detector.DetectorElementComposite;
import uk.ac.gda.richbeans.beans.BeanUI;
import uk.ac.gda.richbeans.components.selector.GridListEditor;
import uk.ac.gda.richbeans.components.wrappers.BooleanWrapper;
import uk.ac.gda.richbeans.components.wrappers.ComboWrapper;
import uk.ac.gda.richbeans.editors.DirtyContainer;

public class XspressParametersUIEditor extends DetectorEditor {
	private XspressParameters xspressParameters;
	private String xmlPath;
	private Xspress xspress;
	private Composite parent;
	
	public XspressParametersUIEditor(String xmlPath, URL mappingURL, DirtyContainer dirtyContainer, Object editingBean) {
		super(xmlPath, mappingURL, dirtyContainer, editingBean, "xspressConfig");
		this.xmlPath = xmlPath;
		this.xspressParameters = (XspressParameters) editingBean;
	}

	@Override
	public void createPartControl(Composite parent) {
		this.parent = parent;
		xspress = new Xspress(xmlPath, this.getSite(), parent, xspressParameters, dirtyContainer);
	}

	@Override
	public void doSave(IProgressMonitor monitor) {
		super.doSave(monitor);
	}

	@Override
	public void linkUI(final boolean isPageChange) {
		super.linkUI(isPageChange);
		xspress.getReadoutMode().updateOverrideMode();
		boolean readoutRois = false;
		if(xspress.getResolutionGrade().getResolutionGradeCombo().getValue().equals(XspressDetector.READOUT_ROIS))
			readoutRois = true;
		xspress.getResolutionGrade().updateResModeItems(readoutRois);
		XspressElements xspressElements = xspress.getXspressElements();
		xspressElements.updateElementsVisibility();
		xspress.updateVisibility(parent);
		xspressElements.updateROIAfterElementCompositeChange();
	}

	@Override
	public void notifyFileSaved(File file) {
<<<<<<< HEAD
		FluorescenceComposite fluorescenceComposite = (FluorescenceComposite) BeanUI.getBeanField("fluorescenceParameters", DetectorParameters.class);
		if (fluorescenceComposite == null || fluorescenceComposite.isDisposed())
=======
		final FluorescenceComposite comp = (FluorescenceComposite) BeanUI.getBeanField("fluorescenceParameters",
				DetectorParameters.class);
		if (comp == null || comp.isDisposed())
			return;
		comp.getDetectorType().setValue("Germanium");
		comp.getConfigFileName().setValue(file.getAbsolutePath());
	}

	private String uiResGrade = null;
	private String uiReadoutMode = null;

	@Override
	protected void acquire(IProgressMonitor monitor, double collectionTime) {

		if (monitor != null)
			monitor.beginTask("Acquire xspress data", 100);

		// Get detector
		final XspressDetector xsDetector = Finder.getInstance().find(xspressParameters.getDetectorName());

		String resGrade_orig;
		String readoutMode_orig;
		try {
			resGrade_orig = xsDetector.getResGrade();
			readoutMode_orig = xsDetector.getReadoutMode();
		} catch (DeviceException e1) {
			logger.error("Cannot get current res grade", e1);
			return;
		}

		// Get res grade for calibration.
		getSite().getShell().getDisplay().syncExec(new Runnable() {
			@Override
			public void run() {
				uiReadoutMode = (String) getReadoutMode().getValue();
				uiResGrade = getResGradeAllowingForReadoutMode();
			}
		});

		sashPlotForm.appendStatus("Collecting a single frame of MCA data with resolution grade set to '" + uiResGrade
				+ "'.", logger);

		try {
			xsDetector.setAttribute("readoutModeForCalibration", new String[] { uiReadoutMode, uiResGrade });

			// Get MCA Data
			final int[][][] data = xsDetector.getMCData((int) collectionTime);
			// Int array above is [element][grade (1, 2 or all 16)][mca channel]

			getDataWrapper().setValue(ElementCountsData.getDataFor(data));
			getSite().getShell().getDisplay().syncExec(new Runnable() {
				@Override
				public void run() {
					dirtyContainer.setDirty(true);
				}
			});
			detectorData = getData(data);
			getSite().getShell().getDisplay().asyncExec(new Runnable() {
				@Override
				public void run() {
					calculateAndPlotCountTotals(showIndividualElements.getValue());
				}
			});

			if (writeToDisk) {
				String spoolDirPath = PathConstructor.createFromProperty(GDA_DEVICE_XSPRESS_SPOOL_DIR);
				if (spoolDirPath == null || spoolDirPath.length() == 0)
					throw new Exception("Error saving data. Xspress device spool dir is not defined in property "
							+ GDA_DEVICE_XSPRESS_SPOOL_DIR);
				long snapShotNumber = new NumTracker("Xspress_snapshot").incrementNumber();
				String fileName = "xspress_snap_" + snapShotNumber + ".mca";
				final File filePath = new File(spoolDirPath + "/" + fileName);
				save(detectorData, filePath.getAbsolutePath());
				sashPlotForm.appendStatus("Xspress snapshot saved to " + filePath, logger);
				getSite().getShell().getDisplay().syncExec(new Runnable() {
					@Override
					public void run() {
						acquireFileLabel.setText("Saved: " + filePath.getAbsolutePath());
					}
				});
			}

			if (monitor != null)
				monitor.done();
			sashPlotForm.appendStatus("Collected data from detector successfully.", logger);

		} catch (IllegalArgumentException e) {
			getSite().getShell().getDisplay().asyncExec(new Runnable() {
				@Override
				public void run() {
					MessageDialog
							.openWarning(getSite().getShell(), "Cannot write out detector data",
									"The Java property gda.device.xspress.spoolDir has not been defined or is invalid. Contact Data Acquisition.");
				}
			});
			logger.error("Cannot read out detector data.", e);
>>>>>>> 466eec67
			return;
		fluorescenceComposite.getDetectorType().setValue("Germanium");
		fluorescenceComposite.getConfigFileName().setValue(file.getAbsolutePath());
	}

	@Override
	protected String getDataXMLName() {
		String varDir = LocalProperties.get(LocalProperties.GDA_VAR_DIR);
		return varDir + "/xspress_editor_data.xml";
	}
	
	public XMLCommandHandler getXMLCommandHandler() {
		return ExperimentBeanManager.INSTANCE.getXmlCommandHandler(XspressParameters.class);
	}
	
	@Override
	protected String getRichEditorTabText() {
		return "Xspress";
	}

	@Override
	public void setFocus() {
	}
	
	public ComboWrapper getResGrade() {
		return xspress.getResolutionGrade().getResolutionGradeCombo();
	}

	public BooleanWrapper getEditIndividualElements() {
		return xspress.getXspressElements().getShowIndividualElements();
	}

	public ComboWrapper getReadoutMode() {
		return xspress.getReadoutMode().getReadoutMode();
	}
	
	public BooleanWrapper getOnlyShowFF() {
		return xspress.getXspressPreferences().getOnlyShowFF();
	}
	
	public BooleanWrapper getShowDTRawValues() {
		return xspress.getXspressPreferences().getShowDTRawValues();
	}
	
	public BooleanWrapper getSaveRawSpectrum() {
		return xspress.getXspressPreferences().getSaveRawSpectrum();
	}
	
	public ComboWrapper getRegionType() {
		return xspress.getRegionType().getRegionType();
	}
	
	protected String getDetectorName() {
		return xspressParameters.getDetectorName();
	}

	public DetectorElementComposite getDetectorElementComposite() {
		return xspress.getXspressElements().getDetectorListComposite().getDetectorElementComposite();
	}
	
	protected int getCurrentSelectedElementIndex() {
		return xspress.getXspressElements().getDetectorListComposite().getDetectorList().getSelectedIndex();
	}
	
	public GridListEditor getDetectorList() {
		return xspress.getXspressElements().getDetectorListComposite().getDetectorList();
	}
	
}<|MERGE_RESOLUTION|>--- conflicted
+++ resolved
@@ -19,14 +19,10 @@
 package uk.ac.gda.exafs.ui.detector.xspress;
 
 import gda.configuration.properties.LocalProperties;
-import gda.device.detector.xspress.XspressDetector;
-
 import java.io.File;
 import java.net.URL;
-
 import org.eclipse.core.runtime.IProgressMonitor;
 import org.eclipse.swt.widgets.Composite;
-
 import uk.ac.gda.beans.exafs.DetectorParameters;
 import uk.ac.gda.beans.xspress.XspressParameters;
 import uk.ac.gda.client.experimentdefinition.ExperimentBeanManager;
@@ -44,7 +40,6 @@
 	private XspressParameters xspressParameters;
 	private String xmlPath;
 	private Xspress xspress;
-	private Composite parent;
 	
 	public XspressParametersUIEditor(String xmlPath, URL mappingURL, DirtyContainer dirtyContainer, Object editingBean) {
 		super(xmlPath, mappingURL, dirtyContainer, editingBean, "xspressConfig");
@@ -54,7 +49,6 @@
 
 	@Override
 	public void createPartControl(Composite parent) {
-		this.parent = parent;
 		xspress = new Xspress(xmlPath, this.getSite(), parent, xspressParameters, dirtyContainer);
 	}
 
@@ -64,122 +58,9 @@
 	}
 
 	@Override
-	public void linkUI(final boolean isPageChange) {
-		super.linkUI(isPageChange);
-		xspress.getReadoutMode().updateOverrideMode();
-		boolean readoutRois = false;
-		if(xspress.getResolutionGrade().getResolutionGradeCombo().getValue().equals(XspressDetector.READOUT_ROIS))
-			readoutRois = true;
-		xspress.getResolutionGrade().updateResModeItems(readoutRois);
-		XspressElements xspressElements = xspress.getXspressElements();
-		xspressElements.updateElementsVisibility();
-		xspress.updateVisibility(parent);
-		xspressElements.updateROIAfterElementCompositeChange();
-	}
-
-	@Override
 	public void notifyFileSaved(File file) {
-<<<<<<< HEAD
 		FluorescenceComposite fluorescenceComposite = (FluorescenceComposite) BeanUI.getBeanField("fluorescenceParameters", DetectorParameters.class);
 		if (fluorescenceComposite == null || fluorescenceComposite.isDisposed())
-=======
-		final FluorescenceComposite comp = (FluorescenceComposite) BeanUI.getBeanField("fluorescenceParameters",
-				DetectorParameters.class);
-		if (comp == null || comp.isDisposed())
-			return;
-		comp.getDetectorType().setValue("Germanium");
-		comp.getConfigFileName().setValue(file.getAbsolutePath());
-	}
-
-	private String uiResGrade = null;
-	private String uiReadoutMode = null;
-
-	@Override
-	protected void acquire(IProgressMonitor monitor, double collectionTime) {
-
-		if (monitor != null)
-			monitor.beginTask("Acquire xspress data", 100);
-
-		// Get detector
-		final XspressDetector xsDetector = Finder.getInstance().find(xspressParameters.getDetectorName());
-
-		String resGrade_orig;
-		String readoutMode_orig;
-		try {
-			resGrade_orig = xsDetector.getResGrade();
-			readoutMode_orig = xsDetector.getReadoutMode();
-		} catch (DeviceException e1) {
-			logger.error("Cannot get current res grade", e1);
-			return;
-		}
-
-		// Get res grade for calibration.
-		getSite().getShell().getDisplay().syncExec(new Runnable() {
-			@Override
-			public void run() {
-				uiReadoutMode = (String) getReadoutMode().getValue();
-				uiResGrade = getResGradeAllowingForReadoutMode();
-			}
-		});
-
-		sashPlotForm.appendStatus("Collecting a single frame of MCA data with resolution grade set to '" + uiResGrade
-				+ "'.", logger);
-
-		try {
-			xsDetector.setAttribute("readoutModeForCalibration", new String[] { uiReadoutMode, uiResGrade });
-
-			// Get MCA Data
-			final int[][][] data = xsDetector.getMCData((int) collectionTime);
-			// Int array above is [element][grade (1, 2 or all 16)][mca channel]
-
-			getDataWrapper().setValue(ElementCountsData.getDataFor(data));
-			getSite().getShell().getDisplay().syncExec(new Runnable() {
-				@Override
-				public void run() {
-					dirtyContainer.setDirty(true);
-				}
-			});
-			detectorData = getData(data);
-			getSite().getShell().getDisplay().asyncExec(new Runnable() {
-				@Override
-				public void run() {
-					calculateAndPlotCountTotals(showIndividualElements.getValue());
-				}
-			});
-
-			if (writeToDisk) {
-				String spoolDirPath = PathConstructor.createFromProperty(GDA_DEVICE_XSPRESS_SPOOL_DIR);
-				if (spoolDirPath == null || spoolDirPath.length() == 0)
-					throw new Exception("Error saving data. Xspress device spool dir is not defined in property "
-							+ GDA_DEVICE_XSPRESS_SPOOL_DIR);
-				long snapShotNumber = new NumTracker("Xspress_snapshot").incrementNumber();
-				String fileName = "xspress_snap_" + snapShotNumber + ".mca";
-				final File filePath = new File(spoolDirPath + "/" + fileName);
-				save(detectorData, filePath.getAbsolutePath());
-				sashPlotForm.appendStatus("Xspress snapshot saved to " + filePath, logger);
-				getSite().getShell().getDisplay().syncExec(new Runnable() {
-					@Override
-					public void run() {
-						acquireFileLabel.setText("Saved: " + filePath.getAbsolutePath());
-					}
-				});
-			}
-
-			if (monitor != null)
-				monitor.done();
-			sashPlotForm.appendStatus("Collected data from detector successfully.", logger);
-
-		} catch (IllegalArgumentException e) {
-			getSite().getShell().getDisplay().asyncExec(new Runnable() {
-				@Override
-				public void run() {
-					MessageDialog
-							.openWarning(getSite().getShell(), "Cannot write out detector data",
-									"The Java property gda.device.xspress.spoolDir has not been defined or is invalid. Contact Data Acquisition.");
-				}
-			});
-			logger.error("Cannot read out detector data.", e);
->>>>>>> 466eec67
 			return;
 		fluorescenceComposite.getDetectorType().setValue("Germanium");
 		fluorescenceComposite.getConfigFileName().setValue(file.getAbsolutePath());
