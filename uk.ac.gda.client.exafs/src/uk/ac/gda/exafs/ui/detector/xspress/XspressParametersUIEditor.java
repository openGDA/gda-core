/*-
 * Copyright © 2009 Diamond Light Source Ltd.
 *
 * This file is part of GDA.
 *
 * GDA is free software: you can redistribute it and/or modify it under the
 * terms of the GNU General Public License version 3 as published by the Free
 * Software Foundation.
 *
 * GDA is distributed in the hope that it will be useful, but WITHOUT ANY
 * WARRANTY; without even the implied warranty of MERCHANTABILITY or FITNESS
 * FOR A PARTICULAR PURPOSE. See the GNU General Public License for more
 * details.
 *
 * You should have received a copy of the GNU General Public License along
 * with GDA. If not, see <http://www.gnu.org/licenses/>.
 */

package uk.ac.gda.exafs.ui.detector.xspress;

import gda.configuration.properties.LocalProperties;
import gda.data.NumTracker;
import gda.data.PathConstructor;
import gda.device.DeviceException;
import gda.device.detector.xspress.ResGrades;
import gda.device.detector.xspress.XspressDetector;
import gda.factory.Finder;

import java.awt.Color;
import java.io.BufferedReader;
import java.io.File;
import java.io.FileReader;
import java.io.IOException;
import java.net.URL;
import java.util.ArrayList;
import java.util.Arrays;
import java.util.HashMap;
import java.util.List;
import java.util.Map;
import java.util.StringTokenizer;

import org.eclipse.core.runtime.IProgressMonitor;
import org.eclipse.core.runtime.IStatus;
import org.eclipse.core.runtime.Status;
import org.eclipse.core.runtime.jobs.Job;
import org.eclipse.jface.action.Action;
import org.eclipse.jface.action.IAction;
import org.eclipse.jface.dialogs.MessageDialog;
import org.eclipse.swt.SWT;
import org.eclipse.swt.events.SelectionAdapter;
import org.eclipse.swt.events.SelectionEvent;
import org.eclipse.swt.events.SelectionListener;
import org.eclipse.swt.layout.GridData;
import org.eclipse.swt.layout.GridLayout;
import org.eclipse.swt.widgets.Button;
import org.eclipse.swt.widgets.Composite;
import org.eclipse.swt.widgets.Event;
import org.eclipse.swt.widgets.FileDialog;
import org.eclipse.swt.widgets.Group;
import org.eclipse.swt.widgets.Label;
import org.eclipse.swt.widgets.Listener;
import org.slf4j.Logger;
import org.slf4j.LoggerFactory;

import uk.ac.diamond.scisoft.analysis.dataset.AbstractDataset;
import uk.ac.diamond.scisoft.analysis.dataset.DoubleDataset;
import uk.ac.diamond.scisoft.analysis.rcp.views.plot.SashFormPlotComposite;
import uk.ac.gda.beans.ElementCountsData;
import uk.ac.gda.beans.exafs.DetectorParameters;
import uk.ac.gda.beans.exafs.IDetectorParameters;
import uk.ac.gda.beans.xspress.DetectorElement;
import uk.ac.gda.beans.xspress.XspressParameters;
import uk.ac.gda.beans.xspress.XspressROI;
import uk.ac.gda.client.experimentdefinition.ExperimentBeanManager;
import uk.ac.gda.client.experimentdefinition.ExperimentFactory;
import uk.ac.gda.client.experimentdefinition.ui.handlers.XMLCommandHandler;
import uk.ac.gda.common.rcp.util.GridUtils;
import uk.ac.gda.exafs.ui.composites.FluorescenceComposite;
import uk.ac.gda.exafs.ui.data.ScanObject;
import uk.ac.gda.exafs.ui.data.ScanObjectManager;
import uk.ac.gda.exafs.ui.detector.DetectorEditor;
import uk.ac.gda.exafs.ui.detector.IDetectorROICompositeFactory;
import uk.ac.gda.exafs.ui.detector.XspressROIComposite;
import uk.ac.gda.richbeans.beans.BeanUI;
import uk.ac.gda.richbeans.components.scalebox.ScaleBox;
import uk.ac.gda.richbeans.components.selector.ListEditor;
import uk.ac.gda.richbeans.components.selector.ListEditorUIAdapter;
import uk.ac.gda.richbeans.components.wrappers.BooleanWrapper;
import uk.ac.gda.richbeans.components.wrappers.ComboAndNumberWrapper;
import uk.ac.gda.richbeans.components.wrappers.ComboWrapper;
import uk.ac.gda.richbeans.editors.DirtyContainer;
import uk.ac.gda.richbeans.event.ValueAdapter;
import uk.ac.gda.richbeans.event.ValueEvent;

import com.swtdesigner.ResourceManager;
import com.swtdesigner.SWTResourceManager;

/**
 *
 */
public class XspressParametersUIEditor extends DetectorEditor {

	private static final Logger logger = LoggerFactory.getLogger(XspressParametersUIEditor.class);
	private static final Map<String, Object> RES_ALL;
	private static final Map<String, Object> RES_NO_16;
	private boolean writeToDisk = LocalProperties.check("gda.detectors.save.single.acquire");
	// super mode override property to set the mode always to Scalers and MCA for the parameters file sent to the server
	// this flag will also be used to fix some of the gui display parameters for I18
	// readout mode will be set to regions of Interest for display, but will be sent as Scalers and MCa to the server
	// res grade will be fixed to none and not shown
	// readout type will not be shown
	private boolean modeOverride = LocalProperties.check("gda.xspress.mode.override");
	static {
		RES_ALL = new HashMap<String, Object>(3);
		RES_ALL.put("Sum all grades", ResGrades.NONE);
		RES_ALL.put("Individual grades", ResGrades.ALLGRADES);
		RES_ALL.put("Threshold", ResGrades.THRESHOLD);

		RES_NO_16 = new HashMap<String, Object>(3);
		RES_NO_16.put("Sum all grades", ResGrades.NONE);
		RES_NO_16.put("Threshold", ResGrades.THRESHOLD);
	}

	private ComboWrapper readoutMode;
	private ComboAndNumberWrapper resGrade;
	private XspressParameters xspressParameters;

	private Button applyToAllButton;
	private Label applyToAllLabel;

	private SelectionAdapter applyToAllListener;

	private Composite acquire;
	private ScaleBox acquireTime;
	private BooleanWrapper showIndividualElements;

	private Label detectorElementsLabel;
	private boolean isAdditiveResolutionGradeMode = false;
	private Action additiveResModeAction;
	private Label resGradeLabel;
	private Composite topComposite;
	private Composite parentComposite;
	private FileDialog openDialog;

	private Button autoSave;
	private boolean isAutoSave;

	Label acquireFileLabel;

	private BooleanWrapper xspressOnlyShowFF;
	private BooleanWrapper xspressShowDTRawValues;
	private BooleanWrapper saveRawSpectrum;

	private SelectionAdapter xspressOptionsListener;

	/**
	 * @param path
	 * @param mappingURL
	 * @param dirtyContainer
	 * @param editingBean
	 */
	public XspressParametersUIEditor(final String path, final URL mappingURL, final DirtyContainer dirtyContainer,
			final Object editingBean) {
		super(path, mappingURL, dirtyContainer, editingBean, "xspress");
		this.xspressParameters = (XspressParameters) editingBean;
	}

	@Override
	protected String getDetectorName() {
		return xspressParameters.getDetectorName();
	}

	@Override
	protected String getRichEditorTabText() {
		return "Xspress";
	}

	@Override
	public void createPartControl(final Composite parent) {
		parentComposite = parent;

		super.createPartControl(parent);

		final Composite left = sashPlotForm.getLeft();

		topComposite = new Composite(left, SWT.NONE);
		topComposite.setLayoutData(new GridData(SWT.FILL, SWT.CENTER, true, false));

		final GridLayout gridLayout_1 = new GridLayout();
		gridLayout_1.numColumns = 2;
		topComposite.setLayout(gridLayout_1);

		final Label readoutModeLabel = new Label(topComposite, SWT.NONE);
		readoutModeLabel.setText("Read out mode");
		readoutModeLabel.setToolTipText("The type of data which will be written to file");
		readoutModeLabel.setLayoutData(new GridData(SWT.FILL, SWT.TOP, true, false));

		this.readoutMode = new ComboWrapper(topComposite, SWT.READ_ONLY);
		readoutMode.setItems(new String[] { XspressDetector.READOUT_SCALERONLY, XspressDetector.READOUT_MCA,
				XspressDetector.READOUT_ROIS });
		readoutMode.setLayoutData(new GridData(SWT.FILL, SWT.CENTER, true, false));
		readoutMode.select(0);
		readoutMode.addValueListener(new ValueAdapter("readoutMode") {
			@Override
			public void valueChangePerformed(ValueEvent e) {
				GridUtils.startMultiLayout(parentComposite);
				try {
					updateOverrideMode();
					updateResModeItems();
					updateRoiVisibility();
					updateResGradeVisibility();
					configureUI();
				} finally {
					GridUtils.endMultiLayout();
				}
			}
		});

		resGradeLabel = new Label(topComposite, SWT.NONE);
		resGradeLabel.setText("Resolution Grade");
		resGradeLabel.setToolTipText("The resolution setting during calibration and XAS scans");
		resGradeLabel.setLayoutData(new GridData(SWT.FILL, SWT.TOP, true, false));

		this.resGrade = new ComboAndNumberWrapper(topComposite, SWT.READ_ONLY,
				Arrays.asList(new String[] { ResGrades.THRESHOLD }));
		resGrade.setItems(RES_ALL);
		resGrade.getValueField().setMaximum(15.99);
		resGrade.getValueField().setMinimum(0.0);
		resGrade.getValueField().setDecimalPlaces(1);
		resGrade.getValueField().setNumericValue(1d);
		resGrade.setLayoutData(new GridData(SWT.FILL, SWT.CENTER, true, false));
		resGrade.addValueListener(new ValueAdapter("resGrade") {
			@Override
			public void valueChangePerformed(ValueEvent e) {
				updateAdditiveMode();
			}
		});
		if (modeOverride) {
			GridUtils.setVisibleAndLayout(readoutModeLabel, false);
			GridUtils.setVisibleAndLayout(readoutMode, false);
			GridUtils.setVisibleAndLayout(resGradeLabel, false);
			GridUtils.setVisibleAndLayout(resGrade, false);
		}

		Group grpAcquire = new Group(left, SWT.NONE);
		grpAcquire.setText("Acquire Spectra");
		grpAcquire.setLayoutData(new GridData(SWT.FILL, SWT.TOP, false, false, 1, 1));
		final GridLayout gridLayout = new GridLayout();
		gridLayout.numColumns = 1;
		grpAcquire.setLayout(gridLayout);

		Button loadBtn = new Button(grpAcquire, SWT.NONE);
		loadBtn.setImage(SWTResourceManager.getImage(DetectorEditor.class, "/folder.png"));
		loadBtn.setText("Load Saved mca");
		loadBtn.addListener(SWT.Selection, new Listener() {
			@Override
			public void handleEvent(Event event) {
				try {
					LoadAcquireFromFile();
				} catch (Exception e1) {
					logger.error("Cannot acquire xspress data", e1);
				}
			}
		});

		acquire = new Composite(grpAcquire, SWT.NONE);
		final GridLayout gridLayoutAcq = new GridLayout();
		gridLayoutAcq.numColumns = 5;
		gridLayoutAcq.marginWidth = 0;
		acquire.setLayout(gridLayoutAcq);

		Button acquireBtn = new Button(acquire, SWT.NONE);
		acquireBtn.setImage(SWTResourceManager.getImage(DetectorEditor.class, "/application_side_expand.png"));
		acquireBtn.setText("Acquire");
		acquireBtn.addListener(SWT.Selection, new Listener() {
			@Override
			public void handleEvent(Event event) {
				try {
					singleAcquire();
				} catch (Exception e1) {
					logger.error("Cannot acquire xmap data", e1);
				}
			}
		});

		acquireTime = new ScaleBox(acquire, SWT.NONE);
		acquireTime.setMinimum(1);
		acquireTime.setValue(1000);
		acquireTime.setMaximum(50000);
		acquireTime.setUnit("ms");
		acquireTime.setLayoutData(new GridData(SWT.FILL, SWT.CENTER, true, false));

		autoSave = new Button(acquire, SWT.CHECK);
		autoSave.setText("Save on Acquire");
		autoSave.setSelection(writeToDisk);
		isAutoSave = writeToDisk;
		autoSave.setLayoutData(new GridData(SWT.FILL, SWT.CENTER, true, false, 3, 1));
		autoSave.addSelectionListener(new SelectionListener() {

			@Override
			public void widgetSelected(SelectionEvent e) {
				isAutoSave = autoSave.getSelection();
			}

			@Override
			public void widgetDefaultSelected(SelectionEvent e) {

			}
		});

		acquireFileLabel = new Label(grpAcquire, SWT.NONE);
		acquireFileLabel.setText("										");
		acquireFileLabel.setToolTipText("The file path for the acquire data");
		acquireFileLabel.setLayoutData(new GridData(SWT.FILL, SWT.TOP, true, false));

		openDialog = new FileDialog(parent.getShell(), SWT.OPEN);
		openDialog.setFilterPath(LocalProperties.get("gda.data.scan.datawriter.datadir"));

		final Composite grid = new Composite(left, SWT.BORDER);
		grid.setLayout(new GridLayout(1, false));
		grid.setLayoutData(new GridData(SWT.FILL, SWT.CENTER, true, false));

		this.showIndividualElements = new BooleanWrapper(grid, SWT.NONE);
		showIndividualElements.setText("Show individual elements");

		final Composite middle = new Composite(grid, SWT.NONE);
		middle.setLayout(new GridLayout(2, false));

		this.applyToAllLabel = new Label(middle, SWT.NONE);
		applyToAllLabel.setText("Apply To All Elements ");
		applyToAllLabel.setEnabled(false);

		this.applyToAllButton = new Button(middle, SWT.NONE);
		applyToAllButton.setEnabled(false);
		GridData gridData = new GridData(SWT.LEFT, SWT.CENTER, false, false, 1, 1);
		gridData.widthHint = 60;
		gridData.minimumWidth = 60;
		applyToAllButton.setLayoutData(gridData);
		applyToAllButton.setImage(SWTResourceManager.getImage(XspressParametersUIEditor.class, "/camera_go.png"));
		applyToAllButton.setToolTipText("Apply current detector regions of interest to all other detector elements.");
		this.applyToAllListener = new SelectionAdapter() {
			@Override
			public void widgetSelected(SelectionEvent e) {
				applyToAll(true);
			}
		};
		applyToAllButton.addSelectionListener(applyToAllListener);

		showIndividualElements.addValueListener(new ValueAdapter("editIndividualElements") {
			@Override
			public void valueChangePerformed(ValueEvent e) {
				if ((Boolean) e.getValue() == false) {
					if (!applyToAll(true)) {
						// user didn't want to lose individual settings, cancel
						// change
						showIndividualElements.setValue(true);
						return;
					}
				}
				updateElementsVisibility();
			}
		});

		this.detectorElementsLabel = new Label(grid, SWT.NONE);
		detectorElementsLabel.setText("  Detector Elements");

		try {
			IDetectorROICompositeFactory factory = XspressParametersUIHelper.INSTANCE.getDetectorROICompositeFactory();
			if (xspressParameters != null) {
				List<DetectorElement> detectorList = xspressParameters.getDetectorList();
				createDetectorList(grid, DetectorElement.class, detectorList.size(), XspressROI.class, factory,
						"Xspress", false);
				XspressParametersUIHelper.INSTANCE.setDetectorListGridOrder(getDetectorList());
				getDetectorElementComposite().setMinimumRegions(XspressParametersUIHelper.INSTANCE.getMinimumRegions());
				getDetectorElementComposite().setMaximumRegions(XspressParametersUIHelper.INSTANCE.getMaximumRegions());
			}
		} catch (Exception e1) {
			logger.error("Cannot create region editor.", e1);
		}

		addOutputPreferences(left);

		sashPlotForm.setWeights(new int[] { 30, 74 });

		configureUI();
	}

	private void addOutputPreferences(Composite comp) {
		// Xspress not an option for I20 XESscans
		if (!ScanObjectManager.isXESOnlyMode()) {
			final Group xspressParametersGroup = new Group(comp, SWT.NONE);
			xspressParametersGroup.setText("Output Preferences");
			xspressParametersGroup.setLayoutData(new GridData(SWT.FILL, SWT.TOP, true, false));
			GridLayout gridLayout = new GridLayout();
			gridLayout.numColumns = 1;
			xspressParametersGroup.setLayout(gridLayout);
			this.xspressOnlyShowFF = new BooleanWrapper(xspressParametersGroup, SWT.NONE);
			xspressOnlyShowFF.setText("Hide individual elements");
			xspressOnlyShowFF
					.setToolTipText("In ascii output, only display the total in-window counts (FF) from the Xspress detector");
			xspressOnlyShowFF.setValue(Boolean.FALSE);
			addXspressOptionsListener(xspressOnlyShowFF);
			this.xspressShowDTRawValues = new BooleanWrapper(xspressParametersGroup, SWT.NONE);
			xspressShowDTRawValues.setText("Show DT values");
			xspressShowDTRawValues
					.setToolTipText("Add the raw scaler values used in deadtime (DT) calculations to ascii output");
			xspressShowDTRawValues.setValue(Boolean.FALSE);
			addXspressOptionsListener(xspressShowDTRawValues);

			this.saveRawSpectrum = new BooleanWrapper(xspressParametersGroup, SWT.NONE);
			saveRawSpectrum.setText("Save raw spectrum to file");
			saveRawSpectrum.setValue(false);
		}
	}

	private void addXspressOptionsListener(BooleanWrapper booleanwrapper) {

		if (xspressOptionsListener == null) {
			createXspressOptionsListener();
		}
		// BooleanWrappers have Buttons as their control
		((Button) booleanwrapper.getControl()).addSelectionListener(xspressOptionsListener);
	}

	protected void createXspressOptionsListener() {
		this.xspressOptionsListener = new SelectionAdapter() {
			@Override
			public void widgetSelected(SelectionEvent e) {
				final ScanObject ob = (ScanObject) ExperimentFactory.getExperimentEditorManager().getSelectedScan();
				if (ob != null) {
					try {
						IDetectorParameters params = ob.getDetectorParameters();
						if (params.getExperimentType().equalsIgnoreCase(DetectorParameters.TRANSMISSION_TYPE)) {
							showWarning();
						} else if (params.getExperimentType().equalsIgnoreCase(DetectorParameters.FLUORESCENCE_TYPE)) {
							if (!params.getFluorescenceParameters().getDetectorType().equalsIgnoreCase("Germanium")) {
								showWarning();
							}
						}
					} catch (Exception e1) {
						logger.warn("Exception while retrieving current DetectorParameters object", e1);
					}
				}
			}

			protected void showWarning() {
				// popup warning that these parameters will have no effect
				getSite().getShell().getDisplay().asyncExec(new Runnable() {
					@Override
					public void run() {
						MessageDialog
								.openWarning(
										getSite().getShell(),
										"Inconsistent options",
										"The Xspress detector is not currently selected in the detector parameters editor.\n\nIf you wish to use the Xspress then change the detector parameters.");
					}
				});
			}
		};
	}

	private void updateResGradeVisibility() {
		GridUtils.startMultiLayout(parentComposite);
		try {
			if (readoutMode.getSelectionIndex() == 2 && !modeOverride) {
				GridUtils.setVisibleAndLayout(resGradeLabel, true);
				GridUtils.setVisibleAndLayout(resGrade, true);
			} else {
				GridUtils.setVisibleAndLayout(resGradeLabel, false);
				GridUtils.setVisibleAndLayout(resGrade, false);
			}
		} finally {
			GridUtils.endMultiLayout();
		}

	}

	protected void updateAdditiveMode() {
		additiveResModeAction.setEnabled(resGrade.getValue().equals(ResGrades.ALLGRADES));
	}

	private void updateOverrideMode() {
		if (modeOverride) {
			this.readoutMode.setValue(XspressDetector.READOUT_ROIS);
		}
	}

	/**
	 * Override to ass custom actions.
	 * 
	 * @param parent
	 * @return SashFormPlotComposite
	 */
	@Override
	protected SashFormPlotComposite createSashPlot(Composite parent) {
		this.additiveResModeAction = new Action("Show resolution grades added", IAction.AS_CHECK_BOX) {
			@Override
			public void run() {
				isAdditiveResolutionGradeMode = isChecked();
				plot(getDetectorList().getSelectedIndex());
			}
		};
		additiveResModeAction.setImageDescriptor(ResourceManager.getImageDescriptor(XspressParametersUIEditor.class,
				"/icons/chart_line_add.png"));
		return new SashFormPlotComposite(parent, this, additiveResModeAction);
	}

	@Override
	protected java.awt.Color getChannelColor(int iChannel) {
		final String resGrade = getResGradeAllowingForReadoutMode();
		if (resGrade.startsWith(ResGrades.THRESHOLD)) {
			switch (iChannel) {
			case 0:
				return Color.RED; // BAD
			case 1:
				return Color.BLUE; // GOOD
			default:
				return super.getChannelColor(iChannel);
			}
		}
		return super.getChannelColor(iChannel);
	}

	private String getResGradeAllowingForReadoutMode() {

		final String uiReadoutMode = (String) getReadoutMode().getValue();
		return uiReadoutMode.equals(XspressDetector.READOUT_ROIS) ? (String) getResGrade().getValue() : ResGrades.NONE;
	}

	@Override
	protected String getChannelName(int iChannel) {
		final String resGrade = getResGradeAllowingForReadoutMode();
		if (resGrade.equals(ResGrades.ALLGRADES)) {
			return "Resolution Grade " + (iChannel + 1);
		} else if (resGrade.startsWith(ResGrades.THRESHOLD)) {
			switch (iChannel) {
			case 0:
				return "Bad";
			case 1:
				return "Good";
			default:
				return super.getChannelName(iChannel);
			}
		}
		return super.getChannelName(iChannel);
	}

	protected void updateElementsVisibility() {
		GridUtils.startMultiLayout(parentComposite);
		try {
			boolean currentEditIndividual = showIndividualElements.getValue();
			GridUtils.setVisibleAndLayout(applyToAllLabel, currentEditIndividual);
			GridUtils.setVisibleAndLayout(applyToAllButton, currentEditIndividual);
			GridUtils.setVisibleAndLayout(detectorElementsLabel, currentEditIndividual);
			GridUtils.setVisibleAndLayout(getDetectorElementComposite().getName(), currentEditIndividual);
			GridUtils.setVisibleAndLayout(getDetectorElementComposite().getExcluded(), currentEditIndividual);
			getDetectorElementComposite().setIndividualElements(currentEditIndividual);
			GridUtils.layoutFull(getDetectorElementComposite().getExcluded().getParent());
			getDetectorList().setListVisible(currentEditIndividual);
			autoApplyToAll(!currentEditIndividual);
			sashPlotForm.layout();
			calculateCounts(currentEditIndividual);
		} finally {
			GridUtils.endMultiLayout();
		}
	}

	protected void updateResModeItems() {

		final Object val = resGrade.getValue();
		if (readoutMode.getValue().equals(XspressDetector.READOUT_ROIS)) {
			resGrade.setItems(RES_ALL);
		} else {
			resGrade.setItems(RES_NO_16);
		}
		resGrade.setValue(val);
	}

	protected void updateRoiVisibility() {
		final boolean isRoi = readoutMode.getValue().equals(XspressDetector.READOUT_ROIS);
		getDetectorElementComposite().setWindowsEditable(!isRoi);
		final Composite roi = getDetectorElementComposite().getRegionList();
		GridUtils.setVisibleAndLayout(roi, isRoi);
		setImportCompositeVisible(isRoi);
		try {
			redrawOverlay();
		} catch (Exception e) {
			logger.error("Cannot draw overlay", e);
		}
	}

	@Override
	public void doSave(IProgressMonitor monitor) {
		if (!(Boolean) showIndividualElements.getValue()) {
			applyToAll(false);
		}
		super.doSave(monitor);
	}

	private ListEditorUIAdapter listEditorUI = new ListEditorUIAdapter() {
		@Override
		public void notifySelected(ListEditor listEditor) {
			XspressROIComposite xspressROIComposite = (XspressROIComposite) (listEditor.getEditorUI());
			xspressROIComposite.setFitTypeVisibility();
		}
	};

	@Override
	public void linkUI(final boolean isPageChange) {
		GridUtils.startMultiLayout(parentComposite);
		try {

			super.linkUI(isPageChange);
			updateOverrideMode();
			updateResModeItems();
			updateRoiVisibility();
			updateElementsVisibility();
			updateAdditiveMode();
			updateResGradeVisibility();

			// notify the composite immediately of a possible change
			listEditorUI.notifySelected(getDetectorElementComposite().getRegionList());
			// setup for all future notifications
			getDetectorElementComposite().getRegionList().setListEditorUI(listEditorUI);
		} finally {
			GridUtils.endMultiLayout();
		}
	}

	@Override
	public void dispose() {
		if (!applyToAllButton.isDisposed())
			applyToAllButton.removeSelectionListener(applyToAllListener);
		if (!super.isDisposed())
			super.dispose();
	}

	public ComboWrapper getResGrade() {
		return resGrade;
	}

	public BooleanWrapper getEditIndividualElements() {
		return showIndividualElements;
	}

	public ComboWrapper getReadoutMode() {
		return readoutMode;
	}

	@SuppressWarnings("unchecked")
	@Override
	public void notifyFileSaved(File file) {
		final FluorescenceComposite comp = (FluorescenceComposite) BeanUI.getBeanField("fluorescenceParameters",
				DetectorParameters.class);
		if (comp == null || comp.isDisposed())
			return;
		comp.getDetectorType().setValue("Germanium");
		comp.getConfigFileName().setValue(file.getAbsolutePath());
	}

	private String uiResGrade = null;
	private String uiReadoutMode = null;

	@Override
	protected void acquire(IProgressMonitor monitor, double collectionTime) {

		if (monitor != null)
			monitor.beginTask("Acquire xspress data", 100);

		// Get detector
		final XspressDetector xsDetector = Finder.getInstance().find(xspressParameters.getDetectorName());

		String resGrade_orig;
		String readoutMode_orig;
		try {
			resGrade_orig = xsDetector.getResGrade();
			readoutMode_orig = xsDetector.getReadoutMode();
		} catch (DeviceException e1) {
			logger.error("Cannot get current res grade", e1);
			return;
		}

		// Get res grade for calibration.
		getSite().getShell().getDisplay().syncExec(new Runnable() {
			@Override
			public void run() {
				uiReadoutMode = (String) getReadoutMode().getValue();
				uiResGrade = getResGradeAllowingForReadoutMode();
			}
		});

		sashPlotForm.appendStatus("Collecting a single frame of MCA data with resolution grade set to '" + uiResGrade
				+ "'.", logger);

		try {
			xsDetector.setAttribute("readoutModeForCalibration", new String[] { uiReadoutMode, uiResGrade });

			// Get MCA Data
			final int[][][] data = xsDetector.getMCData((int) collectionTime);
			// Int array above is [element][grade (1, 2 or all 16)][mca channel]

			getData().setValue(ElementCountsData.getDataFor(data));
			this.dirtyContainer.setDirty(true);
			detectorData = getData(data);
			getSite().getShell().getDisplay().asyncExec(new Runnable() {
				@Override
				public void run() {
					calculateCounts(showIndividualElements.getValue());
				}
			});

			if (isAutoSave) {
				String spoolDirPath = PathConstructor.createFromProperty("gda.device.xspress.spoolDir");
				final String filepath = spoolDirPath + getFileNumber() + "Xspress.mca";
				save(detectorData, filepath);
				logger.info("Saved to filePath " + filepath);
				// Get res grade for calibration.
				getSite().getShell().getDisplay().syncExec(new Runnable() {
					@Override
					public void run() {
						acquireFileLabel.setText("Saved to: " + filepath);
					}
				});
			}

		} catch (Exception e) {
			getSite().getShell().getDisplay().asyncExec(new Runnable() {
				@Override
				public void run() {
					MessageDialog.openWarning(getSite().getShell(), "Cannot read out detector data",
							"Problem acquiring data. See log for details.\n(Do you hold the baton?)");
				}
			});
			logger.error("Cannot read out detector data.", e);
			return;
		} finally {
			try {
				xsDetector.setResGrade(resGrade_orig);
				xsDetector.setReadoutMode(readoutMode_orig);
			} catch (DeviceException e) {
				logger.error("Cannot reset res grade, detector may be compromised.", e);
			}
			sashPlotForm.appendStatus("Reset detector to resolution grade '" + resGrade_orig + "'.", logger);

			if (monitor != null)
				monitor.done();
			sashPlotForm.appendStatus("Collected data from detector successfully.", logger);
			// Changed to configure on save.
			// sashPlotForm.appendStatus("Press the configure button in the top right hand corner to apply this change to the whole system permanently.",
			// logger);
		}

		// Note: currently has to be in this order.
		getSite().getShell().getDisplay().asyncExec(new Runnable() {
			@Override
			public void run() {
				getDetectorElementComposite().setEndMaximum((detectorData[0][0].length) - 1);
				plot(getDetectorList().getSelectedIndex());
				setEnabled(true);
			}
		});
	}
	
	public long getFileNumber() {
		// Now lets try and setup the NumTracker...
				NumTracker runNumber = null;
				try {
					runNumber = new NumTracker("tmp");
					runNumber.incrementNumber();
				} catch (IOException e) {
					// TODO Auto-generated catch block
					logger.error("TODO put description of error here", e);
				}
				// Get the current number
				return runNumber.getCurrentFileNumber();
	}
	
	@Override
	protected double getDetectorCollectionTime() {
		return acquireTime.getNumericValue(); // convert to ms
	}

	@Override
	protected long getAcquireWaitTime() {
		return 1100l;
	}

	/**
	 * @return the number of regions for the selected element
	 */
	@SuppressWarnings("unchecked")
	public int _testGetNumberOfRegions() {
		return ((List<? extends Object>) this.getDetectorElementComposite().getRegionList().getValue()).size();
	}

	@Override
	public XMLCommandHandler getXMLCommandHandler() {
		return ExperimentBeanManager.INSTANCE.getXmlCommandHandler(XspressParameters.class);
	}

	@Override
	public void setEnabled(boolean b) {
		super.setEnabled(b);
		this.applyToAllLabel.setEnabled(b);
		this.applyToAllButton.setEnabled(b);
	}

	@Override
	protected Logger getLogger() {
		return logger;
	}

	@Override
	protected List<AbstractDataset> unpackDataSets(int ielement) {

		if (ielement < 0 || detectorData == null || !isAdditiveResolutionGradeMode
				|| !resGrade.getValue().equals(ResGrades.ALLGRADES)) {
			return super.unpackDataSets(ielement);
		}

		// We are ResGrades.ALLGRADES and isAdditiveResolutionGradeMode, so we add them.
		final List<AbstractDataset> ret = new ArrayList<AbstractDataset>(7);
		final double[][] data = detectorData[ielement];
		for (int i = 0; i < data.length; i++) {
			AbstractDataset d = new DoubleDataset(data[i]);
			if (!ret.isEmpty()) {
				final AbstractDataset p = ret.get(ret.size() - 1);
				d.iadd(p);
			}
			ret.add(d);
		}
		return ret;
	}

	@Override
	protected void upload(Object... upLoadbean) throws Exception {
		if (modeOverride && upLoadbean.length == 0) {
			XspressParameters bean = (XspressParameters) editingBean;
			bean.setReadoutMode(XspressDetector.READOUT_MCA);
			bean.setResGrade(ResGrades.NONE);
			List<DetectorElement> elements = bean.getDetectorList();
			for (DetectorElement element : elements) {
				List<XspressROI> rois = element.getRegionList();
				element.setWindow(rois.get(0).getRoiStart(), rois.get(0).getRoiEnd());
			}
			super.upload(bean);
		} else
			super.upload(upLoadbean);
	}

	@Override
	protected void LoadAcquireFromFile() {
		String dataDir = PathConstructor.createFromDefaultProperty();
		dataDir += "processing";
		openDialog.setFilterPath(dataDir);
		final String filePath = openDialog.open();
		if (filePath != null) {
			final String msg = ("Loading map from " + filePath);
			Job job = new Job(msg) {

				@Override
				protected IStatus run(IProgressMonitor monitor) {
					BufferedReader reader = null;
					try {

						reader = new BufferedReader(new FileReader(filePath));
						String line = reader.readLine();
						ArrayList<double[]> data = new ArrayList<double[]>();
						while (line != null) {
							StringTokenizer tokens = new StringTokenizer(line);
							double elementData[] = new double[tokens.countTokens()];
							for (int i = 0; i < elementData.length; i++) {
								elementData[i] = Double.parseDouble(tokens.nextToken());
							}
							data.add(elementData);
							line = reader.readLine();
						}
						// find the res grade

						int resGrade = data.size() / xspressParameters.getDetectorList().size();
						detectorData = new double[xspressParameters.getDetectorList().size()][resGrade][];
						int dataIndex = 0;
						// Int array above is [element][grade (1, 2 or all 16)][mca channel]
						for (int i = 0; i < detectorData.length; i++) {
							for (int j = 0; j < resGrade; j++) {
								detectorData[i][j] = data.get(dataIndex++);
							}
						}

						getSite().getShell().getDisplay().asyncExec(new Runnable() {
							@Override
							public void run() {
								acquireFileLabel.setText("Loaded: " + filePath);
								getDetectorElementComposite().setEndMaximum((detectorData[0][0].length) - 1);
								plot(getDetectorList().getSelectedIndex());
								setEnabled(true);
							}
						});

					} catch (Exception e) {
						logger.warn("Exception while reading data from xspress parameters xml file", e);
					} finally {
						if (reader != null) {
							try {
								reader.close();
							} catch (IOException e) {
								logger.warn("Exception while reading data from xspress parameters xml file", e);
							}
						}

					}

					return Status.OK_STATUS;
				}

			};
			job.setUser(true);
			job.schedule();
		}

	}

	@Override
	public void acquireStarted() {
	}

	@Override
	public void acquireFinished() {
	}

	public BooleanWrapper getXspressOnlyShowFF() {
		return xspressOnlyShowFF;
	}

	public BooleanWrapper getXspressShowDTRawValues() {
		return xspressShowDTRawValues;
	}

	public BooleanWrapper getSaveRawSpectrum() {
		return saveRawSpectrum;
	}

	@Override
	protected String getDataXMLName() {
		String varDir = LocalProperties.get(LocalProperties.GDA_VAR_DIR);
		return varDir + "/xspress_editor_data.xml";
	}
<<<<<<< HEAD
	
	public ComboWrapper getRegionType() {
		return regionType;
	}
=======
>>>>>>> 246e61da
}<|MERGE_RESOLUTION|>--- conflicted
+++ resolved
@@ -19,7 +19,6 @@
 package uk.ac.gda.exafs.ui.detector.xspress;
 
 import gda.configuration.properties.LocalProperties;
-import gda.data.NumTracker;
 import gda.data.PathConstructor;
 import gda.device.DeviceException;
 import gda.device.detector.xspress.ResGrades;
@@ -152,6 +151,8 @@
 	private BooleanWrapper saveRawSpectrum;
 
 	private SelectionAdapter xspressOptionsListener;
+	private Label lblRegionBins;
+	private ComboWrapper regionType;
 
 	/**
 	 * @param path
@@ -241,7 +242,14 @@
 			GridUtils.setVisibleAndLayout(resGradeLabel, false);
 			GridUtils.setVisibleAndLayout(resGrade, false);
 		}
-
+		lblRegionBins = new Label(topComposite, SWT.NONE);
+		lblRegionBins.setText("Region type");
+		
+		regionType = new ComboWrapper(topComposite, SWT.READ_ONLY);
+		regionType.setLayoutData(new GridData(SWT.FILL, SWT.CENTER, true, false, 1, 1));
+		regionType.setItems(new String[]{XspressParameters.VIRTUALSCALER, XspressROI.MCA});
+		regionType.select(0);
+		
 		Group grpAcquire = new Group(left, SWT.NONE);
 		grpAcquire.setText("Acquire Spectra");
 		grpAcquire.setLayoutData(new GridData(SWT.FILL, SWT.TOP, false, false, 1, 1));
@@ -314,7 +322,7 @@
 		acquireFileLabel.setLayoutData(new GridData(SWT.FILL, SWT.TOP, true, false));
 
 		openDialog = new FileDialog(parent.getShell(), SWT.OPEN);
-		openDialog.setFilterPath(LocalProperties.get("gda.data.scan.datawriter.datadir"));
+		openDialog.setFilterPath(LocalProperties.get(LocalProperties.GDA_DATAWRITER_DIR));
 
 		final Composite grid = new Composite(left, SWT.BORDER);
 		grid.setLayout(new GridLayout(1, false));
@@ -708,17 +716,18 @@
 					calculateCounts(showIndividualElements.getValue());
 				}
 			});
+			// find if the data needs to be written to disk
 
 			if (isAutoSave) {
 				String spoolDirPath = PathConstructor.createFromProperty("gda.device.xspress.spoolDir");
-				final String filepath = spoolDirPath + getFileNumber() + "Xspress.mca";
-				save(detectorData, filepath);
-				logger.info("Saved to filePath " + filepath);
+				final File filePath = File.createTempFile("mca", ".xsp", new File(spoolDirPath));
+				save(detectorData, filePath.getAbsolutePath());
+				logger.info("Saved to filePath " + filePath);
 				// Get res grade for calibration.
 				getSite().getShell().getDisplay().syncExec(new Runnable() {
 					@Override
 					public void run() {
-						acquireFileLabel.setText("Saved to: " + filepath);
+						acquireFileLabel.setText("Saved to: " + filePath.getAbsolutePath());
 					}
 				});
 			}
@@ -760,21 +769,7 @@
 			}
 		});
 	}
-	
-	public long getFileNumber() {
-		// Now lets try and setup the NumTracker...
-				NumTracker runNumber = null;
-				try {
-					runNumber = new NumTracker("tmp");
-					runNumber.incrementNumber();
-				} catch (IOException e) {
-					// TODO Auto-generated catch block
-					logger.error("TODO put description of error here", e);
-				}
-				// Get the current number
-				return runNumber.getCurrentFileNumber();
-	}
-	
+
 	@Override
 	protected double getDetectorCollectionTime() {
 		return acquireTime.getNumericValue(); // convert to ms
@@ -945,11 +940,11 @@
 		String varDir = LocalProperties.get(LocalProperties.GDA_VAR_DIR);
 		return varDir + "/xspress_editor_data.xml";
 	}
-<<<<<<< HEAD
 	
+	/**
+	 * @return d
+	 */
 	public ComboWrapper getRegionType() {
 		return regionType;
 	}
-=======
->>>>>>> 246e61da
 }