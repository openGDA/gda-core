/*-
 * Copyright © 2012 Diamond Light Source Ltd.
 *
 * This file is part of GDA.
 *
 * GDA is free software: you can redistribute it and/or modify it under the
 * terms of the GNU General Public License version 3 as published by the Free
 * Software Foundation.
 *
 * GDA is distributed in the hope that it will be useful, but WITHOUT ANY
 * WARRANTY; without even the implied warranty of MERCHANTABILITY or FITNESS
 * FOR A PARTICULAR PURPOSE. See the GNU General Public License for more
 * details.
 *
 * You should have received a copy of the GNU General Public License along
 * with GDA. If not, see <http://www.gnu.org/licenses/>.
 */

package uk.ac.gda.exafs.ui.detector;

import gda.configuration.properties.LocalProperties;
import gda.device.Detector;
import gda.factory.Finder;
import gda.jython.gui.JythonGuiConstants;
import gda.jython.scriptcontroller.ScriptExecutor;
import gda.jython.scriptcontroller.corba.impl.ScriptcontrollerAdapter;
import gda.observable.IObserver;

import java.io.BufferedReader;
import java.io.BufferedWriter;
import java.io.File;
import java.io.FileReader;
import java.io.FileWriter;
import java.io.IOException;
import java.io.Serializable;
import java.lang.reflect.InvocationTargetException;
import java.lang.reflect.Method;
import java.net.URL;
import java.text.SimpleDateFormat;
import java.util.ArrayList;
import java.util.Collection;
import java.util.Date;
import java.util.HashMap;
import java.util.List;
import java.util.Map;
import java.util.concurrent.locks.ReentrantLock;

import org.apache.commons.lang.ArrayUtils;
import org.dawb.common.ui.plot.region.IROIListener;
import org.dawb.common.ui.plot.region.ROIEvent;
import org.dawb.common.ui.plot.tool.IToolPageSystem;
import org.dawnsci.plotting.jreality.util.PlotColorUtility;
import org.eclipse.core.runtime.IProgressMonitor;
import org.eclipse.core.runtime.NullProgressMonitor;
import org.eclipse.jface.action.Action;
import org.eclipse.jface.dialogs.MessageDialog;
import org.eclipse.jface.layout.GridDataFactory;
import org.eclipse.jface.operation.IRunnableWithProgress;
import org.eclipse.jface.wizard.WizardDialog;
import org.eclipse.swt.SWT;
import org.eclipse.swt.events.SelectionAdapter;
import org.eclipse.swt.events.SelectionEvent;
import org.eclipse.swt.events.SelectionListener;
import org.eclipse.swt.layout.GridLayout;
import org.eclipse.swt.widgets.Button;
import org.eclipse.swt.widgets.Composite;
import org.eclipse.swt.widgets.Label;
import org.eclipse.ui.forms.events.ExpansionAdapter;
import org.eclipse.ui.forms.events.ExpansionEvent;
import org.eclipse.ui.progress.IProgressService;
import org.slf4j.Logger;
import org.slf4j.LoggerFactory;

import uk.ac.diamond.scisoft.analysis.dataset.AbstractDataset;
import uk.ac.diamond.scisoft.analysis.dataset.DoubleDataset;
import uk.ac.diamond.scisoft.analysis.rcp.views.plot.SashFormPlotComposite;
import uk.ac.diamond.scisoft.analysis.roi.RectangularROI;
import uk.ac.gda.beans.BeansFactory;
import uk.ac.gda.beans.DetectorROI;
import uk.ac.gda.beans.ElementCountsData;
import uk.ac.gda.beans.exafs.IDetectorElement;
import uk.ac.gda.beans.vortex.VortexParameters;
import uk.ac.gda.beans.xspress.XspressParameters;
import uk.ac.gda.beans.xspress.XspressROI;
import uk.ac.gda.client.experimentdefinition.ExperimentFactory;
import uk.ac.gda.client.experimentdefinition.ui.handlers.XMLCommandHandler;
import uk.ac.gda.common.rcp.util.GridUtils;
import uk.ac.gda.exafs.ExafsActivator;
import uk.ac.gda.exafs.ui.data.ScanObject;
import uk.ac.gda.exafs.ui.detector.vortex.VortexParametersUIEditor;
import uk.ac.gda.exafs.ui.detector.wizards.ImportROIWizard;
import uk.ac.gda.exafs.ui.preferences.ExafsPreferenceConstants;
import uk.ac.gda.richbeans.beans.BeanUI;
import uk.ac.gda.richbeans.components.data.DataWrapper;
import uk.ac.gda.richbeans.components.scalebox.ScaleBox;
import uk.ac.gda.richbeans.components.selector.BeanSelectionEvent;
import uk.ac.gda.richbeans.components.selector.BeanSelectionListener;
import uk.ac.gda.richbeans.components.selector.GridListEditor;
import uk.ac.gda.richbeans.components.selector.VerticalListEditor;
import uk.ac.gda.richbeans.editors.DirtyContainer;
import uk.ac.gda.richbeans.editors.RichBeanEditorPart;
import uk.ac.gda.richbeans.event.ValueAdapter;
import uk.ac.gda.richbeans.event.ValueEvent;
import uk.ac.gda.richbeans.event.ValueListener;

import com.swtdesigner.SWTResourceManager;

/**
 * Class to contain plotting which some detector editors require.
 */
public abstract class DetectorEditor extends RichBeanEditorPart {

	/*
	 * name of ScriptController that must be in the system for uploading to device to work
	 */
	private static final String EXAFS_SCRIPT_OBSERVER = "ExafsScriptObserver";
	private static final Logger logger = LoggerFactory.getLogger(DetectorEditor.class);
	protected boolean saveToExtension = LocalProperties.check("gda.xml.save.extension");
	protected SashFormPlotComposite sashPlotForm;

	// Used for temporary storage of data
	protected volatile double[/* element */][/* grade */][/* mca */] detectorData;
	// NOTE: Grades often not applicable in which case that dimension is size 1.

	// Used for saving data to XML
	protected DataWrapper dataWrapper;

	// The command run to send the parameters to the server
	protected final String command;

	private ExpansionAdapter expansionListener;

	private volatile boolean continuousAquire = false;
	private Thread continuousThread;
	private ReentrantLock lock = new ReentrantLock();
	private DetectorListComposite detectorListComposite;
	private Composite importComposite;
	private Boolean calculateSingleElement = true;

	int selectedRegionIndex;
	int lastSelectedElementIndex;
	private Object bean;
	private Action uploadAction;
	private volatile Boolean updatingAfterROIDrag = null;

	public DetectorEditor(final String path, final URL mappingURL, final DirtyContainer dirtyContainer,
			final Object editingBean, final String command) {
		super(path, mappingURL, dirtyContainer, editingBean);
		this.command = command;
		this.bean = editingBean;
	}

	protected abstract Logger getLogger();

	@Override
	public Object getAdapter(@SuppressWarnings("rawtypes") Class clazz) {
		if (clazz == IToolPageSystem.class) {
			return sashPlotForm.getPlottingSystem();
		}
		return super.getAdapter(clazz);
	}

	/**
	 * monitor can be null if the task is not being monitored.
	 * 
	 * @param monitor
	 * @throws Exception
	 */
	protected abstract void acquire(final IProgressMonitor monitor, final double collectionTimeValue) throws Exception;

	/**
	 * @return the time that is waited during the acquisition loop. Called in the display thread.
	 */
	protected abstract double getDetectorCollectionTime();

	/**
	 * @return the time that is waited during the acquisition loop. Called in the display thread.
	 */
	protected abstract long getAcquireWaitTime();

	/**
	 * Name of the Detector which should be findable.
	 * 
	 * @return detector.
	 */
	protected abstract String getDetectorName();

	/**
	 * @return the copier which can get the template file from the server.
	 */
	public abstract XMLCommandHandler getXMLCommandHandler();

	protected abstract void LoadAcquireFromFile();

	/**
	 * Called when acquire started in display thread.
	 */
	public abstract void acquireStarted();

	/**
	 * Called when acquire finished in display thread.
	 */
	public abstract void acquireFinished();

	/**
	 * @return - String- the full path of the xml where the acquired data is persisted.
	 */
	protected abstract String getDataXMLName();

	@Override
	public void createPartControl(Composite parent) {
		this.dataWrapper = readStoredData();
		try {
			this.sashPlotForm = createSashPlot(parent);
		} catch (Exception e) {
			logger.error("Exception while creating detector editor", e);
		}
	}

	@Override
	public void doSave(IProgressMonitor monitor) {
		writeStoredData(monitor);
		super.doSave(monitor);
	}

	/**
	 * Override to ass custom actions.
	 * 
	 * @param parent
	 * @return SashFormPlotComposite
	 * @throws Exception
	 */
	protected SashFormPlotComposite createSashPlot(Composite parent) throws Exception {
		return new SashFormPlotComposite(parent, this, new RegionSynchronizer(), createUpLoadAction());
	}

	protected Action createUpLoadAction() {
		this.uploadAction = new Action("Configure") {
			@Override
			public void run() {
				try {
					doSave(new NullProgressMonitor());
					upload();
				} catch (Exception ne) {
					logger.error("Cannot configure Detector", ne);
				}
			}
		};
		uploadAction.setEnabled(false);
		uploadAction.setText("Configure");
		uploadAction.setToolTipText("Applies the configuration settings to the detector.");
		return uploadAction;
	}

	/**
	 * Call to select particular detector element.
	 * 
	 * @param index
	 */
	public void _testSetSelectedElement(final int index) {
		getDetectorList().setSelectedIndex(index);
	}

	@Override
	public void linkUI(final boolean isPageChange) {
		super.linkUI(isPageChange);

		if (this.getDataWrapper().getValue() != null) {
			this.detectorData = getData(ElementCountsData.getDataFrom(getDataWrapper().getValue()));
			if (detectorData != null) {
				getDetectorElementComposite().setEndMaximum((detectorData[0][0].length) - 1);
			}
			plot(0,false);
			setEnabled(true);
		} else {
			plot(-1,false);
			setEnabled(false);
		}
	}

	// There has been a long standing work item to reduce how many parameters this method takes.
	// While there are still many parameters, at least they are now unique types so it is much
	// easier to use the method
	protected DetectorListComposite createDetectorList(final Composite parent,
			final Class<? extends IDetectorElement> editorClass, final int elementListSize,
			final Class<? extends DetectorROI> regionClass, final IDetectorROICompositeFactory regionEditorFactory,
			final Boolean showAdvanced) {

		importComposite = new Composite(parent, SWT.NONE);
		{
			importComposite.setLayout(new GridLayout(2, false));
			GridDataFactory.fillDefaults().grab(true, false).applyTo(importComposite);

			final Label importLabel = new Label(importComposite, SWT.NONE);
			importLabel.setText("Import Regions Of Interest");
			final Button importButton = new Button(importComposite, SWT.NONE);
			GridDataFactory grab = GridDataFactory.fillDefaults().align(SWT.LEFT, SWT.CENTER).grab(true, false);
			grab.hint(60, SWT.DEFAULT).applyTo(importButton);
			importButton.setImage(SWTResourceManager.getImage(VortexParametersUIEditor.class,
					"/icons/calculator_edit.png"));
			importButton.setToolTipText("Import Regions Of Interest from other Parameters files");
			final SelectionAdapter importButtonListener = new SelectionAdapter() {
				@Override
				public void widgetSelected(SelectionEvent e) {
					WizardDialog dialog = new WizardDialog(importButton.getShell(), new ImportROIWizard(
							elementListSize, DetectorEditor.this));
					dialog.create();
					dialog.open();
				}
			};
			importButton.addSelectionListener(importButtonListener);
		}

		detectorListComposite = new DetectorListComposite(parent, editorClass, elementListSize, regionClass,
				regionEditorFactory, showAdvanced);
		GridDataFactory.fillDefaults().grab(true, true).applyTo(detectorListComposite);
		expansionListener = new ExpansionAdapter() {
			@Override
			public void expansionStateChanged(ExpansionEvent e) {
				sashPlotForm.getLeftScroll().setMinSize(sashPlotForm.getLeft().computeSize(SWT.DEFAULT, SWT.DEFAULT));
			}
		};
		detectorListComposite.addExpansionListener(expansionListener);

		getDetectorElementComposite().getRegionList().addBeanSelectionListener(new BeanSelectionListener() {
			@Override
			public void selectionChanged(BeanSelectionEvent evt) {

				if (getDetectorList().getSelectedIndex() == lastSelectedElementIndex) {
					selectedRegionIndex = evt.getSelectionIndex();
					if (bean instanceof XspressParameters) {
						XspressParameters detBean = (XspressParameters) bean;
						detBean.setSelectedRegionNumber(evt.getSelectionIndex());
					} else if (bean instanceof VortexParameters) {
						VortexParameters detBean = (VortexParameters) bean;
						detBean.setSelectedRegionNumber(evt.getSelectionIndex());
					}
				}

				lastSelectedElementIndex = getDetectorList().getSelectedIndex();
				updateROIAfterElementCompositeChange();
			}
		});

		getDetectorList().addBeanSelectionListener(new BeanSelectionListener() {
			@Override
			public void selectionChanged(BeanSelectionEvent evt) {
				plot(evt.getSelectionIndex(),false);
				if (bean instanceof XspressParameters) {
					XspressParameters xspress = (XspressParameters) bean;
					getDetectorElementComposite().getRegionList().setSelectedIndex(xspress.getSelectedRegionNumber());
				} else if (bean instanceof VortexParameters) {
					VortexParameters vortex = (VortexParameters) bean;
					getDetectorElementComposite().getRegionList().setSelectedIndex(vortex.getSelectedRegionNumber());
				}
			}
		});

		if (!ExafsActivator.getDefault().getPreferenceStore()
				.getBoolean(ExafsPreferenceConstants.DETECTOR_OVERLAY_ENABLED)) {
			getDetectorElementComposite().getEnableDragRegions().addSelectionListener(new SelectionListener() {
				@Override
				public void widgetSelected(SelectionEvent e) {
					sashPlotForm.getRegionOnDisplay().setMobile(
							getDetectorElementComposite().getEnableDragRegions().getSelection());
				}

				@Override
				public void widgetDefaultSelected(SelectionEvent e) {
				}
			});
		}

		return detectorListComposite;
	}

	@Override
	public void dispose() {
		if (detectorListComposite != null && !detectorListComposite.isDisposed()) {
			detectorListComposite.removeExpansionListener(expansionListener);
		}
		if (sashPlotForm != null)
			sashPlotForm.dispose();
		if (autoApplyToAllListener != null) {
			autoApplyToAll(false); // remove all auto-apply to all listeners
		}
		super.dispose();
	}

	/**
	 * Call to add a region of interest programatically.
	 * 
	 * @param name
	 * @throws Exception
	 */
	public void _testAddRegionOfInterest(final String name) throws Exception {
		getDetectorElementComposite().getRegionList().addBean();
		getDetectorElementComposite().getRegionList().setField("roiName", name);
	}

	/**
	 * Call to add a region of interest programatically.
	 */
	public void _testDeleteRegionOfInterest() {
		getDetectorElementComposite().getRegionList().deleteBean();
	}

	/**
	 * Call to add a region of interest programatically.
	 * 
	 * @param value
	 */
	public void _testMoveRegionOfInterest(final int value) {
		getDetectorElementComposite().getRegionList().moveBean(value);
	}

	/**
	 * Testing only
	 * 
	 * @param index
	 * @return name at index
	 */
	@SuppressWarnings("unchecked")
	public String _testGetRegionName(final int index) {
		final List<XspressROI> rois = (List<XspressROI>) getDetectorElementComposite().getRegionList().getValue();
		return rois.get(index).getRoiName();
	}

	protected void upload(Object... upLoadbean) throws Exception {
		final Serializable bean;
		if (upLoadbean.length == 0) {
			// We save
			bean = (Serializable) updateFromUIAndReturnEditingBean();
		} else {
			bean = (Serializable) upLoadbean[0];
		}

		ScanObject scanObject = (ScanObject) ExperimentFactory.getExperimentEditorManager().getSelectedScan();
		// The user may be editing a file e.g. VortexParameters outside of the ExperimentPerspective with no selected
		// scan
		final Serializable outputBean = scanObject != null ? scanObject.getOutputParameters() : null;

		final boolean ok = MessageDialog
				.openConfirm(
						getSite().getShell(),
						"Confirm Configure",
						"Are you sure you would like to permanently change the detector configuration?\n\n"
								+ "Please note, this will overwrite the detector configuration and ask the detector to reconfigure."
								+ "\n\n(A local copy of the file has been saved if you choose to cancel.)");
		if (!ok)
			return;

		IProgressService service = (IProgressService) getSite().getService(IProgressService.class);
		service.run(true, false, new IRunnableWithProgress() {
			@Override
			public void run(IProgressMonitor monitor) throws InvocationTargetException, InterruptedException {

				monitor.beginTask("Configure Detector", 100);

				try {
					final Map<String, Serializable> data = new HashMap<String, Serializable>(1);
					data.put("XspressParametersToLoad", bean);
					data.put("OutputParametersToLoad", outputBean);
					monitor.worked(10);
					if (saveToExtension) {
						String additionalSaveName = new File(path).getName();
						ScriptExecutor.Run(EXAFS_SCRIPT_OBSERVER, createObserver(), data, command
								+ "(XspressParametersToLoad,OutputParametersToLoad,\"" + additionalSaveName + "\")",
								JythonGuiConstants.TERMINALNAME);
					} else
						ScriptExecutor.Run(EXAFS_SCRIPT_OBSERVER, createObserver(), data, command
								+ "(XspressParametersToLoad,OutputParametersToLoad)", JythonGuiConstants.TERMINALNAME);
					monitor.worked(50);

				} catch (Exception e) {
					logger.error("Internal error cannot get data from detector.", e);
				} finally {
					monitor.done();
				}
			}
		});
	}

	private ValueListener autoApplyToAllListener;

	/**
	 * Turn on auto-apply to all of other detectors to match the current one.
	 * 
	 * @param on
	 *            true to turn on auto-apply to all, false to turn it off
	 */
	protected void autoApplyToAll(boolean on) {
		if (autoApplyToAllListener == null) {
			autoApplyToAllListener = new ValueAdapter("autoApplyToAllListener") {
				@Override
				public void valueChangePerformed(ValueEvent e) {
					applyToAll(false);
				}
			};
		}

		ScaleBox windowStart = getDetectorElementComposite().getWindowStart();
		ScaleBox windowEnd = getDetectorElementComposite().getWindowEnd();
		VerticalListEditor regionList = getDetectorElementComposite().getRegionList();

		if (on) {
			if (windowStart != null)
				windowStart.addValueListener(autoApplyToAllListener);
			if (windowEnd != null)
				windowEnd.addValueListener(autoApplyToAllListener);
			if (regionList != null)
				regionList.addValueListener(autoApplyToAllListener);
			if (getDetectorList() != null)
				getDetectorList().addValueListener(autoApplyToAllListener);
		} else {
			if (windowStart != null)
				windowStart.removeValueListener(autoApplyToAllListener);
			if (windowEnd != null)
				windowEnd.removeValueListener(autoApplyToAllListener);
			if (regionList != null)
				regionList.removeValueListener(autoApplyToAllListener);
			if (getDetectorList() != null)
				getDetectorList().removeValueListener(autoApplyToAllListener);

		}
	}

	/**
	 * Currently copies all the regions from the current element to all the other elements, later read an offset file
	 * when doing this step.
	 * 
	 * @param showMessage
	 *            if true prompts user to confirm
	 * @return Returns true if the user accepted to do the apply to all, or returns false if the user did not want to
	 *         perform the update. If showMessage == false always returns true.
	 */
	protected boolean applyToAll(boolean showMessage) {

		if (showMessage) {
			if (!MessageDialog
					.openConfirm(
							getSite().getShell(),
							"Confirm Apply To All",
							"Do you want to apply currently selected elements regions of interest to all detecors?\n\nThis will write new regions for the elements automatically.")) {
				return false;
			}
		}
		final int currentIndex = getDetectorList().getSelectedIndex();

		// Uses bean utils to clone the region list and reflection to send it
		// to the other elements.
		final Object startWindow = getDetectorElementComposite().getWindowStart() != null ? getDetectorElementComposite()
				.getWindowStart().getValue() : null;
		final Object endWindow = getDetectorElementComposite().getWindowEnd() != null ? getDetectorElementComposite()
				.getWindowEnd().getValue() : null;

		final List<?> regions = (List<?>) getDetectorElementComposite().getRegionList().getValue();
		final List<?> elements = (List<?>) getDetectorList().getValue();
		int index = -1;
		try {
			for (Object element : elements) {
				++index;
				if (index == currentIndex)
					continue;

				final List<?> regionClone = BeanUI.cloneBeans(regions);
				final Method setRegionList = element.getClass().getMethod("setRegionList", java.util.List.class);
				setRegionList.invoke(element, regionClone);

				// If there are a window start and end, set them
				try {
					BeansFactory.setBeanValue(element, "windowStart", startWindow);
					BeansFactory.setBeanValue(element, "windowEnd", endWindow);
				} catch (IllegalArgumentException ignored) {
					// The bean may not have windowStart and windowEnd to synchronize
				}
			}
		} catch (Exception e1) {
			logger.error("Error apply current detector regions to all detectors.", e1);
		}
		this.dirtyContainer.setDirty(true);
		return true;
	}

	protected IObserver createObserver() {
		return new IObserver() {
			@Override
			public void update(Object theObserved, Object changeCode) {
				if (theObserved instanceof ScriptcontrollerAdapter) {
					if (changeCode instanceof String) {
						sashPlotForm.appendStatus((String) changeCode, getLogger());
					}
				}
			}
		};
	}

	protected void configureUI() {

		sashPlotForm.setXAxisLabel("Channel Number");
		sashPlotForm.setYAxisLabel("Counts");
		sashPlotForm.computeSizes();

		try {
			getDetectorElementComposite().addStartListener(new ValueAdapter("windowStartListener") {
				@Override
				public void valueChangePerformed(ValueEvent e) {
					updateUIAfterDetectorElementCompositeChange();
				}
			});
			getDetectorElementComposite().addEndListener(new ValueAdapter("windowEndListener") {
				@Override
				public void valueChangePerformed(ValueEvent e) {
					updateUIAfterDetectorElementCompositeChange();
				}
			});
		} catch (Exception ne) {
			logger.error("Cannot add listeners", ne);
		}
	}

	private void updateUIAfterDetectorElementCompositeChange() {
<<<<<<< HEAD
		if (updatingAfterROIDrag == null){
			try {
				updatingAfterROIDrag = false;
				calculateAndPlotCountTotals(null);
				updateROIAfterElementCompositeChange();
			} finally {
				updatingAfterROIDrag = null;
			}
=======
		if (updatingAfterROIDrag == null) {
			updatingAfterROIDrag = false;
			calculateAndPlotCountTotals(null);
			updateROIAfterElementCompositeChange();
			updatingAfterROIDrag = null;
>>>>>>> f30b23b4
		}
	}

	protected void updateROIAfterElementCompositeChange() {
		double roiStart = ((Number) getDetectorElementComposite().getStart().getValue()).doubleValue();
		double roiEnd = ((Number) getDetectorElementComposite().getEnd().getValue()).doubleValue();
		sashPlotForm.getRegionOnDisplay().setROI(new RectangularROI(roiStart, 0, roiEnd - roiStart, 0, 0));
		sashPlotForm.getRegionOnDisplay().repaint();
	}

	protected void calculateAndPlotCountTotals(Boolean currentEditIndividual) {

		// use last value or store new value;
		if (currentEditIndividual == null) {
			currentEditIndividual = calculateSingleElement;
		} else {
			calculateSingleElement = currentEditIndividual;
		}

		if (detectorData == null)
			return;

		if (getDetectorElementComposite().getCount() == null || getDetectorElementComposite().getStart() == null
				|| getDetectorElementComposite().getEnd() == null) {
			return;
		}
		if (getDetectorElementComposite().getStart().getValue() == null
				|| getDetectorElementComposite().getEnd().getValue() == null) {
			return;
		}

		final int start = (Integer) getDetectorElementComposite().getStart().getValue();
		final int end = (Integer) getDetectorElementComposite().getEnd().getValue();

		int total = getInWindowsCounts(currentEditIndividual, start, end);
		getDetectorElementComposite().getCount().setValue(total);
		getDetectorElementComposite().setTotalCounts(getTotalCounts());
		getDetectorElementComposite().setTotalElementCounts(getTotalElementCounts(getCurrentSelectedElementIndex()));

	}

	protected int getCurrentSelectedElementIndex() {
		return this.detectorListComposite.getDetectorList().getSelectedIndex();
	}

	private int getInWindowsCounts(Boolean currentEditIndividual, final int start, final int end) {
		int total = 0;
		if (currentEditIndividual) {
			total = sumElementInWindowCounts(start, end, total, getCurrentSelectedElementIndex());
		} else {
			for (int element = 0; element < detectorData.length; element++) {
				total = sumElementInWindowCounts(start, end, total, element);
			}
		}
		return total;
	}

	protected int sumElementInWindowCounts(final int start, final int end, int total, int element) {
		if (start == -1)
			return 0;
		final int numGrades = detectorData[element].length;
		for (int igrade = 0; igrade < numGrades; ++igrade) {
			for (int icount = start; icount <= end; ++icount) {
				if (icount >= detectorData[element][igrade].length)
					continue;
				total = total + (int) detectorData[element][igrade][icount];
			}
		}
		return total;
	}

	public GridListEditor getDetectorList() {
		return detectorListComposite.getDetectorList();
	}

	@Override
	public void setFocus() {
		getDetectorList().setFocus();
	}

	public class RegionSynchronizer implements IROIListener {
		@Override
		public void roiDragged(ROIEvent evt) {
		}

		@Override
		public void roiChanged(ROIEvent evt) {
			if (updatingAfterROIDrag == null) {
<<<<<<< HEAD
				try {
					updatingAfterROIDrag = true;
					final double start = ((RectangularROI) sashPlotForm.getRegionOnDisplay().getROI()).getPoint()[0];
					final double end = ((RectangularROI) sashPlotForm.getRegionOnDisplay().getROI()).getEndPoint()[0];
					getDetectorElementComposite().getStart().setValue(start);
					getDetectorElementComposite().getEnd().setValue(end);
					// then update the totals
					calculateAndPlotCountTotals(null);
				} finally {
					updatingAfterROIDrag = null;
				}
=======
				updatingAfterROIDrag = true;
				final double start = ((RectangularROI) sashPlotForm.getRegionOnDisplay().getROI()).getPoint()[0];
				final double end = ((RectangularROI) sashPlotForm.getRegionOnDisplay().getROI()).getEndPoint()[0];
				getDetectorElementComposite().getStart().setValue(start);
				getDetectorElementComposite().getEnd().setValue(end);
				// then update the totals
				calculateAndPlotCountTotals(null);
				updatingAfterROIDrag = null;
>>>>>>> f30b23b4
			}
		}

		@Override
		public void roiSelected(ROIEvent evt) {
		}
	}

	private String plotTitle = "Saved Data";
	
	protected void plot(final int ielement, boolean updateTitle) {
		final List<AbstractDataset> data = unpackDataSets(ielement);

		if (updateTitle) {
			Date now = new Date();
			SimpleDateFormat dt = new SimpleDateFormat("HH:mm:ss dd-MM-yyyy");
			plotTitle = "Acquire at " + dt.format(now);
		}
		
		for (int i = 0; i < data.size(); i++) {
			String name = getChannelName(ielement);
			if (data.size() > 1){
				name += " " + i;
			}
			name += " " + plotTitle;
			data.get(i).setName(name);
		}

		sashPlotForm.setDataSets(data.toArray(new AbstractDataset[data.size()]));
		sashPlotForm.plotData();
		sashPlotForm.getPlottingSystem().setTitle(plotTitle);
		calculateAndPlotCountTotals(true);
	}

	private double getTotalElementCounts(int elementNumber) {
		double sum = 0;
		for (int j = 0; j < detectorData[elementNumber].length; j++) {
			for (int k = 0; k < detectorData[elementNumber][j].length; k++) {
				sum += detectorData[elementNumber][j][k];
			}
		}
		return sum;
	}

	private Double getTotalCounts() {
		if (detectorData == null)
			return Double.NaN;
		double sum = 0;
		for (int i = 0; i < detectorData.length; i++) {
			sum += getTotalElementCounts(i);
		}
		return sum;
	}

	protected java.awt.Color getChannelColor(int i) {
		return PlotColorUtility.getDefaultColour(i);
	}

	protected String getChannelName(int iChannel) {
		return "" + iChannel;
	}

	protected double getMin(Collection<AbstractDataset> data) {
		double ret = Double.MAX_VALUE;
		for (AbstractDataset dataSet : data) {
			ret = Math.min(ret, dataSet.min().doubleValue());
		}
		return ret;
	}

	protected double getMax(Collection<AbstractDataset> data) {
		double ret = -Double.MAX_VALUE;
		for (AbstractDataset dataSet : data) {
			ret = Math.max(ret, dataSet.max().doubleValue());
		}
		return ret;
	}

	protected List<AbstractDataset> unpackDataSets(int ielement) {

		final List<AbstractDataset> ret = new ArrayList<AbstractDataset>(7);
		if (ielement < 0 || detectorData == null) {
			DoubleDataset ds = new DoubleDataset(new double[] { 0d });
			ret.add(ds);
			return ret;
		}

		final double[][] data = detectorData[ielement];
		for (int i = 0; i < data.length; i++) {
			DoubleDataset ds = new DoubleDataset(data[i]);
			ret.add(ds);
		}
		return ret;
	}

	protected DataWrapper getDataWrapper() {
		return dataWrapper;
	}

	/**
	 * @param int_data
	 * @return a double [][][] from an int[][][]
	 */
	protected double[][][] getData(int[][][] int_data) {
		double[][][] data = new double[int_data.length][int_data[0].length][int_data[0][0].length];
		for (int i = 0; i < int_data.length; i++) {
			for (int j = 0; j < int_data[i].length; j++) {
				for (int k = 0; k < int_data[i][j].length; k++) {
					data[i][j][k] = int_data[i][j][k];
				}
			}
		}
		return data;
	}

	protected void singleAcquire() throws Exception {

		final double time = getDetectorCollectionTime();
		IProgressService service = (IProgressService) getSite().getService(IProgressService.class);
		service.run(true, true, new IRunnableWithProgress() {

			@Override
			public void run(IProgressMonitor monitor) throws InvocationTargetException, InterruptedException {
				try {
					acquire(monitor, time);
				} catch (Exception e) {
					logger.error("Error performing single acquire", e);
				}
			}
		});
	}

	protected void setImportCompositeVisible(boolean visible) {
		GridUtils.setVisibleAndLayout(importComposite, visible);
	}

	protected void continuousAcquire() {

		this.continuousAquire = !continuousAquire;

		if (continuousAquire && lock != null && lock.isLocked()) {
			final String msg = "There is currently an acquire running. You cannot run another one.";
			logger.info(msg);
			sashPlotForm.appendStatus(msg, getLogger());
			return;
		}

		final long aquireTime = getAcquireWaitTime();
		final double collectiontime = getDetectorCollectionTime();

		try {
			if (continuousAquire) {
				acquireStarted();
				continuousThread = new Thread(new Runnable() {
					@Override
					public void run() {
						try {
							lock.lock();
							while (continuousAquire) {
								if (!lock.isLocked())
									break;
								if (isDisposed())
									break;
								acquire(null, collectiontime);
								if (!lock.isLocked())
									break;
								if (isDisposed())
									break;
								Thread.sleep(aquireTime);
							}
						} catch (InterruptedException e) {
							// Expected
						} catch (Throwable e) {
							logger.error("Continuous acquire problem with detector.", e);
						} finally {
							lock.unlock();
						}
					}
				}, "Detector Live Runner");
				continuousThread.start();
			} else {
				// Run later otherwise button looks unresponsive.
				// Even though this is the display thread already.
				getSite().getShell().getDisplay().asyncExec(new Runnable() {
					@Override
					public void run() {
						try {

							lock.lock();
							acquireFinished();

							final Detector detector = (Detector) Finder.getInstance().find(getDetectorName());
							logger.debug("Stopping detector");
							detector.stop();
						} catch (Exception e) {
							logger.error("Continuous problem configuring detector -  cannot stop detector.", e);
						} finally {
							lock.unlock();
						}
					}
				});
			}
		} catch (Exception e) {
			logger.error("Internal errror process continuous data from detector.", e);
			acquireFinished();
		}
	}

	/**
	 * Allows users to enter windows.
	 * 
	 * @param isEnabled
	 */
	public void setEnabled(final boolean isEnabled) {
		getDetectorList().setEnabled(isEnabled);
		uploadAction.setEnabled(isEnabled);
	}

	public void save(double[][][] data, String filePath) {
		try {
			BufferedWriter writer = new BufferedWriter(new FileWriter(filePath));

			StringBuffer toWrite = new StringBuffer();
			for (int i = 0; i < data.length; i++) {
				for (int j = 0; j < data[0].length; j++) {
					for (int k = 0; k < data[0][0].length; k++) {
						toWrite.append(data[i][j][k] + "\t");
					}
					writer.write(toWrite.toString() + "\n");
					toWrite = new StringBuffer();
				}
			}
			writer.close();
		} catch (IOException e) {
			logger.warn("Exception writing acquire data to xml file", e);
		}
	}

	public DetectorElementComposite getDetectorElementComposite() {
		if (detectorListComposite == null) {
			return null;
		}
		return detectorListComposite.getDetectorElementComposite();
	}

	protected DataWrapper readStoredData() {
		DataWrapper newwrapper = new DataWrapper();

		try {
			File dataFile = new File(getDataXMLName());
			if (!dataFile.exists()) {
				return newwrapper;
			}
			BufferedReader in = new BufferedReader(new FileReader(dataFile));
			ElementCountsData[] elements = new ElementCountsData[0];
			String strLine;
			while ((strLine = in.readLine()) != null) {
				// Print the content on the console
				ElementCountsData newData = new ElementCountsData();
				newData.setDataString(strLine);
				elements = (ElementCountsData[]) ArrayUtils.add(elements, newData);
			}
			// Close the input stream
			in.close();

			if (elements.length == 0) {
				return newwrapper;
			}

			newwrapper.setValue(elements);

		} catch (IOException e) {
			logger.error("IOException whilst reading stored detector editor data from file " + getDataXMLName());
			return newwrapper;
		}

		return newwrapper;
	}

	protected void writeStoredData(@SuppressWarnings("unused") IProgressMonitor monitor) {
		try {
			BufferedWriter out = new BufferedWriter(new FileWriter(getDataXMLName()));
			ElementCountsData[] elements = (ElementCountsData[]) this.dataWrapper.getValue();
			for (int i = 0; i < elements.length; i++) {
				out.write(elements[i].getDataString());
				out.write("\n");
			}
			out.close();
		} catch (IOException e) {
			logger.error("IOException whilst writing stored detector editor data from file " + getDataXMLName());
		}
	}

}<|MERGE_RESOLUTION|>--- conflicted
+++ resolved
@@ -620,7 +620,6 @@
 	}
 
 	private void updateUIAfterDetectorElementCompositeChange() {
-<<<<<<< HEAD
 		if (updatingAfterROIDrag == null){
 			try {
 				updatingAfterROIDrag = false;
@@ -629,14 +628,6 @@
 			} finally {
 				updatingAfterROIDrag = null;
 			}
-=======
-		if (updatingAfterROIDrag == null) {
-			updatingAfterROIDrag = false;
-			calculateAndPlotCountTotals(null);
-			updateROIAfterElementCompositeChange();
-			updatingAfterROIDrag = null;
->>>>>>> f30b23b4
-		}
 	}
 
 	protected void updateROIAfterElementCompositeChange() {
@@ -724,7 +715,6 @@
 		@Override
 		public void roiChanged(ROIEvent evt) {
 			if (updatingAfterROIDrag == null) {
-<<<<<<< HEAD
 				try {
 					updatingAfterROIDrag = true;
 					final double start = ((RectangularROI) sashPlotForm.getRegionOnDisplay().getROI()).getPoint()[0];
@@ -736,16 +726,6 @@
 				} finally {
 					updatingAfterROIDrag = null;
 				}
-=======
-				updatingAfterROIDrag = true;
-				final double start = ((RectangularROI) sashPlotForm.getRegionOnDisplay().getROI()).getPoint()[0];
-				final double end = ((RectangularROI) sashPlotForm.getRegionOnDisplay().getROI()).getEndPoint()[0];
-				getDetectorElementComposite().getStart().setValue(start);
-				getDetectorElementComposite().getEnd().setValue(end);
-				// then update the totals
-				calculateAndPlotCountTotals(null);
-				updatingAfterROIDrag = null;
->>>>>>> f30b23b4
 			}
 		}
 
