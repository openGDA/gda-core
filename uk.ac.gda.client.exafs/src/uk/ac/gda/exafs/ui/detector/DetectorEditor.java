/*-
 * Copyright © 2012 Diamond Light Source Ltd.
 *
 * This file is part of GDA.
 *
 * GDA is free software: you can redistribute it and/or modify it under the
 * terms of the GNU General Public License version 3 as published by the Free
 * Software Foundation.
 *
 * GDA is distributed in the hope that it will be useful, but WITHOUT ANY
 * WARRANTY; without even the implied warranty of MERCHANTABILITY or FITNESS
 * FOR A PARTICULAR PURPOSE. See the GNU General Public License for more
 * details.
 *
 * You should have received a copy of the GNU General Public License along
 * with GDA. If not, see <http://www.gnu.org/licenses/>.
 */

package uk.ac.gda.exafs.ui.detector;

import gda.configuration.properties.LocalProperties;
import gda.device.Detector;
import gda.factory.Finder;
import gda.jython.gui.JythonGuiConstants;
import gda.jython.scriptcontroller.ScriptExecutor;
import gda.jython.scriptcontroller.corba.impl.ScriptcontrollerAdapter;
import gda.observable.IObserver;

import java.io.BufferedReader;
import java.io.BufferedWriter;
import java.io.File;
import java.io.FileReader;
import java.io.FileWriter;
import java.io.IOException;
import java.io.Serializable;
import java.lang.reflect.InvocationTargetException;
import java.lang.reflect.Method;
import java.net.URL;
import java.util.ArrayList;
import java.util.Collection;
import java.util.HashMap;
import java.util.List;
import java.util.Map;
import java.util.concurrent.locks.ReentrantLock;

import org.apache.commons.lang.ArrayUtils;
import org.dawnsci.plotting.jreality.impl.Plot1DAppearance;
import org.dawnsci.plotting.jreality.impl.PlotException;
import org.dawnsci.plotting.jreality.overlay.events.GraphSelectionEvent;
import org.dawnsci.plotting.jreality.overlay.events.GraphSelectionListener;
import org.dawnsci.plotting.jreality.util.PlotColorUtility;
import org.eclipse.core.runtime.IConfigurationElement;
import org.eclipse.core.runtime.IProgressMonitor;
import org.eclipse.core.runtime.NullProgressMonitor;
import org.eclipse.core.runtime.Platform;
import org.eclipse.jface.action.Action;
import org.eclipse.jface.dialogs.MessageDialog;
import org.eclipse.jface.layout.GridDataFactory;
import org.eclipse.jface.operation.IRunnableWithProgress;
import org.eclipse.jface.resource.ImageDescriptor;
import org.eclipse.jface.util.IPropertyChangeListener;
import org.eclipse.jface.util.PropertyChangeEvent;
import org.eclipse.jface.wizard.WizardDialog;
import org.eclipse.swt.SWT;
import org.eclipse.swt.events.SelectionAdapter;
import org.eclipse.swt.events.SelectionEvent;
import org.eclipse.swt.layout.GridData;
import org.eclipse.swt.layout.GridLayout;
import org.eclipse.swt.widgets.Button;
import org.eclipse.swt.widgets.Composite;
import org.eclipse.swt.widgets.Control;
import org.eclipse.swt.widgets.Label;
import org.eclipse.ui.forms.events.ExpansionAdapter;
import org.eclipse.ui.forms.events.ExpansionEvent;
import org.eclipse.ui.progress.IProgressService;
import org.slf4j.Logger;
import org.slf4j.LoggerFactory;

import uk.ac.diamond.scisoft.analysis.dataset.AbstractDataset;
import uk.ac.diamond.scisoft.analysis.dataset.DoubleDataset;
import uk.ac.diamond.scisoft.analysis.rcp.plotting.DataSetPlotter;
import uk.ac.diamond.scisoft.analysis.rcp.views.plot.SashFormPlotComposite;
import uk.ac.gda.beans.BeansFactory;
import uk.ac.gda.beans.DetectorROI;
import uk.ac.gda.beans.ElementCountsData;
import uk.ac.gda.beans.exafs.IDetectorElement;
import uk.ac.gda.beans.xspress.XspressROI;
import uk.ac.gda.client.experimentdefinition.ExperimentFactory;
import uk.ac.gda.client.experimentdefinition.ui.handlers.XMLCommandHandler;
import uk.ac.gda.common.rcp.util.GridUtils;
import uk.ac.gda.exafs.ExafsActivator;
import uk.ac.gda.exafs.ui.data.ScanObject;
import uk.ac.gda.exafs.ui.detector.vortex.VortexParametersUIEditor;
import uk.ac.gda.exafs.ui.detector.wizards.ImportROIWizard;
import uk.ac.gda.exafs.ui.preferences.ExafsPreferenceConstants;
import uk.ac.gda.richbeans.beans.BeanUI;
import uk.ac.gda.richbeans.components.data.DataWrapper;
import uk.ac.gda.richbeans.components.scalebox.ScaleBox;
import uk.ac.gda.richbeans.components.selector.BeanSelectionEvent;
import uk.ac.gda.richbeans.components.selector.BeanSelectionListener;
import uk.ac.gda.richbeans.components.selector.GridListEditor;
import uk.ac.gda.richbeans.components.selector.VerticalListEditor;
import uk.ac.gda.richbeans.editors.DirtyContainer;
import uk.ac.gda.richbeans.editors.RichBeanEditorPart;
import uk.ac.gda.richbeans.event.ValueAdapter;
import uk.ac.gda.richbeans.event.ValueEvent;
import uk.ac.gda.richbeans.event.ValueListener;

import com.swtdesigner.ResourceManager;
import com.swtdesigner.SWTResourceManager;

/**
 * Class to contain plotting which some detector editors require.
 */
public abstract class DetectorEditor extends RichBeanEditorPart {

	/*
	 * name of ScriptController that must be in the system for uploading to device to work
	 */
	private static final String EXAFS_SCRIPT_OBSERVER = "ExafsScriptObserver";
	private static final Logger logger = LoggerFactory.getLogger(DetectorEditor.class);
	protected boolean saveToExtension = LocalProperties.check("gda.xml.save.extension");
	protected ROIWindowOverlay currentOverlay;
	protected SashFormPlotComposite sashPlotForm;
	private boolean changeElement = true;

	// Used for temporary storage of data
	protected volatile double[/* element */][/* grade */][/* mca */] detectorData;
	// NOTE: Grades often not applicable in which case that dimension is size 1.

	// Used for saving data to XML
	protected DataWrapper data;

	// Upload widgets
	private Action uploadAction;

	// The command run to send the parameters to the server
	protected final String command;

	// Gets set to true when the user has the graph zooming.
	protected boolean isZooming = false;

	private ExpansionAdapter expansionListener;
	
	private volatile boolean continuousAquire = false;
	private Thread continuousThread;
	private ReentrantLock lock = new ReentrantLock();

	private DetectorListComposite detectorListComposite;

	private Composite importComposite;
	
	private Boolean calculateSingleElement = true;


	/**
	 * @param path
	 * @param mappingURL
	 * @param dirtyContainer
	 * @param editingBean
	 * @param command
	 */
	public DetectorEditor(final String path, final URL mappingURL, final DirtyContainer dirtyContainer,
			final Object editingBean, final String command) {
		super(path, mappingURL, dirtyContainer, editingBean);
		this.command = command;
	}

	/**
	 * return the logger for the class.
	 * 
	 * @return logger
	 */
	protected abstract Logger getLogger();

	/**
	 * monitor can be null if the task is not being monitored.
	 * 
	 * @param monitor
	 * @throws Exception 
	 */
	protected abstract void acquire(final IProgressMonitor monitor, final double collectionTimeValue) throws Exception;

	/**
	 * @return the time that is waited during the acquisition loop. Called in the display thread.
	 */
	protected abstract double getDetectorCollectionTime();

	/**
	 * @return the time that is waited during the acquisition loop. Called in the display thread.
	 */
	protected abstract long getAcquireWaitTime();

	/**
	 * Name of the Detector which should be findable.
	 * 
	 * @return detector.
	 */
	protected abstract String getDetectorName();

	/**
	 * @return the copier which can get the template file from the server.
	 */
	public abstract XMLCommandHandler getXMLCommandHandler();
	
	protected abstract void LoadAcquireFromFile();
	
	/**
	 * Called when acquire started in display thread.
	 */
	public abstract void acquireStarted();

	/**
	 * Called when acquire finished in display thread.
	 */
	public abstract void acquireFinished();
	
	/**
	 * @return - String- the full path of the xml where the acquired data is persisted.
	 */
	protected abstract String getDataXMLName();

	@Override
	public void createPartControl(Composite parent) {
		this.data = readStoredData();
		this.sashPlotForm = createSashPlot(parent);
		sashPlotForm.addZoomListener(new IPropertyChangeListener() {
			@Override
			public void propertyChange(PropertyChangeEvent event) {
				getSite().getShell().getDisplay().asyncExec(new Runnable() {
					@Override
					public void run() {
						isZooming = sashPlotForm.getPlotter().isZoomEnabled();
						getDetectorElementComposite().setStartEnabled(!isZooming);
						getDetectorElementComposite().setEndEnabled(!isZooming);
						if (currentOverlay != null) {
							currentOverlay.setDraw(!isZooming);
						}
					}
				});
			}
		});
	}
	
	@Override
	public void doSave(IProgressMonitor monitor) {
		writeStoredData(monitor);
		super.doSave(monitor);
	}

	/**
	 * Override to ass custom actions.
	 * 
	 * @param parent
	 * @return SashFormPlotComposite
	 */
	protected SashFormPlotComposite createSashPlot(Composite parent) {
		return new SashFormPlotComposite(parent, this);
	}

	/**
	 * Call to select particular detector element.
	 * 
	 * @param index
	 */
	public void _testSetSelectedElement(final int index) {
		getDetectorList().setSelectedIndex(index);
	}

	@Override
	public void linkUI(final boolean isPageChange) {
		super.linkUI(isPageChange);

		if (this.getData().getValue() != null) {
			this.detectorData = getData(ElementCountsData.getDataFrom(getData().getValue()));
			if (detectorData != null) {
				getDetectorElementComposite().setEndMaximum((detectorData[0][0].length) - 1);
			}
			plot(0);
			setEnabled(true);
		} else {
			plot(-1);
			setEnabled(false);
		}
	}

	// There has been a long standing work item to reduce how many parameters this method takes.
	// While there are still many parameters, at least they are now unique types so it is much
	// easier to use the method
	protected DetectorListComposite createDetectorList(final Composite parent,
			final Class<? extends IDetectorElement> editorClass, final int elementListSize,
			final Class<? extends DetectorROI> regionClass, final IDetectorROICompositeFactory regionEditorFactory,
			final String detectorName, final Boolean showAdvanced) {

		importComposite = new Composite(parent, SWT.NONE);
		{
			importComposite.setLayout(new GridLayout(2, false));
			GridDataFactory.fillDefaults().grab(true, false).applyTo(importComposite);

			final Label importLabel = new Label(importComposite, SWT.NONE);
			importLabel.setText("Import Regions Of Interest");
			final Button importButton = new Button(importComposite, SWT.NONE);
			GridDataFactory grab = GridDataFactory.fillDefaults().align(SWT.LEFT, SWT.CENTER).grab(true, false);
			grab.hint(60, SWT.DEFAULT).applyTo(importButton);
			importButton.setImage(SWTResourceManager.getImage(VortexParametersUIEditor.class, "/calculator_edit.png"));
			importButton.setToolTipText("Import Regions Of Interest from other Parameters files");
			final SelectionAdapter importButtonListener = new SelectionAdapter() {
				@Override
				public void widgetSelected(SelectionEvent e) {
					WizardDialog dialog = new WizardDialog(importButton.getShell(), new ImportROIWizard(
							elementListSize, DetectorEditor.this));
					dialog.create();
					dialog.open();
				}
			};
			importButton.addSelectionListener(importButtonListener);
		}

		detectorListComposite = new DetectorListComposite(parent, editorClass, elementListSize, regionClass,
				regionEditorFactory, showAdvanced);
		GridDataFactory.fillDefaults().grab(true, true).applyTo(detectorListComposite);
		expansionListener = new ExpansionAdapter() {
			@Override
			public void expansionStateChanged(ExpansionEvent e) {
				sashPlotForm.getLeftScroll().setMinSize(sashPlotForm.getLeft().computeSize(SWT.DEFAULT, SWT.DEFAULT));
			}
		};
		detectorListComposite.addExpansionListener(expansionListener);

		getDetectorElementComposite().getRegionList().addBeanSelectionListener(new BeanSelectionListener() {
			@Override
			public void selectionChanged(BeanSelectionEvent evt) {
				if (currentOverlay == null) {
					return;
				}
				if (evt.getSelectedBean() != null) {
					currentOverlay.setDraw(true);
					if (getDetectorElementComposite().getStart().getValue() == null
							|| getDetectorElementComposite().getEnd().getValue() == null) {
						return;
					}
					currentOverlay.setXStart(((Number) getDetectorElementComposite().getStart().getValue())
							.doubleValue());
					currentOverlay.setXEnd(((Number) getDetectorElementComposite().getEnd().getValue()).doubleValue());
					calculateCounts(true);
				} else {
					currentOverlay.setDraw(false);
					getDetectorElementComposite().getCount().setValue(null);
				}
			}
		});

		getDetectorList().addBeanSelectionListener(new BeanSelectionListener() {
			@Override
			public void selectionChanged(BeanSelectionEvent evt) {
				//getDetectorList().
				plot(evt.getSelectionIndex());
				calculateCounts(true);
			}
		});

		sashPlotForm.setRightHandToolBarLabel("Apply settings");
		sashPlotForm.setRightHandToolBarLabelEnabled(false);

		final ImageDescriptor icon = ResourceManager.getImageDescriptor(getClass(), "/database_gear_configure.png");
		this.uploadAction = new Action("Configure") {
			@Override
			public void run() {
				try {
					doSave(new NullProgressMonitor());
					upload();
				} catch (Exception ne) {
					logger.error("Cannot configure " + detectorName + " Detector", ne);
				}
			}
		};
		uploadAction.setEnabled(false);
		uploadAction.setImageDescriptor(icon);
		uploadAction.setToolTipText("Applies the configuration settings to the detector.");
		sashPlotForm.add(uploadAction);

		return detectorListComposite;
	}

	@Override
	public void dispose() {
		if (detectorListComposite != null && !detectorListComposite.isDisposed()) {
			detectorListComposite.removeExpansionListener(expansionListener);
		}
		if (sashPlotForm != null)
			sashPlotForm.dispose();
		if (autoApplyToAllListener != null) {
			autoApplyToAll(false); // remove all auto-apply to all listeners
		}
		super.dispose();
	}

	/**
	 * Call to add a region of interest programatically.
	 * 
	 * @param name
	 * @throws Exception
	 */
	public void _testAddRegionOfInterest(final String name) throws Exception {
		getDetectorElementComposite().getRegionList().addBean();
		getDetectorElementComposite().getRegionList().setField("roiName", name);
	}

	/**
	 * Call to add a region of interest programatically.
	 */
	public void _testDeleteRegionOfInterest() {
		getDetectorElementComposite().getRegionList().deleteBean();
	}

	/**
	 * Call to add a region of interest programatically.
	 * 
	 * @param value
	 */
	public void _testMoveRegionOfInterest(final int value) {
		getDetectorElementComposite().getRegionList().moveBean(value);
	}

	/**
	 * Testing only
	 * 
	 * @param index
	 * @return name at index
	 */
	@SuppressWarnings("unchecked")
	public String _testGetRegionName(final int index) {
		final List<XspressROI> rois = (List<XspressROI>) getDetectorElementComposite().getRegionList().getValue();
		return rois.get(index).getRoiName();
	}

	protected void upload(Object... upLoadbean) throws Exception {
		final Serializable bean;
		if (upLoadbean.length == 0) {
			// We save
			bean = (Serializable) getEditingBean();
		} else {
			bean = (Serializable) upLoadbean[0];
		}

		ScanObject scanObject = (ScanObject) ExperimentFactory.getExperimentEditorManager().getSelectedScan();
		//The user may be editing a file e.g. VortexParameters outside of the ExperimentPerspective with no selected scan
		final Serializable outputBean = scanObject != null ? scanObject.getOutputParameters() : null;

		final boolean ok = MessageDialog
				.openConfirm(
						getSite().getShell(),
						"Confirm Configure",
						"Are you sure you would like to permanently change the detector configuration?\n\n"
								+ "Please note, this will overwrite the detector configuration and ask the detector to reconfigure."
								+ "\n\n(A local copy of the file has been saved if you choose to cancel.)");
		if (!ok)
			return;

		IProgressService service = (IProgressService) getSite().getService(IProgressService.class);
		service.run(true, false, new IRunnableWithProgress() {
			@Override
			public void run(IProgressMonitor monitor) throws InvocationTargetException, InterruptedException {

				monitor.beginTask("Configure Detector", 100);

				try {
					final Map<String, Serializable> data = new HashMap<String, Serializable>(1);
					data.put("XspressParametersToLoad", bean);
					data.put("OutputParametersToLoad", outputBean);
					monitor.worked(10);
					if(saveToExtension){
						String additionalSaveName = new File(path).getName();
						ScriptExecutor.Run(EXAFS_SCRIPT_OBSERVER, createObserver(), data, command
								+ "(XspressParametersToLoad,OutputParametersToLoad,\""+ additionalSaveName+"\")", JythonGuiConstants.TERMINALNAME);
					}
					else
						ScriptExecutor.Run(EXAFS_SCRIPT_OBSERVER, createObserver(), data, command
								+ "(XspressParametersToLoad,OutputParametersToLoad)", JythonGuiConstants.TERMINALNAME);
					monitor.worked(50);

				} catch (Exception e) {
					logger.error("Internal error cannot get data from detector.", e);
				} finally {
					monitor.done();
				}
			}
		});
	}

	private ValueListener autoApplyToAllListener;

	/**
	 * Turn on auto-apply to all of other detectors to match the current one.
	 * 
	 * @param on
	 *            true to turn on auto-apply to all, false to turn it off
	 */
	protected void autoApplyToAll(boolean on) {
		if (autoApplyToAllListener == null) {
			autoApplyToAllListener = new ValueAdapter("autoApplyToAllListener") {
				@Override
				public void valueChangePerformed(ValueEvent e) {
					applyToAll(false);
				}
			};
		}

		ScaleBox windowStart = getDetectorElementComposite().getWindowStart();
		ScaleBox windowEnd = getDetectorElementComposite().getWindowEnd();
		VerticalListEditor regionList = getDetectorElementComposite().getRegionList();

		if (on) {
			if (windowStart != null)
				windowStart.addValueListener(autoApplyToAllListener);
			if (windowEnd != null)
				windowEnd.addValueListener(autoApplyToAllListener);
			if (regionList != null)
				regionList.addValueListener(autoApplyToAllListener);
			if (getDetectorList() != null)
				getDetectorList().addValueListener(autoApplyToAllListener);
		} else {
			if (windowStart != null)
				windowStart.removeValueListener(autoApplyToAllListener);
			if (windowEnd != null)
				windowEnd.removeValueListener(autoApplyToAllListener);
			if (regionList != null)
				regionList.removeValueListener(autoApplyToAllListener);
			if (getDetectorList() != null)
				getDetectorList().removeValueListener(autoApplyToAllListener);

		}
	}

	/**
	 * Currently copies all the regions from the current element to all the other elements, later read an offset file
	 * when doing this step.
	 * 
	 * @param showMessage
	 *            if true prompts user to confirm
	 * @return Returns true if the user accepted to do the apply to all, or returns false if the user did not want to
	 *         perform the update. If showMessage == false always returns true.
	 */
	protected boolean applyToAll(boolean showMessage) {

		if (showMessage) {
			if (!MessageDialog
					.openConfirm(
							getSite().getShell(),
							"Confirm Apply To All",
							"Do you want to apply currently selected elements regions of interest to all detecors?\n\nThis will write new regions for the elements automatically.")) {
				return false;
			}
		}
		final int currentIndex = getDetectorList().getSelectedIndex();

		// Uses bean utils to clone the region list and reflection to send it
		// to the other elements.
		final Object startWindow = getDetectorElementComposite().getWindowStart() != null ? getDetectorElementComposite()
				.getWindowStart().getValue() : null;
		final Object endWindow = getDetectorElementComposite().getWindowEnd() != null ? getDetectorElementComposite()
				.getWindowEnd().getValue() : null;

		final List<?> regions = (List<?>) getDetectorElementComposite().getRegionList().getValue();
		final List<?> elements = (List<?>) getDetectorList().getValue();
		int index = -1;
		try {
			for (Object element : elements) {
				++index;
				if (index == currentIndex)
					continue;

				final List<?> regionClone = BeanUI.cloneBeans(regions);
				final Method setRegionList = element.getClass().getMethod("setRegionList", java.util.List.class);
				setRegionList.invoke(element, regionClone);

				// If there are a window start and end, set them
				try {
					BeansFactory.setBeanValue(element, "windowStart", startWindow);
					BeansFactory.setBeanValue(element, "windowEnd", endWindow);
				} catch (IllegalArgumentException ignored) {
					// The bean may not have windowStart and windowEnd to synchronize
				}
			}
		} catch (Exception e1) {
			logger.error("Error apply current detector regions to all detectors.", e1);
		}
		this.dirtyContainer.setDirty(true);
		return true;
	}

	protected IObserver createObserver() {
		return new IObserver() {
			@Override
			public void update(Object theObserved, Object changeCode) {
				if (theObserved instanceof ScriptcontrollerAdapter) {
					if (changeCode instanceof String) {
						sashPlotForm.appendStatus((String) changeCode, getLogger());
					}
				}
			}
		};
	}

	protected void configureUI() {

		sashPlotForm.setXAxisLabel("Channel Number");
		sashPlotForm.setYAxisLabel("Counts");
		sashPlotForm.computeSizes();

		try {
			getDetectorElementComposite().addStartListener(new ValueAdapter("windowStartListener") {
				@Override
				public void valueChangePerformed(ValueEvent e) {
					if (currentOverlay != null){
						currentOverlay.setXStart(e.getDoubleValue());
					}
					calculateCounts(null);
						
				}
			});
			getDetectorElementComposite().addEndListener(new ValueAdapter("windowEndListener") {
				@Override
				public void valueChangePerformed(ValueEvent e) {
					if (currentOverlay != null) {
						currentOverlay.setXEnd(e.getDoubleValue());
					}
					calculateCounts(null);
				}
			});
		} catch (Exception ne) {
			logger.error("Cannot add listeners", ne);
		}
	}

	protected void calculateCounts(Boolean currentEditIndividual) {
		
		// use last value or store new value;
		if (currentEditIndividual == null){
			currentEditIndividual = calculateSingleElement;
		} else {
			calculateSingleElement = currentEditIndividual;
		}

		if (detectorData == null)
			return;

		if (getDetectorElementComposite().getCount() == null || getDetectorElementComposite().getStart() == null
				|| getDetectorElementComposite().getEnd() == null) {
			return;
		}
		if (getDetectorElementComposite().getStart().getValue() == null
				|| getDetectorElementComposite().getEnd().getValue() == null) {
			return;
		}

		final int start = (Integer) getDetectorElementComposite().getStart().getValue();
		final int end = (Integer) getDetectorElementComposite().getEnd().getValue();

		int total = 0;
		if (currentEditIndividual) {
			final int ele = this.detectorListComposite.getDetectorList().getSelectedIndex();
			total = sumElementInWindowCounts(start, end, total, ele);
		} else {
			for (int element = 0; element < detectorData.length; element++) {
				total = sumElementInWindowCounts(start, end, total, element);
			}
		}
		getDetectorElementComposite().getCount().setValue(total);
	}

	protected int sumElementInWindowCounts(final int start, final int end, int total, int element) {
		if( start == -1)
			return 0;
		final int numGrades = detectorData[element].length;
		for (int igrade = 0; igrade < numGrades; ++igrade) {
			for (int icount = start; icount <= end; ++icount) {
				if (icount >= detectorData[element][igrade].length)
					continue;
				total = total + (int) detectorData[element][igrade][icount];
			}
		}
		return total;
	}

	public GridListEditor getDetectorList() {
		return detectorListComposite.getDetectorList();
	}

	@Override
	public void setFocus() {
		getDetectorList().setFocus();
	}

	protected void plot(final int ielement) {

		final DataSetPlotter plotter = sashPlotForm.getPlotter();
		plotter.getColourTable().clearLegend();

		final List<AbstractDataset> data = unpackDataSets(ielement);
		sashPlotForm.setDataSets(data.toArray(new AbstractDataset[data.size()]));
		try {
			for (int i = 0; i < data.size(); i++) {
				final java.awt.Color colour = getChannelColor(i);
				plotter.getColourTable().addEntryOnLegend(new Plot1DAppearance(colour, getChannelName(i)));
			}
			plotter.replaceAllPlots(data);

		} catch (PlotException ex) {
			logger.error("Cannot plot", ex);
			return;
		}

		plotter.updateAllAppearance();
		plotter.refresh(false);

		if (currentOverlay != null) {
			plotter.unRegisterOverlay(currentOverlay);
		}

		if (ielement >= 0) {
			createOverlay(getMin(data), getMax(data));
		}

		getDetectorElementComposite().setTotalCounts(getTotalCounts());
		getDetectorElementComposite().setTotalElementCounts(getTotalElementCounts(data));
		
		// always refresh the ROI/window values when replotting
		calculateCounts(null);
	}

	private Double getTotalElementCounts(Collection<AbstractDataset> d) {

			double sum = 0;
			for (AbstractDataset dataSet : d) {
				sum += (Double) dataSet.sum();
			}
			return new Double(sum);
	}

	private Double getTotalCounts() {
		if (detectorData == null)
			return Double.NaN;
		double sum = 0;
		for (int i = 0; i < detectorData.length; i++) {
			for (int j = 0; j < detectorData[i].length; j++) {
				for (int k = 0; k < detectorData[i][j].length; k++) {
					sum += detectorData[i][j][k];
				}
			}
		}
		return sum;
	}

	protected java.awt.Color getChannelColor(int i) {
		return PlotColorUtility.getDefaultColour(i);
	}

	protected String getChannelName(int iChannel) {
		return "" + iChannel;
	}

	protected double getMin(Collection<AbstractDataset> data) {
		double ret = Double.MAX_VALUE;
		for (AbstractDataset dataSet : data) {
			ret = Math.min(ret, dataSet.min().doubleValue());
		}
		return ret;
	}

	protected double getMax(Collection<AbstractDataset> data) {
		double ret = -Double.MAX_VALUE;
		for (AbstractDataset dataSet : data) {
			ret = Math.max(ret, dataSet.max().doubleValue());
		}
		return ret;
	}

	protected List<AbstractDataset> unpackDataSets(int ielement) {

		final List<AbstractDataset> ret = new ArrayList<AbstractDataset>(7);
		if (ielement < 0 || detectorData == null) {
			ret.add(new DoubleDataset(new double[] { 0d }));
			return ret;
		}

		final double[][] data = detectorData[ielement];
		for (int i = 0; i < data.length; i++) {
			ret.add(new DoubleDataset(data[i]));
		}

		return ret;
	}

	protected void createOverlay(final int imca) {
		final Collection<AbstractDataset> data = unpackDataSets(imca);
		if (currentOverlay != null)
			sashPlotForm.getPlotter().unRegisterOverlay(currentOverlay);
		if (imca >= 0)
			createOverlay(getMin(data), getMax(data));
	}

	protected void redrawOverlay() {
		if (currentOverlay != null)
			currentOverlay.draw((Number) getDetectorElementComposite().getStart().getValue(),
					(Number) getDetectorElementComposite().getEnd().getValue());
	}

	protected void createOverlay(final double min, final double max) {

		final Object start = getDetectorElementComposite().getStart().getValue();
		final Object end = getDetectorElementComposite().getEnd().getValue();
		this.currentOverlay = new ROIWindowOverlay(getSite().getShell().getDisplay(), min, max,
				start != null ? (Integer) start : 0, end != null ? (Integer) end : 0);
		currentOverlay.setDraw(getDetectorElementComposite().getRegionList().getListSize() > 0);
		sashPlotForm.getPlotter().registerOverlay(currentOverlay);

		if (!ExafsActivator.getDefault().getPreferenceStore().getBoolean(ExafsPreferenceConstants.DETECTOR_OVERLAY_ENABLED))
			currentOverlay.enableMouseListener(false);
		
		currentOverlay.addGraphSelectionListener(new GraphSelectionListener() {

			@Override
			public void graphSelectionPerformed(GraphSelectionEvent evt) {
				
				if (isZooming){
					return;
				}
				
				currentOverlay.setBusy(true);
				try {
					double start = evt.getStart().getX();
					double end = evt.getEnd().getX();
					if (start > end) {
						double tmp = start;
						start = end;
						end = tmp;
					}

					getDetectorElementComposite().getStart().setValue(start);
					getDetectorElementComposite().getEnd().setValue(end);

					// Select next element? Only if detector registered.

					if (changeElement) {
						IConfigurationElement[] config = Platform.getExtensionRegistry().getConfigurationElementsFor(
								"uk.ac.gda.exafs.ui.detector");
						final List<String> classes = new ArrayList<String>();
						for (IConfigurationElement e : config) {

							final String beanClass = e.getAttribute("consecutiveElementMode");
							classes.add(beanClass);
							logger.info("the mode is " + beanClass);
							if (beanClass.equals("true")) {
								int nextElement = getDetectorList().getSelectedIndex() + 1;
								logger.info("the next selected index is " + nextElement);
								getDetectorList().setSelectedIndex(nextElement);
								changeElement = false;
							}
						}
					} else
						changeElement = true;
				} finally {
					currentOverlay.setBusy(false);
				}
			}

		});
	}

	protected DataWrapper getData() {
		return data;
	}

	protected Control[] createButton(final Composite card, final String buttonText, final String tooltip,
			final int buttonFlags, final int labelWidth, final SelectionAdapter buttonAction, final String icon) {

		
		Label lblCollect = new Label(card, SWT.NONE);
		lblCollect.setText(buttonText);
		{
			GridData gridData = new GridData(SWT.LEFT, SWT.CENTER, false, false, 1, 1);
			gridData.widthHint = labelWidth;
			gridData.minimumWidth = labelWidth;
			lblCollect.setLayoutData(gridData);
		}

		final Button run = new Button(card, buttonFlags);
		run.setToolTipText(tooltip);
		{
			GridData gridData = new GridData(SWT.LEFT, SWT.CENTER, false, false, 1, 1);
			gridData.widthHint = 60;
			gridData.minimumWidth = 60;
			run.setLayoutData(gridData);
		}
		run.setImage(SWTResourceManager.getImage(DetectorEditor.class, icon));
		run.addSelectionListener(buttonAction);
		

		
		return new Control[] { lblCollect, run };
	}

	/**
	 * @param int_data
	 * @return a double [][][] from an int[][][]
	 */
	protected double[][][] getData(int[][][] int_data) {
		double[][][] data = new double[int_data.length][int_data[0].length][int_data[0][0].length];
		for (int i = 0; i < int_data.length; i++) {
			for (int j = 0; j < int_data[i].length; j++) {
				for (int k = 0; k < int_data[i][j].length; k++) {
					data[i][j][k] = int_data[i][j][k];
				}
			}
		}
		return data;
	}

	protected void singleAcquire() throws Exception {

		final double time = getDetectorCollectionTime();
		IProgressService service = (IProgressService) getSite().getService(IProgressService.class);
		service.run(true, true, new IRunnableWithProgress() {

			@Override
			public void run(IProgressMonitor monitor) throws InvocationTargetException, InterruptedException {
				try {
					acquire(monitor, time);
				} catch (Exception e) {
					logger.error("Error performing single acquire", e);
				}
			}
		});
	}

	protected void setImportCompositeVisible(boolean visible) {
		GridUtils.setVisibleAndLayout(importComposite, visible);
	}

	protected void continuousAcquire() {

		this.continuousAquire = !continuousAquire;

		if (continuousAquire && lock != null && lock.isLocked()) {
			final String msg = "There is currently an acquire running. You cannot run another one.";
			logger.info(msg);
			sashPlotForm.appendStatus(msg, getLogger());
			return;
		}

		final long aquireTime = getAcquireWaitTime();
		final double collectiontime = getDetectorCollectionTime();

		try {
			if (continuousAquire) {
				acquireStarted();
				continuousThread = new Thread(new Runnable() {
					@Override
					public void run() {
						try {
							lock.lock();
							while (continuousAquire) {
								if (!lock.isLocked())
									break;
								if (isDisposed())
									break;
								acquire(null, collectiontime);
								if (!lock.isLocked())
									break;
								if (isDisposed())
									break;
								Thread.sleep(aquireTime);
							}
						} catch (InterruptedException e) {
							// Expected
						} catch (Throwable e) {
							logger.error("Continuous acquire problem with detector.", e);
						} finally {
							lock.unlock();
						}
					}
				}, "Detector Live Runner");
				continuousThread.start();
			} else {
				// Run later otherwise button looks unresponsive.
				// Even though this is the display thread already.
				getSite().getShell().getDisplay().asyncExec(new Runnable() {
					@Override
					public void run() {
						try {

							lock.lock();
							acquireFinished();

							final Detector detector = (Detector) Finder.getInstance().find(getDetectorName());
							logger.debug("Stopping detector");
							detector.stop();
						} catch (Exception e) {
							logger.error("Continuous problem configuring detector -  cannot stop detector.", e);
						} finally {
							lock.unlock();
						}
					}
				});
			}
		} catch (Exception e) {
			logger.error("Internal errror process continuous data from detector.", e);
			acquireFinished();
		}
	}

	/**
	 * Allows users to enter windows.
	 * 
	 * @param isEnabled
	 */
	public void setEnabled(final boolean isEnabled) {
		getDetectorList().setEnabled(isEnabled);
		uploadAction.setEnabled(isEnabled);
		sashPlotForm.setRightHandToolBarLabelEnabled(isEnabled);
	}

	public void save(double[][][] data, String filePath) {
		try {
			BufferedWriter writer = new BufferedWriter(new FileWriter(filePath));

			StringBuffer toWrite = new StringBuffer();
			for (int i = 0; i < data.length; i++) {
				for (int j = 0; j < data[0].length; j++) {
					for (int k = 0; k < data[0][0].length; k++) {
						toWrite.append(data[i][j][k] + "\t");
					}
					writer.write(toWrite.toString() + "\n");
					toWrite = new StringBuffer();
				}
			}
			writer.close();
		} catch (IOException e) {
			logger.warn("Exception writing acquire data to xml file",e);
		}
	}

	public DetectorElementComposite getDetectorElementComposite() {
		if (detectorListComposite == null) {
			return null;
		}
		return detectorListComposite.getDetectorElementComposite();
	}
	
	protected DataWrapper readStoredData() {
		DataWrapper newwrapper = new DataWrapper();

		try {
			File dataFile = new File(getDataXMLName());
			if (!dataFile.exists()) {
				return newwrapper;
			}
			BufferedReader in = new BufferedReader(new FileReader(dataFile));
			ElementCountsData[] elements = new ElementCountsData[0];
			String strLine;
			while ((strLine = in.readLine()) != null) {
				// Print the content on the console
				ElementCountsData newData = new ElementCountsData();
				newData.setDataString(strLine);
				elements = (ElementCountsData[]) ArrayUtils.add(elements, newData);
			}
			// Close the input stream
			in.close();
			
			if (elements.length == 0){
				return newwrapper;
			}

			newwrapper.setValue(elements);

		} catch (IOException e) {
<<<<<<< HEAD
			logger.error("Error reading data from xml", e);
=======
			logger.error("IOException whilst reading stored detector editor data from file " + getDataXMLName());
			return newwrapper;
>>>>>>> 0bf25914
		}

		return newwrapper;
	}

	protected void writeStoredData(@SuppressWarnings("unused") IProgressMonitor monitor) {
		try {
			BufferedWriter out = new BufferedWriter(new FileWriter(getDataXMLName()));
			ElementCountsData[] elements = (ElementCountsData[]) this.data.getValue();
			for (int i = 0; i < elements.length; i++) {
				out.write(elements[i].getDataString());
				out.write("\n");
			}
			out.close();
		} catch (IOException e) {
<<<<<<< HEAD
			logger.error("Error writing data to xml", e);
=======
			logger.error("IOException whilst writing stored detector editor data from file " + getDataXMLName());
>>>>>>> 0bf25914
		}
	}

}<|MERGE_RESOLUTION|>--- conflicted
+++ resolved
@@ -1075,12 +1075,8 @@
 			newwrapper.setValue(elements);
 
 		} catch (IOException e) {
-<<<<<<< HEAD
-			logger.error("Error reading data from xml", e);
-=======
 			logger.error("IOException whilst reading stored detector editor data from file " + getDataXMLName());
 			return newwrapper;
->>>>>>> 0bf25914
 		}
 
 		return newwrapper;
@@ -1096,11 +1092,7 @@
 			}
 			out.close();
 		} catch (IOException e) {
-<<<<<<< HEAD
-			logger.error("Error writing data to xml", e);
-=======
 			logger.error("IOException whilst writing stored detector editor data from file " + getDataXMLName());
->>>>>>> 0bf25914
 		}
 	}
 
