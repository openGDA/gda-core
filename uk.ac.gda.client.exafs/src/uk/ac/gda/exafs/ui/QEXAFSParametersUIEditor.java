/*-
 * Copyright © 2009 Diamond Light Source Ltd.
 *
 * This file is part of GDA.
 *
 * GDA is free software: you can redistribute it and/or modify it under the
 * terms of the GNU General Public License version 3 as published by the Free
 * Software Foundation.
 *
 * GDA is distributed in the hope that it will be useful, but WITHOUT ANY
 * WARRANTY; without even the implied warranty of MERCHANTABILITY or FITNESS
 * FOR A PARTICULAR PURPOSE. See the GNU General Public License for more
 * details.
 *
 * You should have received a copy of the GNU General Public License along
 * with GDA. If not, see <http://www.gnu.org/licenses/>.
 */

package uk.ac.gda.exafs.ui;

import gda.util.Converter;
import gda.util.exafs.Element;

import org.eclipse.swt.SWT;
import org.eclipse.swt.custom.ScrolledComposite;
import org.eclipse.swt.events.SelectionAdapter;
import org.eclipse.swt.events.SelectionEvent;
import org.eclipse.swt.layout.GridData;
import org.eclipse.swt.layout.GridLayout;
import org.eclipse.swt.widgets.Button;
import org.eclipse.swt.widgets.Composite;
import org.eclipse.swt.widgets.Group;
import org.eclipse.swt.widgets.Label;
import org.slf4j.Logger;
import org.slf4j.LoggerFactory;

import swing2swt.layout.BorderLayout;
import uk.ac.gda.beans.exafs.QEXAFSParameters;
<<<<<<< HEAD
import uk.ac.gda.beans.exafs.b18.LakeshoreParameters;
=======
import uk.ac.gda.exafs.ui.ElementEdgeEditor.ELEMENT_EVENT_TYPE;
>>>>>>> 068ca3b7
import uk.ac.gda.exafs.ui.composites.QEXAFSParametersComposite;
import uk.ac.gda.richbeans.ACTIVE_MODE;
import uk.ac.gda.richbeans.beans.IFieldWidget;
import uk.ac.gda.richbeans.components.FieldComposite;
import uk.ac.gda.richbeans.components.scalebox.ScaleBoxAndFixedExpression.ExpressionProvider;
import uk.ac.gda.richbeans.components.wrappers.BooleanWrapper;
import uk.ac.gda.richbeans.editors.RichBeanMultiPageEditorPart;

/**
 *
 */
public final class QEXAFSParametersUIEditor extends ElementEdgeEditor {

	private QEXAFSParametersComposite beanComposite;
	private static Logger logger = LoggerFactory.getLogger(QEXAFSParametersUIEditor.class);

	/**
	 * @param path
	 * @param editingBean
	 */
	public QEXAFSParametersUIEditor(String path, final RichBeanMultiPageEditorPart containingEditor,
			final Object editingBean) {
		super(path, containingEditor.getMappingUrl(), containingEditor, editingBean);
	}

	@Override
	public String getRichEditorTabText() {
		return "QEXAFS Editor";
	}

	private ExpressionProvider getKProvider() {
		return new ExpressionProvider() {
			@Override
			public double getValue(double e) {
				Converter.setEdgeEnergy(getEdgeValue() / 1000.0);
				return Converter.convert(e, Converter.EV, Converter.PERANGSTROM);
			}

			@Override
			public IFieldWidget[] getPrecedents() {
				return null;
			}
		};
	}

	@Override
	public void createPartControl(Composite comp) {

		final ScrolledComposite scrolledComposite = new ScrolledComposite(comp, SWT.H_SCROLL | SWT.V_SCROLL);
		scrolledComposite.setExpandHorizontal(true);
		scrolledComposite.setExpandVertical(true);

		final Composite container = new Composite(scrolledComposite, SWT.NONE);
		container.setLayout(new BorderLayout(0, 0));
		scrolledComposite.setContent(container);

		Group grpQuickExafsParameters = new Group(container, SWT.NONE);
		grpQuickExafsParameters.setText("Quick EXAFS Parameters");
		final GridLayout gridLayout = new GridLayout();
		gridLayout.numColumns = 2;
		grpQuickExafsParameters.setLayout(gridLayout);

		createElementEdgeArea(grpQuickExafsParameters);

		this.beanComposite = new QEXAFSParametersComposite(grpQuickExafsParameters, SWT.NONE,
				(QEXAFSParameters) editingBean, getKProvider());
		GridData gridData = new GridData(SWT.LEFT, SWT.CENTER, false, false, 1, 2);
		gridData.widthHint = 800;
		beanComposite.setLayoutData(gridData);
		beanComposite.setSize(800, 473);

		Button updateElementBtn = new Button(grpQuickExafsParameters, SWT.NONE);
		updateElementBtn.addSelectionListener(new SelectionAdapter() {
			@Override
			public void widgetSelected(SelectionEvent e) {
				try {
					getInitialEnergy().setValue(getInitialEnergyFromElement());
					getFinalEnergy().setValue(getFinalEnergyFromElement());
					getCoreHole_unused().setValue(getCfromElement());
				} catch (Exception e1) {
					logger.error("Cannot update energies from element selection", e1);
				}
			}
		});
		updateElementBtn.setLayoutData(new GridData(SWT.CENTER, SWT.CENTER, false, false, 1, 1));
		updateElementBtn.setText("Update Values");
		new Label(grpQuickExafsParameters, SWT.NONE);
		
		try {
			getCoreHole_unused().setValue(getCfromElement());
		} catch (Exception e) {
			logger.error("Cannot get and set core hole", e);
		}
		
		beanComposite.getSpeed().on();
		beanComposite.getStepSize().on();
		beanComposite.getTime().on();
		beanComposite.getInitialEnergy().on();
		beanComposite.getFinalEnergy().on();
	}

	/**
	 * 
	 */
	@Override
	public void setFocus() {
		// TODO
	}

	public FieldComposite getInitialEnergy() {
		return beanComposite.getInitialEnergy();
	}

	public FieldComposite getFinalEnergy() {
		return beanComposite.getFinalEnergy();
	}

	public FieldComposite getSpeed() {
		return beanComposite.getSpeed();
	}

	public FieldComposite getStepSize() {
		return beanComposite.getStepSize();
	}

	public FieldComposite getTime() {
		return beanComposite.getTime();
	}

	public FieldComposite getShouldValidate() {
		return beanComposite.getShouldValidate();
	}
	
	public BooleanWrapper getBothWays() {
		return beanComposite.getBothWays();
	}

	protected double getInitialEnergyFromElement() throws Exception {
		final Element ele = getElementUseBean();
		final String edge = getEdgeUseBean();
		return ele.getInitialEnergy(edge);
	}

	protected double getFinalEnergyFromElement() throws Exception {
		final Element ele = getElementUseBean();
		final String edge = getEdgeUseBean();
		double fEnergy = ele.getFinalEnergy(edge);
		return fEnergy;
	}

	protected double getCfromElement() throws Exception {
		final Element ele = getElementUseBean();
		final String edge = getEdgeUseBean();
		return ele.getCoreHole(edge);
	}

	@Override
	protected void updateElement(ELEMENT_EVENT_TYPE type) {
		try {
			super.updateElement(type);
		} catch (Exception e) {
			logger.error("Cannot update element", e);
		}
	}

	@Override
	public void linkUI(final boolean isPageChange) {
		setPointsUpdate(false);
		try {
			setupElementAndEdge("QEXAFSParameters");
		} catch (Exception e) {
			logger.error("Could not update element list", e);
		}
		super.linkUI(isPageChange);
	}
<<<<<<< HEAD
=======

	public ComboWrapper getEdge() {
		return edge;
	}

	@Override
	protected void setPointsUpdate(boolean isUpdate) {
		updateValueAllowed = isUpdate;
		if (isUpdate) {
			updatePointsLabels();
			edge.on();
			element.on();
			beanComposite.getSpeed().on();
			beanComposite.getStepSize().on();
			beanComposite.getTime().on();
			beanComposite.getInitialEnergy().on();
			beanComposite.getFinalEnergy().on();
			getCoreHole_unused().on();
			getEdgeEnergy().on();
		} else {
			edge.off();
			element.off();
//			beanComposite.getSpeed().off();
//			beanComposite.getStepSize().off();
//			beanComposite.getTime().off();
			beanComposite.getInitialEnergy().off();
			beanComposite.getFinalEnergy().off();
			getCoreHole_unused().off();
			getEdgeEnergy().off();

			getCoreHole_unused().off();
			getEdgeEnergy().off();
		}
		// not sure if this works as it relies on calling every getter method in the class...
//		try {
//			BeanUI.switchState(this, isUpdate);
//		} catch (Exception e) {
//			// TODO Auto-generated catch block
//			logger.error("TODO put description of error here", e);
//		}
	}
>>>>>>> 068ca3b7
}<|MERGE_RESOLUTION|>--- conflicted
+++ resolved
@@ -36,17 +36,12 @@
 
 import swing2swt.layout.BorderLayout;
 import uk.ac.gda.beans.exafs.QEXAFSParameters;
-<<<<<<< HEAD
-import uk.ac.gda.beans.exafs.b18.LakeshoreParameters;
-=======
-import uk.ac.gda.exafs.ui.ElementEdgeEditor.ELEMENT_EVENT_TYPE;
->>>>>>> 068ca3b7
 import uk.ac.gda.exafs.ui.composites.QEXAFSParametersComposite;
-import uk.ac.gda.richbeans.ACTIVE_MODE;
 import uk.ac.gda.richbeans.beans.IFieldWidget;
 import uk.ac.gda.richbeans.components.FieldComposite;
 import uk.ac.gda.richbeans.components.scalebox.ScaleBoxAndFixedExpression.ExpressionProvider;
 import uk.ac.gda.richbeans.components.wrappers.BooleanWrapper;
+import uk.ac.gda.richbeans.components.wrappers.ComboWrapper;
 import uk.ac.gda.richbeans.editors.RichBeanMultiPageEditorPart;
 
 /**
@@ -216,9 +211,7 @@
 		}
 		super.linkUI(isPageChange);
 	}
-<<<<<<< HEAD
-=======
-
+	
 	public ComboWrapper getEdge() {
 		return edge;
 	}
@@ -251,7 +244,7 @@
 			getCoreHole_unused().off();
 			getEdgeEnergy().off();
 		}
-		// not sure if this works as it relies on calling every getter method in the class...
+// 		not sure if this works as it relies on calling every getter method in the class...
 //		try {
 //			BeanUI.switchState(this, isUpdate);
 //		} catch (Exception e) {
@@ -259,5 +252,4 @@
 //			logger.error("TODO put description of error here", e);
 //		}
 	}
->>>>>>> 068ca3b7
 }