--- conflicted
+++ resolved
@@ -322,11 +322,8 @@
 			}
 		});
 
-<<<<<<< HEAD
-=======
 		InterfaceProvider.getScanDataPointProvider().addScanEventObserver(serverObserver);
 
->>>>>>> a7322133
 		// setup the default dragging behaviour
 		setRegionEditableFromPreference();
 
@@ -635,8 +632,8 @@
 		if (scanIsRunning) {
 			logAndAppendStatus("Scan is running - will not acquire data from detector");
 			return;
-
-		}
+		}
+
 		if (monitor != null) {
 			monitor.beginTask("Acquiring snapshot...", numWorkUnits);
 		}
