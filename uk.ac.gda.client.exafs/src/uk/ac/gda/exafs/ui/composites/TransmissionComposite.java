/*-
 * Copyright © 2009 Diamond Light Source Ltd.
 *
 * This file is part of GDA.
 *
 * GDA is free software: you can redistribute it and/or modify it under the
 * terms of the GNU General Public License version 3 as published by the Free
 * Software Foundation.
 *
 * GDA is distributed in the hope that it will be useful, but WITHOUT ANY
 * WARRANTY; without even the implied warranty of MERCHANTABILITY or FITNESS
 * FOR A PARTICULAR PURPOSE. See the GNU General Public License for more
 * details.
 *
 * You should have received a copy of the GNU General Public License along
 * with GDA. If not, see <http://www.gnu.org/licenses/>.
 */

package uk.ac.gda.exafs.ui.composites;

import org.eclipse.swt.SWT;
import org.eclipse.swt.layout.GridData;
import org.eclipse.swt.layout.GridLayout;
import org.eclipse.swt.widgets.Composite;

import uk.ac.gda.beans.exafs.DetectorParameters;

<<<<<<< HEAD
/**
 * @author Matthew Gerring
 */
public class TransmissionComposite extends WorkingEnergyWithIonChambersComposite {
=======
>>>>>>> c8c35365

public class TransmissionComposite extends WorkingEnergyWithIonChambersComposite {

	public TransmissionComposite(Composite parent, int style, DetectorParameters abean) {
		super(parent, style, abean);
		setLayout(new GridLayout());

		final Composite top = new Composite(this, SWT.NONE);
		top.setLayoutData(new GridData(SWT.FILL, SWT.CENTER, true, false));
		final GridLayout gridLayout = new GridLayout();
		gridLayout.numColumns = 2;
		top.setLayout(gridLayout);
		
		createDiffractionSection(top);

		createEdgeEnergy(top);

		createIonChamberSection(abean);
	}
}<|MERGE_RESOLUTION|>--- conflicted
+++ resolved
@@ -25,14 +25,6 @@
 
 import uk.ac.gda.beans.exafs.DetectorParameters;
 
-<<<<<<< HEAD
-/**
- * @author Matthew Gerring
- */
-public class TransmissionComposite extends WorkingEnergyWithIonChambersComposite {
-=======
->>>>>>> c8c35365
-
 public class TransmissionComposite extends WorkingEnergyWithIonChambersComposite {
 
 	public TransmissionComposite(Composite parent, int style, DetectorParameters abean) {
