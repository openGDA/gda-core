--- conflicted
+++ resolved
@@ -82,20 +82,17 @@
 		confComp.setLayoutData(new GridData(SWT.FILL, SWT.CENTER, true, false));
 		GridLayoutFactory.swtDefaults().numColumns(4).applyTo(confComp);
 		String[] items;
-<<<<<<< HEAD
-		if (includeXspress3)
+
+		if (includeXspress3) {
 			items = new String[] { "Silicon", "Germanium", "Xspress3" };
-		else if (includeGermanium)
+		}
+		else if (includeGermanium) {
 			items = new String[] { "Silicon", "Germanium" };
-		else
-			items = new String[] { "Silicon" };
-		
-=======
-		if (includeGermanium)
-			items = new String[] { "Silicon", "Germanium"};
-		else
-			items = new String[] { "Silicon", "Medipix"  };
->>>>>>> cf3d1a96
+		}
+		else {
+			items = new String[] { "Silicon", "Medipix"};
+		}
+
 		this.detectorType = new RadioWrapper(confComp, SWT.NONE, items);
 		detectorType.setLayoutData(new GridData(SWT.FILL, SWT.CENTER, false, false));
 		detectorType.addValueListener(new ValueAdapter("Detector Type Listener") {
