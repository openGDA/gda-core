/*-
 * Copyright © 2009 Diamond Light Source Ltd.
 *
 * This file is part of GDA.
 *
 * GDA is free software: you can redistribute it and/or modify it under the
 * terms of the GNU General Public License version 3 as published by the Free
 * Software Foundation.
 *
 * GDA is distributed in the hope that it will be useful, but WITHOUT ANY
 * WARRANTY; without even the implied warranty of MERCHANTABILITY or FITNESS
 * FOR A PARTICULAR PURPOSE. See the GNU General Public License for more
 * details.
 *
 * You should have received a copy of the GNU General Public License along
 * with GDA. If not, see <http://www.gnu.org/licenses/>.
 */

package uk.ac.gda.exafs.ui.composites;

import gda.configuration.properties.LocalProperties;

import java.io.File;

<<<<<<< HEAD
import org.dawnsci.common.richbeans.beans.BeanUI;
import org.dawnsci.common.richbeans.beans.BeansFactory;
import org.dawnsci.common.richbeans.components.file.FileBox;
import org.dawnsci.common.richbeans.components.file.FileBox.ChoiceType;
import org.dawnsci.common.richbeans.components.wrappers.RadioWrapper;
import org.dawnsci.common.richbeans.event.ValueAdapter;
import org.dawnsci.common.richbeans.event.ValueEvent;
=======
import org.apache.commons.lang.ArrayUtils;
>>>>>>> 80cfe4b4
import org.eclipse.core.resources.IFile;
import org.eclipse.core.resources.IFolder;
import org.eclipse.jface.layout.GridLayoutFactory;
import org.eclipse.swt.SWT;
import org.eclipse.swt.events.SelectionAdapter;
import org.eclipse.swt.events.SelectionEvent;
import org.eclipse.swt.layout.GridData;
import org.eclipse.swt.layout.GridLayout;
import org.eclipse.swt.widgets.Composite;
import org.eclipse.swt.widgets.Label;
import org.eclipse.swt.widgets.Link;
import org.slf4j.Logger;
import org.slf4j.LoggerFactory;

import uk.ac.gda.beans.exafs.DetectorParameters;
import uk.ac.gda.beans.exafs.XanesScanParameters;
import uk.ac.gda.beans.exafs.XasScanParameters;
import uk.ac.gda.beans.vortex.VortexParameters;
import uk.ac.gda.beans.vortex.Xspress3Parameters;
import uk.ac.gda.beans.xspress.XspressParameters;
import uk.ac.gda.client.experimentdefinition.ExperimentBeanManager;
import uk.ac.gda.client.experimentdefinition.ExperimentFactory;
import uk.ac.gda.client.experimentdefinition.ui.handlers.XMLCommandHandler;
import uk.ac.gda.exafs.ExafsActivator;
import uk.ac.gda.exafs.ui.data.ScanObject;
import uk.ac.gda.exafs.ui.preferences.ExafsPreferenceConstants;

public class FluorescenceComposite extends WorkingEnergyWithIonChambersComposite {
	private final static Logger logger = LoggerFactory.getLogger(FluorescenceComposite.class);
	private RadioWrapper detectorType;
	private Link configure;
	private SelectionAdapter configureAction;
	private FileBox configFileName;
	private File editorFolder;
	private boolean checkTemplate = LocalProperties.check("gda.microfocus.checkInTemplate");
	private boolean fileNameChangeRequired = false;
	private boolean autoChangeFluorescenceFile = LocalProperties.check("gda.microfocus.exafs.autoChangeFluorescenceFile");

	public FluorescenceComposite(Composite parent, int style, boolean includeVortex, boolean includeGermanium, boolean includeXspress3, DetectorParameters abean) {
		super(parent, style, abean);
		setLayout(new GridLayout());
		Composite top = new Composite(this, SWT.NONE);
		top.setLayoutData(new GridData(SWT.FILL, SWT.CENTER, true, false));
		GridLayout gridLayout = new GridLayout();
		gridLayout.numColumns = 2;
		top.setLayout(gridLayout);
		Label detectorTypeLabel = new Label(top, SWT.NONE);
		detectorTypeLabel.setLayoutData(new GridData());
		detectorTypeLabel.setText("Detector Type");
		Composite confComp = new Composite(top, SWT.NONE);
		confComp.setLayoutData(new GridData(SWT.FILL, SWT.CENTER, true, false));
		GridLayoutFactory.swtDefaults().numColumns(4).applyTo(confComp);
<<<<<<< HEAD
		String[] items;

		if (includeXspress3) {
			items = new String[] { "Silicon", "Germanium", "Xspress3" };
		}
		else if (includeGermanium) {
			items = new String[] { "Silicon", "Germanium" };
		}
		else {
			items = new String[] { "Silicon", "Medipix"};
		}

=======
		
		String[] items = new String[]{};
		if (includeVortex){
			items = (String[]) ArrayUtils.add(items, "Silicon");
		}
		if (includeGermanium){
			items = (String[]) ArrayUtils.add(items, "Germanium");
		}
		if (includeXspress3){
			items = (String[]) ArrayUtils.add(items, "Xspress3");
		}
		
>>>>>>> 80cfe4b4
		this.detectorType = new RadioWrapper(confComp, SWT.NONE, items);
		detectorType.setLayoutData(new GridData(SWT.FILL, SWT.CENTER, false, false));
		detectorType.addValueListener(new ValueAdapter("Detector Type Listener") {
			@Override
			public void valueChangePerformed(ValueEvent e) {
				setFileNameChangeRequired(true);
				updateFileName(e.getValue());
			}
		});

		
		final Label configurationFileNameLabel = new Label(confComp, SWT.NONE);
		configurationFileNameLabel.setText("Configuration file:");
		
		configFileName = new FileBox(confComp, SWT.NONE);
		configFileName.setChoiceType(ChoiceType.NAME_ONLY);
		if(autoChangeFluorescenceFile)
			configFileName.setFolder(new File(LocalProperties.getConfigDir() + File.separator+ "templates"));
		configFileName.setLayoutData(new GridData(SWT.FILL, SWT.CENTER, true, false));
		configFileName.addValueListener(new ValueAdapter("Test detector file name") {
			@Override
			public void valueChangePerformed(ValueEvent e) {
				final String name = (String) e.getValue();
				if (name.isEmpty())
					return;
				final File file = new File(configFileName.getFolder(), name);
				if (!file.exists())
					return;
				try {
					configFileName.setError(false, null);
					if (BeansFactory.isBean(file, XspressParameters.class))
						detectorType.setValue("Germanium");
					else if (BeansFactory.isBean(file, VortexParameters.class))
						detectorType.setValue("Silicon");
					else if (BeansFactory.isBean(file, Xspress3Parameters.class))
						detectorType.setValue("Xspress3");
					else {
						configFileName.setError(true, "File chosen is not of a detector type.");
						detectorType.clear();
					}
					if (file.getParent().equals(editorFolder))
						configFileName.setError(true, "Please choose a detector file in the same folder.");
				} catch (Exception e1) {
					logger.error("Cannot get bean type of '" + file.getName() + "'.", e1);
				}
			}
		});

		configure = new Link(confComp, SWT.NONE);
		configure.setText("<a>Configure</a>");
		configure.setLayoutData(new GridData(SWT.FILL, SWT.CENTER, false, false));
		configureAction = new SelectionAdapter() {
			@Override
			public void widgetSelected(SelectionEvent e) {
				Object value = detectorType.getValue();
				if (value.equals("Germanium")) {
					try {
						// NOTE Currently editing local file.
						checkConfigFile("Germanium");
					} catch (Exception e1) {
						logger.error("Cannot open xspress parameters.", e1);
					}
				} else if (value.equals("Silicon")) {
					try {
						// NOTE Currently editing local file.
						checkConfigFile("Silicon");
					} catch (Exception e1) {
						logger.error("Cannot open vortex parameters.", e1);
					}
				} else if (value.equals("Xspress3")) {
					try {
						// NOTE Currently editing local file.
						checkConfigFile("Xspress3");
					} catch (Exception e1) {
						logger.error("Cannot open Xspress3 parameters.", e1);
					}
				}
			}
		};
		configure.addSelectionListener(configureAction);	

		try {
			BeanUI.addBeanFieldValueListener(XasScanParameters.class, "Element", new ValueAdapter("FluorElementListener") {
				@Override
				public void valueChangePerformed(ValueEvent e) {
					setFileNameChangeRequired(true);
					updateFileName();
				}
			});
			BeanUI.addBeanFieldValueListener(XasScanParameters.class, "Edge", new ValueAdapter("FluorEdgeListener") {
				@Override
				public void valueChangePerformed(ValueEvent e) {
					setFileNameChangeRequired(true);
					updateFileName();
				}
			});
			BeanUI.addBeanFieldValueListener(XanesScanParameters.class, "Element", new ValueAdapter(
					"FluorElementListener") {
				@Override
				public void valueChangePerformed(ValueEvent e) {
					setFileNameChangeRequired(true);
					updateFileName();
				}
			});
			BeanUI.addBeanFieldValueListener(XanesScanParameters.class, "Edge", new ValueAdapter("FluorEdgeListener") {
				@Override
				public void valueChangePerformed(ValueEvent e) {
					setFileNameChangeRequired(true);
					updateFileName();
				}
			});
		} catch (Exception ne) {
			logger.error("Cannot add EdgeEnergy listeners.", ne);
		}
		
		createDiffractionSection(top);
		
		if (!ExafsActivator.getDefault().getPreferenceStore().getDefaultBoolean(ExafsPreferenceConstants.HIDE_WORKING_ENERGY)) {
			createEdgeEnergy(top);
			createIonChamberSection(abean);
		}
	}

	@Override
	public void dispose() {
		if (configure != null && !configure.isDisposed())
			configure.removeSelectionListener(this.configureAction);
		super.dispose();
	}

	public RadioWrapper getDetectorType() {
		return detectorType;
	}

	public FileBox getConfigFileName() {
		return configFileName;
	}

	/**
	 * Tells the file chooser widget to update folder.
	 * 
	 * @param editorFolder
	 */
	public void setCurrentFolder(final File editorFolder) {
		this.editorFolder = editorFolder;
		if(autoChangeFluorescenceFile)
			configFileName.setFolder(new File(LocalProperties.getConfigDir() + File.separator+ "templates"));
		else
			configFileName.setFolder(editorFolder);
	}

	public void updateFileName() {
		if (!configFileName.isDisposed()) {
			final String fileNameValue = configFileName.getText();
			if (fileNameValue == null || fileNameValue.isEmpty() || isFileNameChangeRequired()) {
				updateFileName(getDetectorType().getValue());
			}
		}
	}

	@SuppressWarnings("unchecked")
	private void updateFileName(Object value) {
		if (!this.isVisible())
			return;
		if (value == null) {
			configFileName.setText("");
			return;
		}
		if (autoChangeFluorescenceFile) {
			try {
				final ScanObject ob = (ScanObject) ExperimentFactory.getExperimentEditorManager().getSelectedScan();
				if (ob != null) {
					final String element, edge;
					final Object params = ob.getScanParameters();
					if ((params instanceof XasScanParameters) || params instanceof XanesScanParameters) {
						
						if (params instanceof XasScanParameters) {
							element = BeanUI.getBeanField("Element", XasScanParameters.class).getValue().toString();
							edge = BeanUI.getBeanField("Edge", XasScanParameters.class).getValue().toString();
						} else {
							element = BeanUI.getBeanField("Element", XanesScanParameters.class).getValue().toString();
							edge = BeanUI.getBeanField("Edge", XanesScanParameters.class).getValue().toString();
						}
						
						if (value.equals("Silicon")) {
							configFileName.setText("Vortex_Parameters" + element + "_" + edge + ".xml");
						} else if (value.equals("Germanium")) {
							configFileName.setText("Xspress_Parameters" + element + "_" + edge + ".xml");
						} else if (value.equals("Xspress3")) {
							configFileName.setText("Xspress3_Parameters" + element + "_" + edge + ".xml");
						}
					} else {
						configFileName.setText("");
					}
					setFileNameChangeRequired(false);
				}
			} catch (Exception ex) {
				logger.error("Cannot auto change the Fluorescence file name.", ex);
				setFileNameChangeRequired(true);
				configFileName.setText("");
			}
		} else {
			configFileName.setText("");
		}
	}

	public void setFileNameChangeRequired(boolean fileNameChangeRequired) {
		this.fileNameChangeRequired = fileNameChangeRequired;
	}

	public boolean isFileNameChangeRequired() {
		return fileNameChangeRequired;
	}
	
	public void checkConfigFile(String detectorType) throws ClassNotFoundException{
		final IFolder dir = ExperimentFactory.getExperimentEditorManager().getSelectedFolder();
		IFile configFile = dir.getFile(configFileName.getText());
		final XMLCommandHandler xmlCommandHandler;
		
		if (detectorType.equals("Germanium"))
			xmlCommandHandler = ExperimentBeanManager.INSTANCE.getXmlCommandHandler(XspressParameters.class);
		else if (detectorType.equals("Silicon"))
			xmlCommandHandler = ExperimentBeanManager.INSTANCE.getXmlCommandHandler(VortexParameters.class);
		else if (detectorType.equals("Xspress3"))
			xmlCommandHandler = ExperimentBeanManager.INSTANCE.getXmlCommandHandler(Xspress3Parameters.class);
		else 
			throw new ClassNotFoundException("XmlCommandHandler not found");
		IFile returnFromTemplate = null;
		if (!configFile.exists()) {
			if (checkTemplate && !configFileName.getText().isEmpty())
				returnFromTemplate = xmlCommandHandler.doTemplateCopy(dir, configFileName.getText());
			if (returnFromTemplate == null) {
				String newName = xmlCommandHandler.doCopy(dir).getName();
				configFileName.setText(newName);
			}
		}
		configFile = dir.getFile(configFileName.getText());
		if (configFile.exists())
			ExperimentFactory.getExperimentEditorManager().openEditor(configFile);
	
	}

}<|MERGE_RESOLUTION|>--- conflicted
+++ resolved
@@ -22,7 +22,7 @@
 
 import java.io.File;
 
-<<<<<<< HEAD
+import org.apache.commons.lang.ArrayUtils;
 import org.dawnsci.common.richbeans.beans.BeanUI;
 import org.dawnsci.common.richbeans.beans.BeansFactory;
 import org.dawnsci.common.richbeans.components.file.FileBox;
@@ -30,9 +30,6 @@
 import org.dawnsci.common.richbeans.components.wrappers.RadioWrapper;
 import org.dawnsci.common.richbeans.event.ValueAdapter;
 import org.dawnsci.common.richbeans.event.ValueEvent;
-=======
-import org.apache.commons.lang.ArrayUtils;
->>>>>>> 80cfe4b4
 import org.eclipse.core.resources.IFile;
 import org.eclipse.core.resources.IFolder;
 import org.eclipse.jface.layout.GridLayoutFactory;
@@ -85,21 +82,7 @@
 		Composite confComp = new Composite(top, SWT.NONE);
 		confComp.setLayoutData(new GridData(SWT.FILL, SWT.CENTER, true, false));
 		GridLayoutFactory.swtDefaults().numColumns(4).applyTo(confComp);
-<<<<<<< HEAD
-		String[] items;
-
-		if (includeXspress3) {
-			items = new String[] { "Silicon", "Germanium", "Xspress3" };
-		}
-		else if (includeGermanium) {
-			items = new String[] { "Silicon", "Germanium" };
-		}
-		else {
-			items = new String[] { "Silicon", "Medipix"};
-		}
-
-=======
-		
+
 		String[] items = new String[]{};
 		if (includeVortex){
 			items = (String[]) ArrayUtils.add(items, "Silicon");
@@ -110,8 +93,7 @@
 		if (includeXspress3){
 			items = (String[]) ArrayUtils.add(items, "Xspress3");
 		}
-		
->>>>>>> 80cfe4b4
+
 		this.detectorType = new RadioWrapper(confComp, SWT.NONE, items);
 		detectorType.setLayoutData(new GridData(SWT.FILL, SWT.CENTER, false, false));
 		detectorType.addValueListener(new ValueAdapter("Detector Type Listener") {
