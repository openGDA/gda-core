/*-
 * Copyright © 2015 Diamond Light Source Ltd.
 *
 * This file is part of GDA.
 *
 * GDA is free software: you can redistribute it and/or modify it under the
 * terms of the GNU General Public License version 3 as published by the Free
 * Software Foundation.
 *
 * GDA is distributed in the hope that it will be useful, but WITHOUT ANY
 * WARRANTY; without even the implied warranty of MERCHANTABILITY or FITNESS
 * FOR A PARTICULAR PURPOSE. See the GNU General Public License for more
 * details.
 *
 * You should have received a copy of the GNU General Public License along
 * with GDA. If not, see <http://www.gnu.org/licenses/>.
 */

package uk.ac.gda.exafs.ui.composites.detectors;

import java.text.NumberFormat;
import java.util.ArrayList;
import java.util.Arrays;
import java.util.List;

import org.dawnsci.plotting.system.LineTraceImpl;
import org.eclipse.dawnsci.analysis.dataset.roi.RectangularROI;
import org.eclipse.dawnsci.plotting.api.region.IROIListener;
import org.eclipse.dawnsci.plotting.api.trace.ColorOption;
import org.eclipse.dawnsci.plotting.api.trace.ITrace;
import org.eclipse.january.dataset.DatasetFactory;
import org.eclipse.january.dataset.IDataset;
import org.eclipse.jface.layout.GridDataFactory;
import org.eclipse.richbeans.api.event.ValueAdapter;
import org.eclipse.richbeans.api.widget.IFieldWidget;
import org.eclipse.richbeans.widgets.selector.BeanSelectionListener;
import org.eclipse.richbeans.widgets.selector.GridListEditor;
import org.eclipse.richbeans.widgets.selector.ListEditor;
import org.eclipse.richbeans.widgets.wrappers.BooleanWrapper;
import org.eclipse.richbeans.widgets.wrappers.ComboWrapper;
import org.eclipse.swt.SWT;
import org.eclipse.swt.events.DisposeEvent;
import org.eclipse.swt.events.DisposeListener;
import org.eclipse.swt.events.SelectionListener;
import org.eclipse.swt.layout.FillLayout;
import org.eclipse.swt.widgets.Composite;
import org.eclipse.swt.widgets.Label;
import org.slf4j.Logger;
import org.slf4j.LoggerFactory;

import uk.ac.diamond.scisoft.analysis.rcp.views.plot.SashFormPlotComposite;
import uk.ac.gda.beans.vortex.VortexParameters;
import uk.ac.gda.beans.vortex.Xspress3Parameters;
import uk.ac.gda.beans.xspress.XspressParameters;
import uk.ac.gda.common.rcp.util.GridUtils;
import uk.ac.gda.devices.detector.FluorescenceDetectorParameters;
import uk.ac.gda.exafs.ui.composites.detectors.internal.FluoDetectorAcquireComposite;
import uk.ac.gda.exafs.ui.composites.detectors.internal.FluoDetectorCountsComposite;
import uk.ac.gda.exafs.ui.composites.detectors.internal.FluoDetectorDtcEnergyComposite;
import uk.ac.gda.exafs.ui.composites.detectors.internal.FluoDetectorElementConfig;
import uk.ac.gda.exafs.ui.composites.detectors.internal.FluoDetectorElementsComposite;
import uk.ac.gda.exafs.ui.composites.detectors.internal.FluoDetectorOutputPreferenceComposite;
import uk.ac.gda.exafs.ui.composites.detectors.internal.FluoDetectorReadoutModeComposite;
import uk.ac.gda.exafs.ui.composites.detectors.internal.FluoDetectorRegionsComposite;
import uk.ac.gda.exafs.ui.composites.detectors.internal.FluoDetectorTransitionLineComposite;

/**
 * Composite for enabling a user to set the regions of interest for energy sensitive detectors.
 */
public class FluorescenceDetectorComposite extends Composite {

	private static final Logger logger = LoggerFactory.getLogger(FluorescenceDetectorComposite.class);

	private SashFormPlotComposite sashFormPlot;
	private FluoDetectorReadoutModeComposite readoutModeComposite;
	private FluoDetectorAcquireComposite acquireComposite;
	private FluoDetectorElementsComposite elementsComposite;
	private FluoDetectorCountsComposite countsComposite;
	private FluoDetectorRegionsComposite regionsComposite;
	private FluoDetectorOutputPreferenceComposite outputPrefComposite;
	private FluoDetectorTransitionLineComposite elementEdgeComposite;
	private FluoDetectorDtcEnergyComposite dtcEnergyComposite;
	private int mcaSize;



	/**
	 * Create a new FluorescenceDetectorComposite. After the relevant values are available, this should be followed by calls to setDetectorElementListSize()
	 * <b>(once only)</b> and setMCASize().
	 *
	 * @param parent
	 * @param style
	 */
	public FluorescenceDetectorComposite(Composite parent, int style) {
		super(parent, style);
		this.setLayout(new FillLayout());

		try {
			sashFormPlot = new SashFormPlotComposite(this, null);
			sashFormPlot.getPlottingSystem().setRescale(false);
			sashFormPlot.getPlottingSystem().setShowLegend(false);
			sashFormPlot.getSashForm().setWeights(new int[] { 30, 70 });
			sashFormPlot.getRegionOnDisplay().setShowPosition(true); // This has no effect but would be nice!
			sashFormPlot.setXAxisLabel("Channel number");
			sashFormPlot.setYAxisLabel("Counts");

			addDisposeListener(new DisposeListener() {
				@Override
				public void widgetDisposed(DisposeEvent e) {
					sashFormPlot.dispose();
				}
			});

			GridDataFactory horizontalGrabGridData = GridDataFactory.fillDefaults().grab(true, false);

			readoutModeComposite = new FluoDetectorReadoutModeComposite(sashFormPlot.getLeft(), SWT.NONE);
			horizontalGrabGridData.applyTo(readoutModeComposite);

			acquireComposite = new FluoDetectorAcquireComposite(sashFormPlot.getLeft(), SWT.NONE);
			horizontalGrabGridData.applyTo(acquireComposite);

			countsComposite = new FluoDetectorCountsComposite(sashFormPlot.getLeft(), SWT.NONE);
			horizontalGrabGridData.applyTo(countsComposite);

			elementsComposite = new FluoDetectorElementsComposite(sashFormPlot.getLeft(), SWT.NONE);
			horizontalGrabGridData.applyTo(elementsComposite);

			regionsComposite = new FluoDetectorRegionsComposite(sashFormPlot.getLeft(), SWT.NONE, elementsComposite);
			horizontalGrabGridData.applyTo(regionsComposite);

			dtcEnergyComposite = new FluoDetectorDtcEnergyComposite(sashFormPlot.getLeft(), SWT.NONE);
			horizontalGrabGridData.applyTo(dtcEnergyComposite);

			elementEdgeComposite = new FluoDetectorTransitionLineComposite(sashFormPlot.getLeft(), SWT.NONE);
			horizontalGrabGridData.applyTo(elementEdgeComposite);

			outputPrefComposite = new FluoDetectorOutputPreferenceComposite(sashFormPlot.getLeft(), SWT.NONE );
			horizontalGrabGridData.applyTo(outputPrefComposite);

			sashFormPlot.computeSizes();

		} catch (Exception ex) {
			// Creating the PlottingSystem in SashFormPlotComposite can throw Exception
			logger.warn("Exception creating FluorescenceDetectorComposite", ex);
			Label errorMessageLabel = new Label(this, SWT.NONE);
			errorMessageLabel.setText("Error - see log for details");
		}
	}


	/**
	 * @return the start value of window for currently-selected element
	 */
	public int getWindowStart() {
		return (int) regionsComposite.getWindowStart().getNumericValue();
	}

	/**
	 * Set the start value of window for the currently-selected element
	 *
	 * @param windowStart
	 */
	public void setWindowStart(int windowStart) {
		regionsComposite.getWindowStart().setIntegerValue(windowStart);
	}

	/**
	 * @return the end value of window for currently-selected element
	 */
	public int getWindowEnd() {
		return (int) regionsComposite.getWindowEnd().getNumericValue();
	}

	/**
	 * Set the end value of window for the currently-selected element
	 *
	 * @param windowEnd
	 */
	public void setWindowEnd(int windowEnd) {
		regionsComposite.getWindowEnd().setIntegerValue(windowEnd);
	}

	/**
	 * For access by BeanUI only. This name must match the field name in XspressParameters.
	 */
	public BooleanWrapper getOnlyShowFF() {
		return outputPrefComposite.getOnlyShowFF();
	}

	/**
	 * For access by BeanUI only. This name must match the field name in XspressParameters.
	 */
	public BooleanWrapper getShowDTRawValues() {
		return outputPrefComposite.getShowDTRawValues();
	}

	/**
	 * For access by BeanUI only. This name must match the field name in Vortex/XspressParameters.
	 */
	public BooleanWrapper getSaveRawSpectrum() {
		return outputPrefComposite.getSaveRawSpectrum();
	}

	public void addReadoutModeListener(ValueAdapter listener) {
		readoutModeComposite.getReadoutCombo().addValueListener(listener);
	}

	public void addElementEdgeListener(SelectionListener listener) {
		elementEdgeComposite.addSelectionListener(listener);
	}

	public void addDtcEnergyUpdateListener(SelectionListener listener) {
		dtcEnergyComposite.getUpdateDtcEnergyButton().addSelectionListener(listener);
	}

	/**
	 * Update the deadtime correction energy value using the currently set value of line energy
	 * (in 'element name and line selection' composite)
	 */
	public void updateDtcEnergyFromElementEdge() {
		double dtcEnergy = elementEdgeComposite.getLineEnergy();
		dtcEnergyComposite.getDeadtimeCorrectionEnergy().setValue(dtcEnergy);
	}

	/**
	 * Set readout mode of the detector
	 *
	 * @param readoutMode
	 */
	public void setReadoutMode( String readoutMode ) {
		readoutModeComposite.setReadoutMode(readoutMode);
	}

	/**
	 * For access by BeanUI only. This name must match the field name in XspressParameters.
	 */
	public ComboWrapper getReadoutMode() {
		return readoutModeComposite.getReadoutCombo();
	}

	/**
	 * For access by BeanUI only. This name must match the field name in XspressParameters.
	 */
	public ComboWrapper getResGrade() {
		return readoutModeComposite.getResolutionGradeCombo();
	}

	/**
	 * For access by BeanUI only. This name must match the field name in XspressParameters.
	 */
	public ComboWrapper getRegionType() {
		return readoutModeComposite.getRegionTypeCombo();
	}

	/**
	 * Call this once after construction when the number of detector elements is known
	 *
	 * @param size
	 */
	public void setDetectorElementListSize(int size) {
		elementsComposite.configureDetectorElementTable(size, regionsComposite);
		sashFormPlot.computeSizes();
	}

	/**
	 * Call this before {@link FluoDetectorElementsComposite#configureDetectorElementTable}
	 * to set the display order of the detector elements in the composite.
	 *
	 * @param order
	 */
	public void setDetectorElementOrder(GridListEditor.GRID_ORDER order) {
		elementsComposite.setDetectorElementOrder(order);
	}

	/**
	 * Call this before {@link FluoDetectorElementsComposite#configureDetectorElementTable}
	 * to set the config that controls the order of the detector elements in the composite.
	 *
	 * @param config
	 */
	public void setDetectorElementConfiguration(FluoDetectorElementConfig config) {
		elementsComposite.setElementConfiguration(config);
	}

	/**
	 * Call this after construction when the number of MCA channels is known
	 *
	 * @param mcaSize
	 */
	public void setMCASize(int mcaSize) {
		this.mcaSize = mcaSize;
		regionsComposite.getRoiEnd().setMaximum(mcaSize);
		regionsComposite.getWindowEnd().setMaximum(mcaSize);
	}

	/**
	 * Call this after construction when the maximum number of ROIs per channel is known
	 *
	 * @param maxNumberOfRois
	 */
	public void setMaxNumberOfRois(int maxNumberOfRois) {
		getRegionList().setMaxItems(maxNumberOfRois);
	}

	// TODO move the label outside the acquire composite?
	public void setDetectorName(String name) {
		if (name != null && name.length() > 0) {
			acquireComposite.setDetectorNameLabel("Detector: " + name);
		} else {
			acquireComposite.setDetectorNameLabel("");
		}
	}

	/**
	 * For access by BeanUI only. This name must match the field name in VortexParameters.
	 */
	public IFieldWidget getCollectionTime() {
		return acquireComposite.getCollectionTime();
	}

	/**
	 * For access by BeanUI only. This name must match the field name in FluorescenceDetectorParameters.
	 */
	public ListEditor getDetectorList() {
		return elementsComposite.getDetectorList();
	}

	/**
	 * For access by BeanUI only. This name must match the field name in XspressParameters.
	 */
	public IFieldWidget getEditIndividualElements() {
		return regionsComposite.getApplyToAllCheckbox(); // the apply to all box has reversed boolean mode
	}

	/**
	 * For access by the controller.
	 */
	public boolean isApplyRoisToAllElements() {
		return regionsComposite.getApplyToAllCheckbox().getButton().getSelection();
	}

	/**
	 * For access by the controller <em>only</em> for the purpose of initialising the Import Region wizard.
	 * <p>
	 * It would be better to avoid breaking encapsulation like this if possible but that might not be possible, or would certainly require the wizard to be
	 * rewritten.
	 */
	public ListEditor getRegionList() {
		return regionsComposite.getRegionList();
	}

	/**
	 * Add a listener which will be notified when a selection is changed in one of the list editors
	 *
	 * @param listener
	 */
	public void addBeanSelectionListener(BeanSelectionListener listener) {
		getDetectorList().addBeanSelectionListener(listener);
		getRegionList().addBeanSelectionListener(listener);
	}

	/**
	 * @return the acquisition time (in milliseconds)
	 */
	public double getAcquisitionTime() {
		return acquireComposite.getCollectionTime().getNumericValue();
	}

	/**
	 * Add a listener which will be notified when the load button is pressed
	 *
	 * @param listener
	 */
	public void addLoadButtonListener(SelectionListener listener) {
		acquireComposite.getLoadButton().addSelectionListener(listener);
	}

	/**
	 * Add a listener which will be notified when the save button is pressed
	 *
	 * @param listener
	 */
	public void addSaveButtonListener(SelectionListener listener) {
		acquireComposite.getSaveButton().addSelectionListener(listener);
	}

	/**
	 * Add a listener which will be notified when the acquire button is pressed
	 *
	 * @param listener
	 */
	public void addAcquireButtonListener(SelectionListener listener) {
		acquireComposite.getAcquireButton().addSelectionListener(listener);
	}

	/**
	 * Add a listener which will be notified when the 'Apply settings' button is pressed
	 *
	 * @param listener
	 */
	public void addApplySettingsButtonListener(SelectionListener listener) {
		acquireComposite.getApplySettingsButton().addSelectionListener(listener);
	}

	/**
	 * @return <code>true</code> if data should be automatically saved after acquisition
	 */
	public boolean getAutoSaveModeSelection() {
		return acquireComposite.getAutoSaveCheckBox().getSelection();
	}

	/**
	 * @return <code>true</code> if data should be acquired continuously
	 */
	public boolean getContinuousModeSelection() {
		return acquireComposite.getLiveCheckBox().getSelection();
	}

	/**
	 * Add a listener which will be notified when the continuous acquisition checkbox is clicked
	 *
	 * @param listener
	 */
	public void addContinuousModeButtonListener(SelectionListener listener) {
		acquireComposite.getLiveCheckBox().addSelectionListener(listener);
	}

	/**
	 * Update the view to show that continuous acquisition mode is selected
	 */
	public void setContinuousAcquireMode() {
		acquireComposite.setContinuousAcquireMode();
	}

	/**
	 * Update the view to show that single acquisition mode is selected
	 */
	public void setSingleAcquireMode() {
		acquireComposite.setSingleAcquireMode();
	}

	/**
	 * @return the index number of the currently-selected detector element
	 */
	public int getSelectedDetectorElementIndex() {
		return elementsComposite.getSelectedElementIndex();
	}

	/**
	 * Set the element name to be displayed below the detector element list
	 *
	 * @param label
	 */
	public void setElementName(String label) {
		elementsComposite.getElementNameLabel().setValue(label);
	}

	/**
	 * Set the total counts for all enabled detector elements
	 *
	 * @param enabledElementCounts
	 */
	public void setEnabledElementsCounts(double enabledElementCounts) {
		countsComposite.getEnabledElementsCounts().setValue(formatDoubleValue(enabledElementCounts));
		countsComposite.layout(true, true);
	}

	/**
	 * Set the total counts for the currently-selected detector element
	 *
	 * @param elementCounts
	 */
	public void setSelectedElementCounts(double elementCounts) {
		countsComposite.getSelectedElementCounts().setValue(formatDoubleValue(elementCounts));
		countsComposite.layout(true, true);
	}

	/**
	 * Set the counts for the currently-selected region
	 *
	 * @param regionCounts
	 */
	public void setSelectedRegionCounts(double regionCounts) {
		countsComposite.getSelectedRegionCounts().setValue(formatDoubleValue(regionCounts));
		countsComposite.layout(true, true);
	}

	private String formatDoubleValue(double val) {
		return NumberFormat.getIntegerInstance().format(val);
	}

	/**
	 * Add a listener which will be notified when the import button is pressed
	 *
	 * @param listener
	 */
	public void addRegionImportButtonSelectionListener(SelectionListener listener) {
		regionsComposite.getImportButton().addSelectionListener(listener);
	}

	/**
	 * @return the start value of the currently-selected region
	 */
	public int getRegionStart() {
		return (int) regionsComposite.getRoiStart().getNumericValue();
	}

	/**
	 * Set the start value of the currently-selected region
	 *
	 * @param regionStart
	 */
	public void setRegionStart(int regionStart) {
		regionsComposite.getRoiStart().setIntegerValue(regionStart);
	}

	/**
	 * @return the end value of the currently-selected region
	 */
	public int getRegionEnd() {
		return (int) regionsComposite.getRoiEnd().getNumericValue();
	}

	/**
	 * Set the end value of the currently-selected region
	 *
	 * @param regionEnd
	 */
	public void setRegionEnd(int regionEnd) {
		regionsComposite.getRoiEnd().setIntegerValue(regionEnd);
	}

	public boolean getReadoutModeIsRoi() {
		return regionsComposite.getReadoutModeIsRoi();
	}

	/**
	 * Update the region on the plot from the current settings in the UI
	 */
	public void updatePlottedRegionFromUI() {
		boolean editingRoi = regionsComposite.getReadoutModeIsRoi();
		int start = editingRoi ? getRegionStart(): getWindowStart();
		int end = editingRoi ? getRegionEnd(): getWindowEnd();
		sashFormPlot.getRegionOnDisplay().setROI(new RectangularROI(start, 0, end - start, 0, 0));
		sashFormPlot.getRegionOnDisplay().repaint();
	}

	/**
	 * Set whether the region on the plot can be moved by dragging
	 *
	 * @param mobile
	 */
	public void setPlottedRegionMobile(boolean mobile) {
		sashFormPlot.getRegionOnDisplay().setMobile(mobile);
		sashFormPlot.getRegionOnDisplay().setTrackMouse(false);
	}

	/**
	 * Add a listener which will be notified when the plotted region is changed
	 *
	 * @param listener
	 */
	public void addPlottedRegionListener(IROIListener listener) {
		sashFormPlot.addRegionListener(listener);
	}

	/**
	 * Update the view to indicate that continuous acquisition is in progress
	 */
	public void showAcquireStarted() {
		acquireComposite.showAcquireStarted();
	}

	/**
	 * Update the view to indicate that continuous acquisition has finished
	 */
	public void showAcquireFinished() {
		acquireComposite.showAcquireFinished();
	}

	/**
	 * Append text to the status panel
	 *
	 * @param text
	 */
	public void appendStatus(String text) {
		sashFormPlot.appendStatus(text);
	}

	/**
	 * Rescale the plot
	 * <p>
	 * In this implementation, the plotting system is told to scale its axes automatically, and the X-axis is manually
	 * rescaled afterwards so it is completely filled by the available MCA data.
	 */
	public void autoscaleAxes() {
		sashFormPlot.getPlottingSystem().autoscaleAxes();
		if (mcaSize > 0) {
			sashFormPlot.getPlottingSystem().getSelectedXAxis().setRange(0, mcaSize);
		}
	}

	/**
	 * Set the label for the X-axis of the plot
	 *
	 * @param xAxislabel
	 */
	public void setXAxisLabel(String xAxislabel) {
		sashFormPlot.setXAxisLabel(xAxislabel);
	}

	/**
	 * Set the label for the Y-axis of the plot
	 *
	 * @param yAxislabel
	 */
	public void setYAxisLabel(String yAxislabel) {
		sashFormPlot.setYAxisLabel(yAxislabel);
	}

	/**
	 * Set the title shown above the plot
	 *
	 * @param plotTitle
	 */
	public void setPlotTitle(String plotTitle) {
		sashFormPlot.setPlotTitle(plotTitle);
	}

	/**
	 * Plot the given dataset
	 *
	 * @param dataset
	 */
	public void plotDataset(IDataset dataset) {
		sashFormPlot.setDatasets(dataset);
		sashFormPlot.plotData();
	}

	/**
	 * Plot the given datasets, colour them appropriately and show the legend.
	 *
	 * @param datasets
	 * @since 8/9/2016
	 */
	public void plotDatasets(IDataset... datasets) {
		sashFormPlot.setDatasets(datasets);
		sashFormPlot.getPlottingSystem().setShowLegend(true);
		sashFormPlot.getPlottingSystem().setColorOption(ColorOption.BY_NAME);
		sashFormPlot.plotData();

		addEdgeLineToPlot(datasets);
		showHideLoadedDataset();
	}

	/**
	 * Add a line showing the position of currently selected edge to the plot.
	 * Y range of line matches y range of data being plotted (to avoid rescaling when switching between showing/not showing the line).
	 * @param linePlotData
	 */
	public void addEdgeLineToPlot(IDataset[] linePlotData) {
		if (elementEdgeComposite.getShowLineInPlot()) {

			// Store the original plot title (it changes after adding the line)
			String title = sashFormPlot.getPlotTitle();

			double yMin = 1e10;
			double yMax = 0;

			// Set min, max y range to match y range of data being plotted
			for(IDataset dataset : linePlotData) {
				yMin = Math.min(yMin, dataset.min(true).doubleValue());
				yMax = Math.max(yMax, dataset.max(true).doubleValue());
			}

			// Get MCA channel corresponding to edge
			double edgePosition = elementEdgeComposite.getEdgeMcaChannel();

			// Create datasets, create the plot
			IDataset xval = DatasetFactory.createFromList(Arrays.asList(edgePosition, edgePosition));
			IDataset yval = DatasetFactory.createFromList(Arrays.asList(yMin, yMax));
			String plotName = elementEdgeComposite.getSelectedElementName() + " " + elementEdgeComposite.getSelectedLineName() + " edge";
			yval.setName(plotName);
			List<IDataset> listYs = new ArrayList<IDataset>();
			listYs.add(yval);
			sashFormPlot.getPlottingSystem().createPlot1D(xval, listYs, null);

			// Set the linewidth to something reasonable so we can see it more easily
			LineTraceImpl trace = (LineTraceImpl) sashFormPlot.getPlottingSystem().getTrace(plotName);
			trace.setLineWidth(2);

			// Set title back to it's original value
			sashFormPlot.getPlottingSystem().setTitle(title);
		}
	}

	public void showHideLoadedDataset() {
		ITrace trace = sashFormPlot.getPlottingSystem().getTrace(FluorescenceDetectorCompositeController.LOADED_DATA_NAME);
		if (trace != null)
			trace.setVisible( getShowDataLoadedFromFile() );
	}

	/**
	 *  Hide/show output option checkboxes for detector type.
	 *
	 * @param detectorParams
	 * @since 1/7/2016
	 */
	public void setOutputOptions(FluorescenceDetectorParameters detectorParams ) {
		boolean enableFFDTButtons = true;
		if ( detectorParams instanceof Xspress3Parameters ) {
			enableFFDTButtons = false;
		}
		GridUtils.setVisibleAndLayout(outputPrefComposite.getOnlyShowFF(), enableFFDTButtons );
		GridUtils.setVisibleAndLayout(outputPrefComposite.getShowDTRawValues(), enableFFDTButtons );
	}


	/**
	 * Hide/show the 'output options' part of the gui.
	 * @param showOutputOptions
	 */
	public void setShowOutputOptions(boolean showOutputOptions) {
		GridUtils.setVisibleAndLayout(outputPrefComposite, showOutputOptions);
	}

	/**
	 * Hide/show the #Element name and edge' part of the gui.
	 * @param show
	 */
	public void setShowElementEdgeControls(boolean show) {
		GridUtils.setVisibleAndLayout(elementEdgeComposite, show);
	}

	/**
	 * Hide/show the 'deadtime correction energy' part of the gui.
	 * @param show
	 */
	public void setShowDtcEnergyControls(boolean show) {
		GridUtils.setVisibleAndLayout(dtcEnergyComposite, show);
	}

	/**
	 * Setup GUI for specified readout mode of detector.
	 * i.e. shows/hides different parts of GUI as appropriate for XSpress2/3
	 * This function is called during initial setup of GUI, using settings from Xml file.
	 *
	 * @parameter detectorParams
	 * @since 1/7/2016
	 */
	public void setReadoutModeOptions(FluorescenceDetectorParameters detectorParams) {
		if (detectorParams instanceof XspressParameters) {
			XspressParameters xspressParams = (XspressParameters) detectorParams;
			readoutModeComposite.setReadoutMode( xspressParams.getReadoutMode() );
			regionsComposite.updateControlVisibility( xspressParams.getReadoutMode() );
		} else if ( detectorParams instanceof Xspress3Parameters || detectorParams instanceof VortexParameters ) {
			// Xspress3 gui is for 'region of interest' only...
			readoutModeComposite.setReadoutMode( XspressParameters.READOUT_MODE_REGIONSOFINTEREST  );
			regionsComposite.updateControlVisibility( XspressParameters.READOUT_MODE_REGIONSOFINTEREST );
			readoutModeComposite.getReadoutCombo().setEnabled(false);
			// Remove resolution grade controls
			readoutModeComposite.showResGradeRegionControls(false);
		}
	}

	/**
	 * Update 'Readout Mode' controls : hide/show resolution grade combo boxes for currently selected readout mode
	 *
	 */
	public void updateRoiWindowSettings() {
		String readoutMode = readoutModeComposite.getReadoutMode();
		regionsComposite.updateControlVisibility( readoutMode );
	}

	/**
	 * @return true if 'autoscale on acquire' checkbox is checked.
	 * @since 8/9/2016
	 */
	public boolean getAutoScaleOnAcquire() {
		return acquireComposite.getAutoScaleOnAcquireCheckBox().getSelection();
	}

	public boolean getShowDataLoadedFromFile() {
		return acquireComposite.getShowDataLoadedFromFileCheckBox().getSelection();
	}

	public void addShowLoadedDataListener(SelectionListener listener) {
		acquireComposite.getShowDataLoadedFromFileCheckBox().addSelectionListener(listener);
	}

	public void setEnableShowLoadedDataCheckBox(boolean enabled) {
		acquireComposite.getShowDataLoadedFromFileCheckBox().setEnabled(enabled);
	}

	/**
	 * For access by BeanUI only. This name must match the 'deadtime correction energy' field name in XspressParameters.
	 */
	public IFieldWidget getDeadtimeCorrectionEnergy() {
		return dtcEnergyComposite.getDeadtimeCorrectionEnergy();
	}
<<<<<<< HEAD
=======

	public void setAcquireButtonEnabled(boolean enabled) {
		acquireComposite.getAcquireButton().setEnabled(enabled);
	}
>>>>>>> a7322133
}<|MERGE_RESOLUTION|>--- conflicted
+++ resolved
@@ -798,11 +798,8 @@
 	public IFieldWidget getDeadtimeCorrectionEnergy() {
 		return dtcEnergyComposite.getDeadtimeCorrectionEnergy();
 	}
-<<<<<<< HEAD
-=======
 
 	public void setAcquireButtonEnabled(boolean enabled) {
 		acquireComposite.getAcquireButton().setEnabled(enabled);
 	}
->>>>>>> a7322133
 }