--- conflicted
+++ resolved
@@ -183,22 +183,10 @@
 				bean.setPercentComplete(100);
 				updateBean(Status.COMPLETE, "Scan Complete");
 			}
-<<<<<<< HEAD
-			logger.debug("Completed run normally : {}", bean);
-		} catch (Exception e) {
-			logger.error("Cannot execute run {} {}", getBean().getName(), getBean().getUniqueId(), e);
-			updateBean(Status.FAILED, e.getMessage());
-=======
-			broadcast(bean);
 			logger.info("Completed run normally {} {} {}", bean.getName(), bean.getUniqueId(), bean.getFilePath());
 		} catch (Throwable e) {
 			logger.error("Cannot execute run {}", bean, e);
-			bean.setPreviousStatus(bean.getStatus());
-			bean.setStatus(Status.FAILED);
-			bean.setMessage(e.getMessage());
-			broadcast(bean);
-
->>>>>>> f85e7187
+			updateBean(Status.FAILED, e.getMessage());
 			// rethrow the exception as an EventException
 			if (e instanceof EventException) throw (EventException)e;
 			throw new EventException(e);
@@ -249,7 +237,6 @@
 		logger.warn("Cannot perform end position when scan is async. (Scan has not been cancelled, end has been ignored.)");
 	}
 
-<<<<<<< HEAD
 	private void runScanBlocking(IDeviceController controller, ScanModel scanModel)
 			throws ScanningException, InterruptedException, TimeoutException, ExecutionException, UnsupportedLanguageException, ScriptExecutionException, EventException {
 		logger.debug("Running blocking scan {}", scanModel.getFilePath());
@@ -267,19 +254,6 @@
 			}
 		} finally {
 			logger.debug("Finished running blocking scan {}", scanModel.getFilePath());
-=======
-	private void executeBlocking(IDeviceController controller, ScanBean bean) throws ScanningException, InterruptedException, TimeoutException, ExecutionException, UnsupportedLanguageException, ScriptExecutionException {
-
-		logger.debug("Running blocking controller {}", controller.getName());
-		try {
-			controller.getDevice().run(null); // Runs until done
-
-			// Run a script, if any has been requested
-			runScript(bean.getScanRequest().getAfter(), bean.getScanRequest()::setAfterResponse);
-			setPosition(bean.getScanRequest().getEnd(), "end");
-		} finally {
-			logger.debug("Finished running blocking controller {}", controller.getName());
->>>>>>> f85e7187
 		}
 	}
 
