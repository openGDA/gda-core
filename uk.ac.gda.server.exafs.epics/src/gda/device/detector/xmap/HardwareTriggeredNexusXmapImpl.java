/*-
 * Copyright © 2011 Diamond Light Source Ltd.
 *
 * This file is part of GDA.
 *
 * GDA is free software: you can redistribute it and/or modify it under the
 * terms of the GNU General Public License version 3 as published by the Free
 * Software Foundation.
 *
 * GDA is distributed in the hope that it will be useful, but WITHOUT ANY
 * WARRANTY; without even the implied warranty of MERCHANTABILITY or FITNESS
 * FOR A PARTICULAR PURPOSE. See the GNU General Public License for more
 * details.
 *
 * You should have received a copy of the GNU General Public License along
 * with GDA. If not, see <http://www.gnu.org/licenses/>.
 */

package gda.device.detector.xmap;

import gda.data.NumTracker;
import gda.data.PathConstructor;
import gda.data.metadata.GDAMetadataProvider;
import gda.data.nexus.tree.NexusTreeProvider;
import gda.device.DeviceException;
import gda.device.detector.DAServer;
import gda.device.detector.hardwaretriggerable.HardwareTriggerableDetectorBase;
import gda.device.detector.xmap.edxd.EDXDController.COLLECTION_MODES;
import gda.device.detector.xmap.edxd.EDXDMappingController;
import gda.device.scannable.PositionStreamIndexer;
import gda.factory.FactoryException;

import java.io.File;
import java.util.List;
import java.util.concurrent.Callable;

import org.slf4j.Logger;
import org.slf4j.LoggerFactory;

public class HardwareTriggeredNexusXmapImpl extends HardwareTriggerableDetectorBase implements
		HardwareTriggeredNexusXmap {
	static final Logger logger = LoggerFactory.getLogger(HardwareTriggeredNexusXmapImpl.class);
	private boolean slave = true;
	private DAServer daServer;
	private NexusXmap xmap;
	private EDXDMappingController controller;
	private boolean integrateBetweenPoints = true;
	private int lastScanNumber = 0;
	private String[] cachedExtraNames;
	private String[] cachedOutputFormat;
	private int lastRowNumber = -1;

	private PositionStreamIndexer<NexusTreeProvider> indexer;
	private int scanNumberOfPoints;
	private boolean armedForNewScan;

	@Override
	public NexusXmap getXmap() {
		return xmap;
	}

	public void setXmap(NexusXmap xmap) {
		this.xmap = xmap;
	}

	public EDXDMappingController getController() {
		return controller;
	}

	public void setController(EDXDMappingController controller) {
		this.controller = controller;
	}

	public int getScanNumberOfPoints() {
		return scanNumberOfPoints;
	}

	public void setScanNumberOfPoints(int scanNumberOfPoints) {
		this.scanNumberOfPoints = scanNumberOfPoints;
	}

	@Override
	public void configure() throws FactoryException {
	}

	@Override
	public void clear() throws DeviceException {
		xmap.clear();
	}

	@Override
	public void clearAndStart() throws DeviceException {
		xmap.clearAndStart();
	}

	@Override
	public double getAcquisitionTime() throws DeviceException {
		return xmap.getAcquisitionTime();
	}

	@Override
	public List<String> getChannelLabels() {
		return xmap.getChannelLabels();
	}

	@Override
	public int[] getData(int mcaNumber) throws DeviceException {
		return xmap.getData(mcaNumber);
	}

	@Override
	public int[][] getData() throws DeviceException {
		return xmap.getData();
	}

	@Override
	public int getNumberOfBins() throws DeviceException {
		return xmap.getNumberOfBins();
	}

	@Override
	public int getNumberOfMca() throws DeviceException {
		return xmap.getNumberOfMca();
	}

	@Override
	public int getNumberOfROIs() throws DeviceException {
		return xmap.getNumberOfROIs();
	}

	@Override
	public double[] getROICounts(int iRoi) throws DeviceException {
		return xmap.getROICounts(iRoi);
	}

	@Override
	public double[] getROIsSum() throws DeviceException {
		// TODO Auto-generated method stub
		return xmap.getROIsSum();
	}

	@Override
	public double getReadRate() throws DeviceException {
		// TODO Auto-generated method stub
		return xmap.getReadRate();
	}

	@Override
	public double getRealTime() throws DeviceException {
		// TODO Auto-generated method stub
		return xmap.getRealTime();
	}

	@Override
	public int getStatus() throws DeviceException {
		return xmap.getStatus();
	}

	@Override
	public double getStatusRate() throws DeviceException {
		// TODO Auto-generated method stub
		return xmap.getStatusRate();
	}

	@Override
	public double readoutScalerData() throws DeviceException {
		// TODO Auto-generated method stub
		return xmap.readoutScalerData();
	}

	@Override
	public void setAcquisitionTime(double time) throws DeviceException {
		xmap.setAcquisitionTime(time);
	}

	@Override
	public void setNthROI(double[][] rois, int roiIndex) throws DeviceException {
		xmap.setNthROI(rois, roiIndex);
	}

	@Override
	public void setNumberOfBins(int numberOfBins) throws DeviceException {
		xmap.setNumberOfBins(numberOfBins);

	}

	@Override
	public void setROIs(double[][] rois) throws DeviceException {
		xmap.setROIs(rois);
	}

	@Override
	public void setReadRate(double readRate) throws DeviceException {
		xmap.setReadRate(readRate);
	}

	@Override
	public void setStatusRate(double statusRate) throws DeviceException {
		xmap.setStatusRate(statusRate);
	}

	@Override
	public String[] getExtraNames() {
		if (armedForNewScan) {
			if (cachedExtraNames == null) {
				cachedExtraNames = xmap.getExtraNames();
			}
			return cachedExtraNames;
		}
		return xmap.getExtraNames();
	}

	@Override
	public String[] getInputNames() {
		return xmap.getInputNames();
	}

	@Override
	public String[] getOutputFormat() {
		if (armedForNewScan) {
			if (cachedOutputFormat == null)
				cachedOutputFormat = getOutputFormatFromSuper();
			return cachedOutputFormat;
		}

		return getOutputFormatFromSuper();
	}

	private String[] getOutputFormatFromSuper() {
		int inputNamesLength = xmap.getInputNames().length;
		int extraNamesLength = xmap.getExtraNames().length;
		String[] outputFormat = new String[inputNamesLength + extraNamesLength];
		String[] currentOF = xmap.getOutputFormat();
		for (int i = 0; i < outputFormat.length; i++) {
			outputFormat[i] = currentOF[0];
		}
		return outputFormat;
	}

	@Override
	public void start() throws DeviceException {
		xmap.start();
	}

	@Override
	public void collectData() throws DeviceException {
		if (!isHardwareTriggering()) {
			xmap.collectData();
		} else {
			arm();
		}
	}

	@Override
	public boolean createsOwnFiles() throws DeviceException {
		return false;
	}

	@Override
	public String getDescription() throws DeviceException {
		return "Hardware Triggered Xmap detector";
	}

	@Override
	public String getDetectorID() throws DeviceException {
		// TODO Auto-generated method stub
		return null;
	}

	@Override
	public String getDetectorType() throws DeviceException {
		// TODO Auto-generated method stub
		return null;
	}

	@Override
	public NexusTreeProvider readout() throws DeviceException {
		if (!isHardwareTriggering()) {
			xmap.readout();
		}
		throw new DeviceException("Can only be used in continuous scans");
	}

	@Override
	public void prepareForCollection() throws DeviceException {
		if (!isHardwareTriggering()) {
			xmap.prepareForCollection();
		}
	}

	private void arm() throws DeviceException {
		try {
			controller.startRecording();
			this.clearAndStart();
			armedForNewScan = false;
		} catch (Exception e) {
			// TODO Auto-generated catch block
			armedForNewScan = false;
			logger.error("Error occurred arming the xmap detector", e);
			throw new DeviceException("Error occurred arming the xmap detector", e);

		}
	}

	@Override
	public void stop() throws DeviceException {
		atScanEnd();
	}

	private void setupFileAttributes() throws Exception {

		// filename prefix
		String beamline = "base";
		try {
			beamline = GDAMetadataProvider.getInstance().getMetadataValue("instrument", "gda.instrument", null);
		} catch (DeviceException e1) {
			// don't let an exception stop us here
			logger.warn("Cannot get instrument or gda.instrument property value");
		}
		controller.setFilenamePrefix(beamline);

		// scan number
		NumTracker runNumber = new NumTracker("tmp");
		// Get the current number
		Number scanNumber = runNumber.getCurrentFileNumber();
		if (!(scanNumber.intValue() == lastScanNumber))
			lastRowNumber = -1;
		lastScanNumber = scanNumber.intValue();
		controller.setFileNumber(scanNumber);

		// row number
		lastRowNumber++;
		controller.setFilenamePostfix(lastRowNumber + "-" + getName());

		// set the sub-directory and create if necessary
		String dataDir = PathConstructor.createFromDefaultProperty();
		dataDir = dataDir + "tmp" + File.separator + lastScanNumber;
		if (!(new File(dataDir)).exists()) {
			boolean directoryExists = (new File(dataDir)).mkdirs();
			if (!directoryExists) {
				throw new DeviceException("Failed to create temporary directory to place Xmap HDF5 files: " + dataDir);
			}
		}
		dataDir = dataDir.replace("/dls/" + beamline.toLowerCase(), "X:/");
		controller.setDirectory(dataDir);
	}

	@Override
	public void update(Object source, Object arg) {
		// TODO Auto-generated method stub

	}

	@Override
	public Callable<NexusTreeProvider> getPositionCallable() throws DeviceException {
		return indexer.getPositionCallable();
	}

	@Override
	public void atScanLineStart() throws DeviceException {
		try {
			// setup tfg time frames
			setupContinuousOperation();
			setupFileAttributes();
			controller.resetCounters();

			// controller.setNexusCapture(0);
			controller.setAutoPixelsPerBuffer(true);
<<<<<<< HEAD
			
			//??TODO should get the number of points per scan 
//			int numberOfPointsPerScan = 0;
//			int numberOfTriggers = getHardwareTriggerProvider().getNumberTriggers() ; 
//			if(numberOfTriggers != 0 && integratesBetweenPoints())
//				numberOfPointsPerScan = numberOfTriggers - 1;
//			if(numberOfTriggers == 0)
//				numberOfPointsPerScan = this.scanNumberOfPoints;
			//controller.setPixelsPerRun(numberOfPointsPerScan);
			
=======
			// ??TODO should get the number of points per scan
			// controller.setPixelsPerRun(numberOfPointsPerScan);
>>>>>>> c53e5f14
			controller.setPixelsPerRun(scanNumberOfPoints);
			int buffPerRow = (scanNumberOfPoints + 1) / 124 + 1;
			if (controller.isBufferedArrayPort())
				controller.setHdfNumCapture(scanNumberOfPoints);
			else
				controller.setHdfNumCapture(buffPerRow);

			cachedExtraNames = null;
			cachedOutputFormat = null;
			armedForNewScan = true;

		} catch (Exception e) {
			armedForNewScan = false;
			logger.error("Error occurred arming the xmap detector", e);
			throw new DeviceException("Error occurred arming the xmap detector", e);
		}
		this.indexer = new PositionStreamIndexer<NexusTreeProvider>(new XmapPositionInputStream(this,
				this.xmap.isSumAllElementData()));
	}

	public void setupContinuousOperation() throws DeviceException {
		if (!isSlave()) {
			setTimeFrames();
		}
	}

	private void setTimeFrames() throws DeviceException {
		switchOnExtTrigger();
		getDaServer().sendCommand("tfg setup-groups ext-start cycles 1");
		getDaServer().sendCommand(this.scanNumberOfPoints + " 0.000001 0.00000001 0 0 0 8");
		getDaServer().sendCommand("-1 0 0 0 0 0 0");
		getDaServer().sendCommand("tfg arm");
	}

	private void switchOnExtTrigger() throws DeviceException {
		getDaServer().sendCommand("tfg setup-trig start ttl0");
	}

	private void switchOffExtTrigger() throws DeviceException {
		getDaServer().sendCommand("tfg setup-trig start"); // disables external triggering
	}

	public void setDaServer(DAServer daServer) {
		this.daServer = daServer;
	}

	public DAServer getDaServer() {
		return daServer;
	}

	@Override
	public void atScanStart() throws DeviceException {
		controller.setCollectionMode(COLLECTION_MODES.MCA_MAPPING);
	}

	@Override
	public void atScanEnd() throws DeviceException {
		try {
			if (!isSlave())
				switchOffExtTrigger();
			xmap.stop();
			controller.endRecording();
		} catch (Exception e) {
			controller.setCollectionMode(COLLECTION_MODES.MCA_SPECTRA);
			logger.error("Unalble to end hdf5 capture", e);
			throw new DeviceException("Unalble to end hdf5 capture", e);
		}
		controller.setCollectionMode(COLLECTION_MODES.MCA_SPECTRA);
	}

	@Override
	public void atCommandFailure() throws DeviceException {
		try {
			if (!isSlave())
				switchOffExtTrigger();

			xmap.stop();
			controller.endRecording();
		} catch (Exception e) {
			controller.setCollectionMode(COLLECTION_MODES.MCA_SPECTRA);
			logger.error("Unalble to end hdf5 capture", e);
			throw new DeviceException("Unalble to end hdf5 capture", e);
		}
		controller.setCollectionMode(COLLECTION_MODES.MCA_SPECTRA);
	}

	@Override
	public void waitForCurrentScanFile() throws DeviceException, InterruptedException {
		String fileName = getHDFFileName();
		// Should actually use getHardwareTriggerProvider().getNumberTriggers()
		// but this is always null before the scan is run once
		while (true) {// (waitedSoFar <= timeOut){
			if (fileName.contains(lastScanNumber + "-" + lastRowNumber)) {
				waitForFile(fileName);
				break;
			}
			Thread.sleep(100);
			fileName = getHDFFileName();
		}
	}

	@Override
	public void waitForFile(String fileName) throws DeviceException, InterruptedException {
		// Should actually use getHardwareTriggerProvider().getNumberTriggers()
		// but this is always null before the scan is run once
		double timeoutMilliSeconds = getCollectionTime() * this.scanNumberOfPoints * 1000 + 1000000;
		double waitedSoFarMilliSeconds = 0;
		int waitTime = 1000;
		while (isStillWriting(fileName) && waitedSoFarMilliSeconds <= timeoutMilliSeconds) {
			Thread.sleep(waitTime);
			waitedSoFarMilliSeconds += waitTime;
		}
		// wait for another second to file to be closed
		Thread.sleep(waitTime);

	}

	public boolean isStillWriting(String fileName) throws DeviceException {
		try {
			if (controller.getHDFFileName().equals(fileName))
				return controller.getCaptureStatus();
		} catch (Exception e) {
			logger.error("Cannot read the file capture status", e);
			throw new DeviceException("Cannot read the file capture status", e);
		}
		return false;
	}

	@Override
	public boolean integratesBetweenPoints() {
		return isIntegrateBetweenPoints();
	}

	@Override
	public String getHDFFileName() throws DeviceException {
		try {
			return controller.getHDFFileName();
		} catch (Exception e) {
			throw new DeviceException("CAnnot get the hdf5 file name from the xmap controller", e);
		}
	}

	@Override
	public boolean isInBufferMode() throws Exception {
		return controller.isBufferedArrayPort();
	}

	public boolean isSlave() {
		return slave;
	}

	public void setSlave(boolean slave) {
		this.slave = slave;
	}

	public boolean isIntegrateBetweenPoints() {
		return integrateBetweenPoints;
	}

	public void setIntegrateBetweenPoints(boolean integrateBetweenPoints) {
		this.integrateBetweenPoints = integrateBetweenPoints;
	}

	@Override
	public boolean isBusy() throws DeviceException {
		if (armedForNewScan)
			return false;
		return super.isBusy();

	}
}<|MERGE_RESOLUTION|>--- conflicted
+++ resolved
@@ -366,21 +366,6 @@
 
 			// controller.setNexusCapture(0);
 			controller.setAutoPixelsPerBuffer(true);
-<<<<<<< HEAD
-			
-			//??TODO should get the number of points per scan 
-//			int numberOfPointsPerScan = 0;
-//			int numberOfTriggers = getHardwareTriggerProvider().getNumberTriggers() ; 
-//			if(numberOfTriggers != 0 && integratesBetweenPoints())
-//				numberOfPointsPerScan = numberOfTriggers - 1;
-//			if(numberOfTriggers == 0)
-//				numberOfPointsPerScan = this.scanNumberOfPoints;
-			//controller.setPixelsPerRun(numberOfPointsPerScan);
-			
-=======
-			// ??TODO should get the number of points per scan
-			// controller.setPixelsPerRun(numberOfPointsPerScan);
->>>>>>> c53e5f14
 			controller.setPixelsPerRun(scanNumberOfPoints);
 			int buffPerRow = (scanNumberOfPoints + 1) / 124 + 1;
 			if (controller.isBufferedArrayPort())
