/*-
 * Copyright © 2009 Diamond Light Source Ltd., Science and Technology
 * Facilities Council
 *
 * This file is part of GDA.
 *
 * GDA is free software: you can redistribute it and/or modify it under the
 * terms of the GNU General Public License version 3 as published by the Free
 * Software Foundation.
 *
 * GDA is distributed in the hope that it will be useful, but WITHOUT ANY
 * WARRANTY; without even the implied warranty of MERCHANTABILITY or FITNESS
 * FOR A PARTICULAR PURPOSE. See the GNU General Public License for more
 * details.
 *
 * You should have received a copy of the GNU General Public License along
 * with GDA. If not, see <http://www.gnu.org/licenses/>.
 */

package gda.device.detector.xmap;

import gda.data.nexus.extractor.NexusExtractor;
import gda.data.nexus.extractor.NexusGroupData;
import gda.data.nexus.tree.INexusTree;
import gda.data.nexus.tree.NexusTreeNode;
import gda.data.nexus.tree.NexusTreeProvider;
import gda.device.Detector;
import gda.device.DeviceException;
import gda.device.detector.NXDetectorData;
import gda.device.detector.NexusDetector;

import java.util.ArrayList;
import java.util.List;

import org.apache.commons.lang.ArrayUtils;
import org.nexusformat.NexusFile;
import org.slf4j.Logger;
import org.slf4j.LoggerFactory;

import uk.ac.gda.beans.vortex.DetectorElement;
import uk.ac.gda.beans.vortex.RegionOfInterest;
import uk.ac.gda.util.CorrectionUtils;

/**
 * Version of Xmap which returns its data in a format which works with the NexusFileWriter better than raw data
 */
public class NexusXmap extends XmapwithSlaveMode implements NexusDetector {
	private static final Logger logger = LoggerFactory.getLogger(NexusXmap.class);
	private boolean sumAllElementData = false;
	private int numberOfElements;

	/**
	 * If true, then always write non-deadtime corrected MCAs to nexus file, irrespective of any other settings.
	 * <p>
	 * So this is an override of the saveRawSpectrum which is temporarily stopping deadtime corrections for diagnostic
	 * purposes.
	 */
	private boolean alwaysRecordRawMCAs = false;

	@Override
	public NexusTreeProvider readout() throws DeviceException {
		
		numberOfElements = controller.getNumberOfElements();
		
		if (controller.getStatus() == Detector.BUSY) {
			// We must call stop before reading out.
			controller.stop();
			// We must wait here if the controller is still busy.
			int total = 0;
			while (controller.getStatus() == Detector.BUSY) {
				try {
					logger.info("detector busy waiting to stop");
					Thread.sleep(100);
					total += 100;
					// We don't wait more than 5seconds.
					if (total >= 5000)
						break;
				} catch (InterruptedException e) {
					// logger.error("Sleep interrupted", e);
				}
			}
		}

		NXDetectorData output = new NXDetectorData(this);
		INexusTree detTree = output.getDetTree(getName());

<<<<<<< HEAD
=======
		int numberOfElements = controller.getNumberOfMca();//vortexParameters.getDetectorList().size();
>>>>>>> 2b30b149
		int numberOfROIs = vortexParameters.getDetectorList().get(0).getRegionList().size();

		// items to write to nexus
		double[] summation = null;
		double[] correctedAllCounts = new double[numberOfElements];
		final List<Double> times = getEventProcessingTimes();
		double[] ocrs = new double[numberOfElements];
		double[] icrs = new double[numberOfElements];
		double[][] roiCounts = new double[numberOfROIs][numberOfElements];
		String[] roiNames = new String[numberOfROIs];
		int detectorData[][] = controller.getData();
		double correctedDetData[][] = new double[detectorData.length][];
		
		// create deadtime corrected values
		for (int element = 0; element < numberOfElements; element++) {
			DetectorElement thisElement = vortexParameters.getDetectorList().get(element);
			if (thisElement.isExcluded())
				continue;

			final double ocr = controller.getOCR(element);
			ocrs[element] = ocr;
			final double icr = controller.getICR(element);
			icrs[element] = icr;
			Double deadTimeCorrectionFactor = CorrectionUtils.getK(times.get(element), icr, ocr);

			if (deadTimeCorrectionFactor.isInfinite() || deadTimeCorrectionFactor.isNaN() || saveRawSpectrum)
				deadTimeCorrectionFactor = 1.0;

			// Total counts
			int allCounts = controller.getEvents(element);
			correctedAllCounts[element] = allCounts * deadTimeCorrectionFactor;

			// REGIONS
			double[] elementROIs = controller.getROIs(element, detectorData);
			for (int iroi = 0; iroi < thisElement.getRegionList().size(); iroi++) {
				final RegionOfInterest roi = thisElement.getRegionList().get(iroi);
				double count = elementROIs[iroi];//getROICounts(iroi)[element];
				count *= deadTimeCorrectionFactor;
				roiCounts[iroi][element] = count;
				roiNames[iroi] = roi.getRoiName();
			}
			
			// full mca
			correctedDetData[element] = new double[detectorData[element].length];
			for (int specElement = 0; specElement < detectorData[element].length; specElement++)
				correctedDetData[element][specElement] = detectorData[element][specElement] * deadTimeCorrectionFactor;

			if (sumAllElementData) {
				if (summation == null)
					summation = new double[correctedDetData[element].length];
				for (int i = 0; i < correctedDetData[element].length; i++)
					summation[i] += correctedDetData[element][i];
			}
		}

		// add total counts
		final INexusTree counts = output.addData(detTree, "totalCounts", new int[] { numberOfElements }, NexusFile.NX_FLOAT64, correctedAllCounts, "counts", 1);
		for (int element = 0; element < numberOfElements; element++) {
			DetectorElement thisElement = vortexParameters.getDetectorList().get(element);
			output.setPlottableValue(thisElement.getName(), correctedAllCounts[element]);
		}

		// event processing time.
		String evtProcessTimeAsString = "";
		for (Double ept : times)
			evtProcessTimeAsString += ept + " ";
		evtProcessTimeAsString = evtProcessTimeAsString.trim();
		counts.addChildNode(new NexusTreeNode("eventProcessingTime", NexusExtractor.AttrClassName, counts, new NexusGroupData(evtProcessTimeAsString)));

		// ICR
		output.addData(detTree, "icr", new int[] { numberOfElements }, NexusFile.NX_FLOAT64, icrs, "Hz", 1);

		// OCR
		output.addData(detTree, "ocr", new int[] { numberOfElements }, NexusFile.NX_FLOAT64, ocrs, "Hz", 1);

		// roicounts
		double ffFromRoi = 0.0;
		for (int iroi = 0; iroi < numberOfROIs; iroi++) {
			String roiName = roiNames[iroi];
			output.addData(detTree, roiName, new int[] { numberOfElements }, NexusFile.NX_FLOAT64, roiCounts[iroi], "Hz", 1);
			for (int element = 0; element < numberOfElements; element++) {
				DetectorElement detElement = vortexParameters.getDetectorList().get(element);
				String elementName = detElement.getName();
				output.setPlottableValue(elementName + "_" + roiName, roiCounts[iroi][element]);
				if (detElement.isExcluded()) continue;
				ffFromRoi +=roiCounts[iroi][element];
			}
		}
		
		// add the full spectrum
		if (saveRawSpectrum || alwaysRecordRawMCAs){
			if (numberOfElements == 1)
				output.addData(detTree, "fullSpectrum", new int[] {detectorData[0].length }, NexusFile.NX_INT32, detectorData[0], "counts", 1);
			else
				output.addData(detTree, "fullSpectrum", new int[] { numberOfElements, detectorData[0].length }, NexusFile.NX_INT32, detectorData, "counts", 1);
		} else {
			if (numberOfElements == 1)
				output.addData(detTree, "fullSpectrum", new int[] { correctedDetData[0].length }, NexusFile.NX_FLOAT64, correctedDetData[0], "counts", 1);
			else
				output.addData(detTree, "fullSpectrum", new int[] { numberOfElements, correctedDetData[0].length }, NexusFile.NX_FLOAT64, correctedDetData, "counts", 1);
		}
		double ff = ffFromRoi;
		output.addData(detTree, "FF", new int[] { 1 }, NexusFile.NX_FLOAT64, new Double[] { ff }, "counts", 1);
		output.setPlottableValue("FF", ff);
		if (saveRawSpectrum) {
			for (int element = 0; element < numberOfElements; element++) {
				output.setPlottableValue(getIcrColumnName(element), icrs[element]);
				output.setPlottableValue(getOcrColumnName(element), ocrs[element]);
			}
		}
		if (summation != null)
			output.addData(detTree, "allElementSum", new int[] { summation.length }, NexusFile.NX_FLOAT64, summation, "counts", 1);
		return output;
	}	
	

	@Override
	public void loadConfigurationFromFile() throws Exception {
		super.loadConfigurationFromFile();
		// Define all the extra names
		final List<String> names = new ArrayList<String>(31);
		for (int element = 0; element < vortexParameters.getDetectorList().size(); element++) {
			DetectorElement thisElement = vortexParameters.getDetectorList().get(element);
			if (thisElement.isExcluded())
				continue;
			final String elementName = thisElement.getName();
			names.add(elementName);
			for (int iroi = 0; iroi < thisElement.getRegionList().size(); iroi++) {
				final RegionOfInterest roi = thisElement.getRegionList().get(iroi);
				names.add(elementName + "_" + roi.getRoiName());
			}
		}
	}

	@Override
	public String[] getExtraNames() {
		// rebuild as the ROIs could have changed
		String[] extraNames = new String[0];
		for (int element = 0; element < vortexParameters.getDetectorList().size(); element++) {
			DetectorElement thisElement = vortexParameters.getDetectorList().get(element);
			if (thisElement.isExcluded())
				continue;
			final String elementName = thisElement.getName();
			extraNames = (String[]) ArrayUtils.add(extraNames, elementName);
			for (RegionOfInterest roi : thisElement.getRegionList())
				extraNames = (String[]) ArrayUtils.add(extraNames, elementName + "_" + roi.getRoiName());
		}
		extraNames = (String[]) ArrayUtils.add(extraNames, "FF");
		if (saveRawSpectrum) {
			for (int element = 0; element < numberOfElements; element++) {
				extraNames = (String[]) ArrayUtils.add(extraNames, getIcrColumnName(element));
				extraNames = (String[]) ArrayUtils.add(extraNames,  getOcrColumnName(element));
			}
		}
		return extraNames;
	}

	@Override
	public int[] getDataDimensions() throws DeviceException {
		return new int[] { getExtraNames().length };
	}

	public void setSumAllElementData(boolean sumAllElementData) {
		this.sumAllElementData = sumAllElementData;
	}

	public boolean isSumAllElementData() {
		return sumAllElementData;
	}
	
	public boolean isAlwaysRecordRawMCAs() {
		return alwaysRecordRawMCAs;
	}

	public void setAlwaysRecordRawMCAs(boolean alwaysRecordRawMCAs) {
		this.alwaysRecordRawMCAs = alwaysRecordRawMCAs;
	}

	private String[] getElementNames() {
		String[] names = new String[vortexParameters.getDetectorList().size()];
		for(int i = 0; i < names.length; i++)
			names[i] = vortexParameters.getDetectorList().get(i).getName();
		return names;
	}
	
	private String getIcrColumnName(int elementNumber){
		return getElementNames()[elementNumber]+ "_icr";
	}
	
	private String getOcrColumnName(int elementNumber){
		return getElementNames()[elementNumber]+ "_ocr";
	}
}<|MERGE_RESOLUTION|>--- conflicted
+++ resolved
@@ -84,10 +84,7 @@
 		NXDetectorData output = new NXDetectorData(this);
 		INexusTree detTree = output.getDetTree(getName());
 
-<<<<<<< HEAD
-=======
-		int numberOfElements = controller.getNumberOfMca();//vortexParameters.getDetectorList().size();
->>>>>>> 2b30b149
+		int numberOfElements = controller.getNumberOfMca();
 		int numberOfROIs = vortexParameters.getDetectorList().get(0).getRegionList().size();
 
 		// items to write to nexus
