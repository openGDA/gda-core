--- conflicted
+++ resolved
@@ -172,7 +172,7 @@
 				if (controller.isBufferedArrayPort())
 					fileLoader = new XmapBufferedHdf5FileLoader(fileName);
 				else
-					fileLoader = new XmapNexusFileLoader(fileName);
+					fileLoader = new XmapNexusFileLoader(fileName,getXmap().getNumberOfMca());
 				fileLoader.loadFile();
 				lastFileName = fileName;
 				lastFileReadStatus = true;
@@ -436,47 +436,38 @@
 	}
 
 	// File r/w methods
-	public NXDetectorData writeToNexusFile(int dataPointNumber, short[][] s) {
+	public NXDetectorData writeToNexusFile(int dataPointNumber, short[][] detectorData) {
 		NXDetectorData output = new NXDetectorData(xmap);
 		INexusTree detTree = output.getDetTree(xmap.getName());
 
-		int numFilteredElements = xmap.getNumberOfIncludedDetectors();
-//		int numberOfElements = xmap.vortexParameters.getDetectorList().size();
-		int originalNumberOfElements = xmap.vortexParameters.getDetectorList().size();
-		int numberOfROIs = xmap.vortexParameters.getDetectorList().get(0).getRegionList().size();
+		int numberOfElements = this.xmap.vortexParameters.getDetectorList().size();
+		int numberOfROIs = this.xmap.vortexParameters.getDetectorList().get(0).getRegionList().size();
 
 		// items to write to nexus
 		double[] summation = null;
-		double[] correctedAllCounts = new double[numFilteredElements];
+		double[] correctedAllCounts = new double[numberOfElements];
 		final List<Double> times = this.xmap.getEventProcessingTimes();
-		double[] ocrs = new double[numFilteredElements];
-		double[] icrs = new double[numFilteredElements];
-		double[][] roiCounts = new double[numberOfROIs][numFilteredElements];
+		double[] ocrs = new double[numberOfElements];
+		double[] icrs = new double[numberOfElements];
+		double[][] roiCounts = new double[numberOfROIs][numberOfElements];
 		String[] roiNames = new String[numberOfROIs];
-<<<<<<< HEAD
-		short reducedData[][] = new short[numFilteredElements][];
-=======
-		short detectorData[][] = s;
->>>>>>> 7c0587b3
-
-		int index = -1;
-		for (int element = 0; element < originalNumberOfElements; element++) {
+//		short detectorData[][] = s;
+
+		for (int element = 0; element < this.xmap.vortexParameters.getDetectorList().size(); element++) {
 
 			DetectorElement thisElement = this.xmap.vortexParameters.getDetectorList().get(element);
 			if (thisElement.isExcluded())
 				continue;
-			index ++;
-			
-			reducedData[index] = detectorData[element];
-			
+
+			// TODO replacae
 			final double ocr = getOCR(dataPointNumber, element);
-			ocrs[index] = ocr;
+			ocrs[element] = ocr;
 			final double icr = getICR(dataPointNumber, element);
-			icrs[index] = icr;
+			icrs[element] = icr;
 
 			// Total counts
 			double allCounts = getEvents(dataPointNumber, element);
-			correctedAllCounts[index] = allCounts;// * deadTimeCorrectionFactor
+			correctedAllCounts[element] = allCounts;// * deadTimeCorrectionFactor;
 
 			// REGIONS
 			for (int iroi = 0; iroi < thisElement.getRegionList().size(); iroi++) {
@@ -492,7 +483,7 @@
 					else
 						count *= deadTimeCorrectionFactor;
 				}
-				roiCounts[iroi][index] = count;
+				roiCounts[iroi][element] = count;
 				roiNames[iroi] = roi.getRoiName();
 			}
 
@@ -506,15 +497,11 @@
 		}
 
 		// add total counts
-		final INexusTree counts = output.addData(detTree, "totalCounts", new int[] { numFilteredElements },
-				NexusFile.NX_FLOAT64, correctedAllCounts, "counts", 1);
-		index = -1;
-		for (int element = 0; element < originalNumberOfElements; element++) {
-			DetectorElement thisElement = xmap.vortexParameters.getDetectorList().get(element);
-			if (thisElement.isExcluded())
-				continue;
-			index++;
-			output.setPlottableValue(thisElement.getName(), correctedAllCounts[index]);
+		final INexusTree counts = output.addData(detTree, "totalCounts", new int[] { numberOfElements },
+				NexusFile.NX_UINT16, correctedAllCounts, "counts", 1);
+		for (int element = 0; element < numberOfElements; element++) {
+			DetectorElement thisElement = this.xmap.vortexParameters.getDetectorList().get(element);
+			output.setPlottableValue(thisElement.getName(), correctedAllCounts[element]);
 		}
 
 		// event processing time.
@@ -527,33 +514,29 @@
 				new NexusGroupData(evtProcessTimeAsString)));
 
 		// ICR
-		output.addData(detTree, "icr", new int[] { numFilteredElements }, NexusFile.NX_FLOAT64, icrs, "Hz", 1);
+		output.addData(detTree, "icr", new int[] { numberOfElements }, NexusFile.NX_UINT16, icrs, "Hz", 1);
 
 		// OCR
-		output.addData(detTree, "ocr", new int[] { numFilteredElements }, NexusFile.NX_FLOAT64, ocrs, "Hz", 1);
+		output.addData(detTree, "ocr", new int[] { numberOfElements }, NexusFile.NX_UINT16, ocrs, "Hz", 1);
 
 		// roicounts
 		for (int iroi = 0; iroi < numberOfROIs; iroi++) {
 			String roiName = roiNames[iroi];
-			output.addData(detTree, roiName, new int[] { numFilteredElements }, NexusFile.NX_FLOAT64, roiCounts[iroi],
+			output.addData(detTree, roiName, new int[] { numberOfElements }, NexusFile.NX_UINT16, roiCounts[iroi],
 					"counts", 1);
-			index = -1;
-			for (int element = 0; element < originalNumberOfElements; element++) {
-				DetectorElement detElement = xmap.vortexParameters.getDetectorList().get(element);
-				if (detElement.isExcluded()) 
-					continue;
-				index++;
-				String elementName = detElement.getName();
-				output.setPlottableValue(elementName + "_" + roiName, roiCounts[iroi][index]);
+			for (int element = 0; element < numberOfElements; element++) {
+				String elementName = this.xmap.vortexParameters.getDetectorList().get(element).getName();
+				output.setPlottableValue(elementName + "_" + roiName, roiCounts[iroi][element]);
 			}
 		}
 
 		// add the full spectrum
-		output.addData(detTree, "fullSpectrum", new int[] { numFilteredElements, reducedData[0].length },
-				NexusFile.NX_INT16, reducedData, "counts", 1);
-
+		output.addData(detTree, "fullSpectrum", new int[] { numberOfElements, detectorData[0].length },
+				NexusFile.NX_INT16, detectorData, "counts", 1);
+
+		// ToDo implement the getROI and readout scanler data
 		double ff = calculateScalerData(dataPointNumber, numberOfROIs, detectorData);
-		output.addData(detTree, "FF", new int[] { 1 }, NexusFile.NX_FLOAT64, new Double[] { ff }, "counts", 1);
+		output.addData(detTree, "FF", new int[] { 1 }, NexusFile.NX_UINT16, new Double[] { ff }, "counts", 1);
 		output.setPlottableValue("FF", ff);
 
 		if (summation != null)
