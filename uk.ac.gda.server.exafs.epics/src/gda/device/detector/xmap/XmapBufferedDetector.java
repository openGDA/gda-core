--- conflicted
+++ resolved
@@ -376,7 +376,9 @@
 			setupFilename();
 			controller.resetCounters();
 			int numberOfPointsPerScan = continuousParameters.getNumberDataPoints();
+			//This has a -1 for b18 and not for i18. Need to figure out why.
 			controller.setPixelsPerRun(numberOfPointsPerScan);
+			//
 			controller.setAutoPixelsPerBuffer(true);
 			int buffPerRow = (numberOfPointsPerScan) / 124 + 1;
 			controller.setHdfNumCapture(buffPerRow);
@@ -636,11 +638,7 @@
 		CAClient ca_client = new CAClient();
 		try {
 			if (capturepv != null)
-<<<<<<< HEAD
 				ca_client.caput(capturepv, 0);
-=======
-				ca_client.caput(this.capturepv, 0);
->>>>>>> 92c7fd5f
 		} catch (CAException e) {
 			logger.error("Could not stop xmap capture", e);
 		} catch (InterruptedException e) {
