--- conflicted
+++ resolved
@@ -158,25 +158,6 @@
 
 	@Override
 	public Object[] readFrames(int startFrame, int finalFrame) throws DeviceException {
-<<<<<<< HEAD
-		String fileName = null;
-		NexusTreeProvider[] container = null;
-			if (lastFileName == null && !lastFileReadStatus) {
-				try {
-					fileName = this.controller.getHDFFileName();
-				} catch (Exception e) {
-					logger.error("Could not get HDF filename", e);
-					stopAtException();
-				}
-				try {
-					waitForFile();
-				} catch (InterruptedException e) {
-					logger.error("Exception waiting for file", e);
-				}
-				
-				String beamline = LocalProperties.get("gda.factory.factoryName", "").toLowerCase();// change to linux format
-				
-=======
 //		String fileName = null;
 //		NexusTreeProvider[] container = null;
 		try {
@@ -187,34 +168,9 @@
 				waitForFile();
 				// change to linux format
 				String beamline = LocalProperties.get("gda.factory.factoryName", "").toLowerCase();
->>>>>>> c53e5f14
 				//added wed 31st jul 2013 as now need to stop before reading h5 file. don't know why this is the case
 				xmap.stop();
-				
 				//sleep required for gda to recognise number of arrays has finalized.
-<<<<<<< HEAD
-				try {
-					Thread.sleep(1000);
-				} catch (InterruptedException e) {
-					logger.error("Exception during one second sleep", e);
-				}
-				if(fileName!=null)
-					fileName = fileName.replace("X:/", "/dls/" + beamline);
-				try {
-					if (controller.isBufferedArrayPort())
-						fileLoader = new XmapBufferedHdf5FileLoader(fileName);
-					else
-						fileLoader = new XmapNexusFileLoader(fileName,getXmap().getNumberOfMca());
-				} catch (Exception e) {
-					logger.error("Exception creating xmap nexus file loader from file " + fileName, e);
-				}
-				try {
-					fileLoader.loadFile();
-				} catch (Exception e) {
-					logger.error("Exception loading nexus file", e);
-				}
-				lastFileName = fileName;
-=======
 				Thread.sleep(1000);
 				lastFileName = lastFileName.replace("X:/", "/dls/" + beamline);
 				if (controller.isBufferedArrayPort())
@@ -223,7 +179,6 @@
 					fileLoader = new XmapNexusFileLoader(lastFileName,getXmap().getNumberOfMca());
 				fileLoader.loadFile();
 //				lastFileName = lastFileName;
->>>>>>> c53e5f14
 				lastFileReadStatus = true;
 			} else {
 				
@@ -234,21 +189,6 @@
 			if (numOfPointsInFile < numPointsToRead) {
 				throw new DeviceException("Xmap data file "+ lastFileName +  " only has " + numOfPointsInFile + " data point but expected at least " + numPointsToRead ); 
 			}
-<<<<<<< HEAD
-			// last two points in the scan will have the same values
-			if (finalFrame == numOfPoints) {
-				if ((finalFrame - startFrame) == 0)
-					container[finalFrame - 1] = writeToNexusFile(finalFrame - 1, fileLoader.getData(finalFrame - 1));
-				else {
-					// always one less than the number of points
-					for (int i = startFrame; i < finalFrame; i++) {
-						logger.info("writing point number " + i);
-						container[i] = writeToNexusFile(i, fileLoader.getData(i));
-					}
-					container[finalFrame - 1] = (writeToNexusFile(finalFrame - 1, fileLoader.getData(finalFrame - 1)));
-				}
-			}
-=======
 			
 			NexusTreeProvider[] container = new NexusTreeProvider[numPointsToRead];
 			int frameIndex = startFrame;
@@ -286,35 +226,19 @@
 //				}
 //			}
 			// readSoFar = totalToRead;
->>>>>>> c53e5f14
 			return container;
-	}
-	
-	private void stopAtException(){
+		} catch (Exception e) {
+			logger.error("TODO put description of error here", e);
 			try {
 				stop();
-			} catch (DeviceException e) {
-				logger.error("Could not stop xmap", e);
-				revertCollectionMode();
-			}
-			try {
 				controller.endRecording();
-			} catch (Exception e) {
-				logger.error("Could not end recording", e);
-				revertCollectionMode();
-			}
-			revertCollectionMode();
-	}
-	
-	private void revertCollectionMode(){
-		try {
+			} catch (Exception e1) {
+				controller.setCollectionMode(COLLECTION_MODES.MCA_SPECTRA);
+				logger.error("Unalble to end hdf5 capture", e1);
+				throw new DeviceException("Unalble to end hdf5 capture", e1);
+			}
 			controller.setCollectionMode(COLLECTION_MODES.MCA_SPECTRA);
-<<<<<<< HEAD
-		} catch (DeviceException e) {
-			logger.error("Exception reverting collection mode to mca spectra", e);
-=======
 			throw new DeviceException("Unable to load file called " + lastFileName, e);
->>>>>>> c53e5f14
 		}
 	}
 
