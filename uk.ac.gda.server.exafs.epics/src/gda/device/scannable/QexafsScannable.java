--- conflicted
+++ resolved
@@ -210,17 +210,12 @@
 		Angle braggAngleOf = null;
 		try {
 			braggAngleOf = BraggAngle.braggAngleOf(valueOf, getTwoD());
-<<<<<<< HEAD
 		} catch (TimeoutException e) {
 			logger.error("Timeout error: failed to get 2D lattice spacing value from channel " +getXtalSwitchPV(), e);
 		} catch (CAException e) {
 			logger.error("Channel error: channel failure occurred while getting 2D lattice spacing value from channel " +getXtalSwitchPV(), e);
 		} catch (InterruptedException e) {
 			logger.error("Interrupt error: the process thread was interrupted for channel " +getXtalSwitchPV()+ "while getting 2D lattice spacing", e);
-=======
-		} catch (Exception e) {
-			logger.error("Exception fetching Bragg angle", e);
->>>>>>> 25dd30a8
 		}
 		return radToDeg(braggAngleOf);
 	}
@@ -607,17 +602,8 @@
 	public int getNumberOfDataPoints() {
 		try {
 			return controller.cagetInt(this.numPulsesChnl);
-<<<<<<< HEAD
-		} catch (TimeoutException e) {
-			logger.error(erorMessage, e);
-		} catch (CAException e) {
-			logger.error(erorMessage, e);
-		} catch (InterruptedException e) {
-			logger.error(erorMessage, e);
-=======
 		} catch (Exception e) {
 			logger.error("Error getting number of data points from controller", e);
->>>>>>> 25dd30a8
 		}
 		return 0;
 	}
