/*
 * Copyright (c) 2012 Diamond Light Source Ltd.
 *
 * All rights reserved. This program and the accompanying materials
 * are made available under the terms of the Eclipse Public License v1.0
 * which accompanies this distribution, and is available at
 * http://www.eclipse.org/legal/epl-v10.html
 */
package org.eclipse.scanning.event.ui.view;

import static java.util.stream.Collectors.toList;

import java.math.RoundingMode;
import java.net.URI;
import java.text.DateFormat;
import java.text.NumberFormat;
import java.time.Duration;
import java.time.Instant;
import java.util.ArrayList;
import java.util.Arrays;
import java.util.Collections;
import java.util.Date;
import java.util.Iterator;
import java.util.LinkedHashMap;
import java.util.List;
import java.util.Map;
import java.util.UUID;
import java.util.function.Function;
import java.util.stream.Collectors;

import org.apache.commons.lang3.text.WordUtils;
import org.eclipse.core.runtime.IConfigurationElement;
import org.eclipse.core.runtime.IProgressMonitor;
import org.eclipse.core.runtime.IStatus;
import org.eclipse.core.runtime.Platform;
import org.eclipse.core.runtime.Status;
import org.eclipse.core.runtime.jobs.Job;
import org.eclipse.jface.action.Action;
import org.eclipse.jface.action.IAction;
import org.eclipse.jface.action.IContributionManager;
import org.eclipse.jface.action.MenuManager;
import org.eclipse.jface.action.Separator;
import org.eclipse.jface.dialogs.ErrorDialog;
import org.eclipse.jface.dialogs.MessageDialog;
import org.eclipse.jface.viewers.ColumnLabelProvider;
import org.eclipse.jface.viewers.ColumnViewerToolTipSupport;
import org.eclipse.jface.viewers.IContentProvider;
import org.eclipse.jface.viewers.IStructuredContentProvider;
import org.eclipse.jface.viewers.IStructuredSelection;
import org.eclipse.jface.viewers.StructuredSelection;
import org.eclipse.jface.viewers.TableViewer;
import org.eclipse.jface.viewers.TableViewerColumn;
import org.eclipse.jface.viewers.Viewer;
import org.eclipse.jface.window.Window;
import org.eclipse.scanning.api.event.EventConstants;
import org.eclipse.scanning.api.event.EventException;
import org.eclipse.scanning.api.event.IEventService;
import org.eclipse.scanning.api.event.bean.IBeanListener;
import org.eclipse.scanning.api.event.core.IJobQueue;
import org.eclipse.scanning.api.event.core.ISubscriber;
import org.eclipse.scanning.api.event.core.JobQueueConfiguration;
import org.eclipse.scanning.api.event.queue.QueueStatus;
import org.eclipse.scanning.api.event.queues.QueueViews;
import org.eclipse.scanning.api.event.scan.IBeanSummariser;
import org.eclipse.scanning.api.event.scan.ScanBean;
import org.eclipse.scanning.api.event.status.AdministratorMessage;
import org.eclipse.scanning.api.event.status.OpenRequest;
import org.eclipse.scanning.api.event.status.StatusBean;
import org.eclipse.scanning.api.ui.IModifyHandler;
import org.eclipse.scanning.api.ui.IRerunHandler;
import org.eclipse.scanning.api.ui.IResultHandler;
import org.eclipse.scanning.event.ui.Activator;
import org.eclipse.scanning.event.ui.ServiceHolder;
import org.eclipse.scanning.event.ui.dialog.PropertiesDialog;
import org.eclipse.swt.SWT;
import org.eclipse.swt.events.MouseAdapter;
import org.eclipse.swt.events.MouseEvent;
import org.eclipse.swt.events.MouseMoveListener;
import org.eclipse.swt.graphics.Color;
import org.eclipse.swt.graphics.Cursor;
import org.eclipse.swt.graphics.Point;
import org.eclipse.swt.graphics.Rectangle;
import org.eclipse.swt.layout.GridData;
import org.eclipse.swt.layout.GridLayout;
import org.eclipse.swt.widgets.Composite;
import org.eclipse.swt.widgets.Display;
import org.eclipse.swt.widgets.TableItem;
import org.eclipse.ui.ISharedImages;
import org.eclipse.ui.PlatformUI;
import org.slf4j.Logger;
import org.slf4j.LoggerFactory;

/**
 * A view for which the secondary id MUST be set and provides the queueName
 * and optionally the queue view name if a custom one is required. Syntax of
 * these parameters in the secondary id are key1=value1;key2=value2...
 *
 * The essential keys are: beanBundleName, beanClassName, queueName, topicName, submissionQueueName
 * You can use createId(...) to generate a legal id from them.
 *
 * The optional keys are: partName,
 *                        uri (default CommandConstants.JMS_URI),
 *                        userName (default is user.name system property)
 *
 * Example id for this view would be:
 * org.eclipse.scanning.event.ui.queueView:beanClassName=org.dawnsci.commandserver.mx.beans.ProjectBean;beanBundleName=org.dawnsci.commandserver.mx
 *
 * You can optionally extend this class to provide a table which is displayed for your
 * queue of custom objects. For instance for a queue showing xia2 reruns, the
 * extra columns for this could be defined. However by default the
 *
 * @author Matthew Gerring
 *
 */
public class StatusQueueView extends EventConnectionView {

	private static final String RERUN_HANDLER_EXTENSION_POINT_ID = "org.eclipse.scanning.api.rerunHandler";

	private static final String MODIFY_HANDLER_EXTENSION_POINT_ID = "org.eclipse.scanning.api.modifyHandler";

	private static final String RESULTS_HANDLER_EXTENSION_POINT_ID = "org.eclipse.scanning.api.resultsHandler";

	public static final String ID = "org.eclipse.scanning.event.ui.queueView";

	private static final Logger logger = LoggerFactory.getLogger(StatusQueueView.class);

	private static final String DEFAULT_QUEUE_ARGUMENTS = createId(
					"org.eclipse.scanning.api",
					StatusBean.class.getSimpleName(),
					EventConstants.STATUS_TOPIC,
					EventConstants.SUBMISSION_QUEUE);

	private static final String SUSPEND_QUEUE_TOOLTIP = "Suspend queueing of upcoming jobs\nDoes not pause current job";
	private static final String UNSUSPEND_QUEUE_TOOLTIP = "Unsuspend queueing of upcoming jobs\nDoes not undefer upcoming job(s)";
	private static final String SUSPEND_QUEUE_ICON = "icons/switch-queue-on.png";
	private static final String UNSUSPEND_QUEUE_ICON = "icons/switch-queue-off.png";

	// UI
	private TableViewer viewer;
	private DelegatingSelectionProvider selectionProvider;
	private Job queueJob;
	private boolean queueJobAgain = false;

	// Data
	private Map<String, StatusBean> queue;
	private List<StatusBean> runList = new ArrayList<>();
	private List<StatusBean> submittedList =  new ArrayList<>();
	private boolean hideOtherUsersResults = false;

	private ISubscriber<IBeanListener<StatusBean>> statusTopicSubscriber;
	private ISubscriber<IBeanListener<AdministratorMessage>> adminTopicSubscriber;
	private IJobQueue<StatusBean> jobQueueProxy;

	// Actions on a specific item (StatusBean) in the queue
	private Action openResultsAction;
	private Action rerunAction;
	private Action editAction;
	private Action removeAction;
	private Action upAction;
	private Action downAction;
	private Action pauseAction;
	private Action deferAction;
	private Action stopAction;
	private Action openAction;
	private Action detailsAction;

	// Actions on the whole queue
	private Action clearQueueAction;
	private Action suspendQueueAction;

	private IEventService service;

	private List<IResultHandler<StatusBean>> resultsHandlers = null;

	protected IBeanSummariser toolTipTextProvider;

	public StatusQueueView() {
		this.service = ServiceHolder.getEventService();

		toolTipTextProvider = ServiceHolder.getBeanSummariser();
	}

	@Override
	public void createPartControl(Composite content) {
		content.setLayout(new GridLayout(1, false));
		Util.removeMargins(content);

		this.viewer   = new TableViewer(content, SWT.FULL_SELECTION | SWT.MULTI | SWT.V_SCROLL | SWT.H_SCROLL | SWT.VIRTUAL);
		viewer.setUseHashlookup(true);
		viewer.getTable().setHeaderVisible(true);
		viewer.getControl().setLayoutData(new GridData(SWT.FILL, SWT.FILL, true, true));
		ColumnViewerToolTipSupport.enableFor(viewer);

		createColumns();
		viewer.setContentProvider(createContentProvider());

		try {
			jobQueueProxy = service.createJobQueueProxy(getUri(), getSubmissionQueueName(), EventConstants.CMD_TOPIC, EventConstants.ACK_TOPIC);
		} catch (Exception e) {
			logger.error("Cannot create proxy to queue {}", getSubmissionQueueName(), e);
		}

		try {
			updateQueue();

			String name = getSecondaryIdAttribute("partName");
			if (name!=null) setPartName(name);

			createActions();

			// We just use this submitter to read the queue
			createTopicListener(getUri());

		} catch (Exception e) {
			logger.error("Cannot listen to topic of command server!", e);
		}

		selectionProvider = new DelegatingSelectionProvider(viewer);
		getViewSite().setSelectionProvider(selectionProvider);
		viewer.addSelectionChangedListener(event -> updateStatusBeanActions());
	}

	private void updateStatusBeanActions() {
		final List<StatusBean> selection = getSelection();
		final List<String> selectedUniqueIds = selection.stream().map(StatusBean::getUniqueId).collect(toList());
		final List<StatusBean> selectedInSubmittedList = submittedList.stream()
				.filter(sb -> selectedUniqueIds.contains(sb.getUniqueId()))
				.collect(toList());
		final List<StatusBean> selectedInRunList = runList.stream()
				.filter(sb -> selectedUniqueIds.contains(sb.getUniqueId()))
				.collect(toList());

		final boolean activeScanSelected = selectedInRunList.stream().anyMatch(st -> st.getStatus().isActive());
		final boolean activeScanPaused = selectedInRunList.stream().anyMatch(sb -> sb.getStatus().isPaused());
		final boolean anyFinalSelectedInRunList = selectedInRunList.stream().anyMatch(sb -> sb.getStatus().isFinal());
		final boolean anySelectedInSubmittedList = !selectedInSubmittedList.isEmpty();
		final boolean anyNonFinalInSubmittedList = selectedInSubmittedList.stream().anyMatch(sb -> !sb.getStatus().isFinal());
		final boolean allSelectedSubmittedDeferred = selectedInSubmittedList.stream().allMatch(
				sb -> sb.getStatus().isPaused() || sb.getStatus().isFinal());

		removeActionUpdate(selectedInSubmittedList, selectedInRunList);
		rerunActionUpdate(selection);
		upActionUpdate(anySelectedInSubmittedList);
		editActionUpdate(anySelectedInSubmittedList);
		downActionUpdate(anySelectedInSubmittedList);

		stopActionUpdate(selectedInRunList);
		pauseActionUpdate(activeScanSelected, activeScanPaused);
		deferActionUpdate(anyNonFinalInSubmittedList, anyNonFinalInSubmittedList && allSelectedSubmittedDeferred);

		openResultsActionUpdate(anyFinalSelectedInRunList);
		openActionUpdate(selection);
		detailsActionUpdate(selectedInSubmittedList, selectedInRunList);

		// Some sanity checks
		warnIfListContainsStatus("null status found in selection:       ", selection, null);
		warnIfListContainsStatus("RUNNING status found in submittedList: ", submittedList, org.eclipse.scanning.api.event.status.Status.RUNNING);
		warnIfListContainsStatus("SUBMITTED status found in runList:       ", runList, org.eclipse.scanning.api.event.status.Status.SUBMITTED);
		warnIfListContainsStatus("DEFERRED status found in runList:       ", runList, org.eclipse.scanning.api.event.status.Status.DEFERRED);
	}

	private void warnIfListContainsStatus(String description, List<StatusBean> list, org.eclipse.scanning.api.event.status.Status status) {
		List<StatusBean> matchingStatusList = list.stream()
				.filter(x -> x.getStatus()==status)
				.collect(Collectors.toList());

			if (!matchingStatusList.isEmpty()) {
				logger.warn("{} {}", description, matchingStatusList);
			}
	}

	/**
	 * Listens to a topic
	 */
	private void createTopicListener(final URI uri) {

		// Use job because connection might timeout.
		final Job topicJob = new Job("Create topic listener") {
			@Override
			protected IStatus run(IProgressMonitor monitor) {
				try {
					statusTopicSubscriber = service.createSubscriber(uri, getTopicName());
					statusTopicSubscriber.addListener(evt -> {
							final StatusBean bean = evt.getBean();
							try {
								mergeBean(bean);
							} catch (Exception e) {
								logger.error("Cannot merge changed bean!", e);
							}
						});

					adminTopicSubscriber = service.createSubscriber(uri, EventConstants.ADMIN_MESSAGE_TOPIC);
					adminTopicSubscriber.addListener(evt -> {
							final AdministratorMessage bean = evt.getBean();
							getSite().getShell().getDisplay().syncExec(() -> {
								MessageDialog.openError(getViewSite().getShell(), bean.getTitle(), bean.getMessage());
								viewer.refresh();
							});
						});
					return Status.OK_STATUS;

				} catch (Exception ne) {
					logger.error("Cannot listen to topic changes because command server is not there", ne);
					return Status.CANCEL_STATUS;
				}
			}
		};

		topicJob.setPriority(Job.INTERACTIVE);
		topicJob.setSystem(true);
		topicJob.setUser(false);
		topicJob.schedule();
	}

	@Override
	public void dispose() {
		super.dispose();
		try {
			if (statusTopicSubscriber!=null) statusTopicSubscriber.disconnect();
			if (adminTopicSubscriber!=null) adminTopicSubscriber.disconnect();
		} catch (Exception ne) {
			logger.warn("Problem stopping topic listening for "+getTopicName(), ne);
		}
		try {
			if (jobQueueProxy != null) jobQueueProxy.disconnect();
		} catch (Exception e) {
			logger.warn("Problem disconnecting publisher from command topic", e);
		}
	}

	/**
	 * Updates the bean if it is found in the list, otherwise
	 * refreshes the whole list because a bean we are not reporting
	 * has been(bean?) encountered.
	 *
	 * @param bean
	 */
	private void mergeBean(final StatusBean bean) {
		getSite().getShell().getDisplay().asyncExec(() -> {
				final Instant jobStartTime = Instant.now();

				if (queue.containsKey(bean.getUniqueId())) {
					StatusBean oldBean = queue.get(bean.getUniqueId());
					if (bean.getStatus().isActive() && !runList.contains(oldBean)) {
						runList.add(oldBean);
						submittedList.remove(oldBean);
					}
					logger.trace("mergeBean(id={}) Merging existing bean: {}", bean.getUniqueId(), bean);
					oldBean.merge(bean);

					/*
					 * Not reliable without viewer.refresh()
					 * Ought to update just relevant row, but seems to work intermittently: every ~40 points?
					 * If this worked would prevent having to redraw whole queue.
					 */
//					viewer.update(queue.get(bean.getUniqueId()), null);
					warnIfDelayed(jobStartTime, "mergeBean() asyncExec()", "merge complete");
				} else if (bean.getStatus().equals(org.eclipse.scanning.api.event.status.Status.SUBMITTED)) {
					logger.trace("mergeBean(id={}) Adding new bean:       {}", bean.getUniqueId(), bean);
					queue.put(bean.getUniqueId(), bean);
					// Necessary for toolbar actions to work
					submittedList.add(bean);
					/*
					 * If viewer.update() worked above, could potentially move refresh here
					 * But in testing sometimes update is applied to wrong status bean, in
					 * addition to the irregular and spaced out update rate.
					 */
//					viewer.refresh();
					warnIfDelayed(jobStartTime, "mergeBean() asyncExec()", "bean added");
				}
				viewer.refresh();
				warnIfDelayed(jobStartTime, "mergeBean() asyncExec()", "refresh complete");
				updateStatusBeanActions();
				warnIfDelayed(jobStartTime, "mergeBean() asyncExec()", "updateStatusBeanActions complete");
			});
	}

	private void createActions() {
		final IContributionManager toolMan  = getViewSite().getActionBars().getToolBarManager();
		final IContributionManager dropDown = getViewSite().getActionBars().getMenuManager();
		final MenuManager          menuMan = new MenuManager();

		suspendQueueAction = suspendQueueActionCreate();
		addActionTo(toolMan, menuMan, dropDown, suspendQueueAction);

		addSeparators(toolMan, menuMan, dropDown);

		openResultsAction = openResultsActionCreate();
		addActionTo(toolMan, menuMan, dropDown, openResultsAction);

		addSeparators(toolMan, menuMan, dropDown);

		upAction = upActionCreate();
		addActionTo(toolMan, menuMan, dropDown, upAction);

		downAction = downActionCreate();
		addActionTo(toolMan, menuMan, dropDown, downAction);

		deferAction = deferActionCreate();
		addActionTo(toolMan, menuMan, dropDown, deferAction);

		pauseAction = pauseActionCreate();
		addActionTo(toolMan, menuMan, dropDown, pauseAction);

		stopAction = stopActionCreate();
		addActionTo(toolMan, menuMan, dropDown, stopAction);

		addSeparators(toolMan, menuMan, dropDown);

		removeAction = removeActionCreate();
		addActionTo(toolMan, menuMan, dropDown, removeAction);

		rerunAction = rerunActionCreate();
		addActionTo(toolMan, menuMan, dropDown, rerunAction);

		openAction = openActionCreate();
		addActionTo(toolMan, menuMan, dropDown, openAction);

		editAction = editActionCreate();
		addActionTo(toolMan, menuMan, dropDown, editAction);

		detailsAction = detailsActionCreate();
		addActionTo(toolMan, menuMan, dropDown, detailsAction);

		addSeparators(toolMan, menuMan, dropDown);

		final Action hideOtherUsersResultsAction = hideOtherUsersResultsActionCreate();
		addActionTo(toolMan, menuMan, dropDown, hideOtherUsersResultsAction);

		addSeparators(toolMan, menuMan, dropDown);

		final Action refreshAction = refreshActionCreate();
		addActionTo(toolMan, menuMan, dropDown, refreshAction);
		jobQueueProxy.addQueueStatusListener(newStatus -> {
			if (newStatus.equals(QueueStatus.MODIFIED)) {
				refreshAction.run();
			}
		});

		final Action configureAction = configureActionCreate();
		addActionTo(toolMan, menuMan, dropDown, configureAction);

		addSeparators(null, menuMan, dropDown);

		clearQueueAction = clearQueueActionCreate();
		addActionTo(null, menuMan, dropDown, clearQueueAction);

		viewer.getControl().setMenu(menuMan.createContextMenu(viewer.getControl()));
	}

	private void addActionTo(IContributionManager toolMan, MenuManager menuMan, IContributionManager dropDown, Action action) {
		if (toolMan != null)  toolMan.add(action);
		if (menuMan != null)  menuMan.add(action);
		if (dropDown != null) dropDown.add(action);
	}

	private void addSeparators(IContributionManager toolMan, MenuManager menuMan, IContributionManager dropDown) {
		if (toolMan != null)  toolMan.add(new Separator());
		if (menuMan != null)  menuMan.add(new Separator());
		if (dropDown != null) dropDown.add(new Separator());
	}

	private void upActionUpdate(boolean anySelectedInSubmittedList) {
		upAction.setEnabled(anySelectedInSubmittedList);
	}

	private Action upActionCreate() {
		Action action = new Action("Move backward (run later)", Activator.getImageDescriptor("icons/arrow-090.png")) {
			@Override
			public void run() {
				for(StatusBean bean : getSelection()) {
					try {
						if (bean.getStatus() == org.eclipse.scanning.api.event.status.Status.SUBMITTED) {
							jobQueueProxy.moveBackward(bean);
						} else {
							logger.info("Cannot move {} up as it's status ({}) is not SUBMITTED", bean.getName(), bean.getStatus());
						}
					} catch (EventException e) {
						ErrorDialog.openError(getViewSite().getShell(), "Cannot move "+bean.getName()+" up",
							"'"+bean.getName()+"' cannot be moved in the submission queue.",
							new Status(IStatus.ERROR, Activator.PLUGIN_ID, e.getMessage()));
					}
				}
				refresh();
			}

		};
		action.setEnabled(false);
		return action;
	}

	private void downActionUpdate(boolean anySelectedInSubmittedList) {
		downAction.setEnabled(anySelectedInSubmittedList);
	}

	private Action downActionCreate() {
		final Action action = new Action("Move forward (run earlier)", Activator.getImageDescriptor("icons/arrow-270.png")) {
			@Override
			public void run() {
				// When moving items down, if we move an item down before moving down an adjacent item below it, we end
				// up with both items in the same position. To avoid this, we iterate the selection list in reverse.
				List<StatusBean> selection = getSelection();
				Collections.reverse(selection);
				for (StatusBean bean : selection) {
					try {
						if (bean.getStatus() == org.eclipse.scanning.api.event.status.Status.SUBMITTED) {
							jobQueueProxy.moveForward(bean);
						} else {
							logger.info("Cannot move {} down as it's status ({}) is not SUBMITTED", bean.getName(), bean.getStatus());
						}
					} catch (EventException e) {
						ErrorDialog.openError(getViewSite().getShell(), "Cannot move "+bean.getName()+" down",
								"'"+bean.getName()+"' cannot be moved in the submission queue.",
								new Status(IStatus.ERROR, Activator.PLUGIN_ID, e.getMessage()));
					}
				}
				refresh();
			}
		};
		action.setEnabled(false);
		return action;
	}

	private void suspendQueueActionUpdate(QueueStatus status) {
		final boolean queueSuspended = (status == QueueStatus.PAUSED);
		suspendQueueAction.setImageDescriptor(Activator.getImageDescriptor(queueSuspended ? UNSUSPEND_QUEUE_ICON  : SUSPEND_QUEUE_ICON));
		suspendQueueAction.setText(queueSuspended ? UNSUSPEND_QUEUE_TOOLTIP : SUSPEND_QUEUE_TOOLTIP);
		suspendQueueAction.setChecked(queueSuspended);
	}

	private Action suspendQueueActionCreate() {
<<<<<<< HEAD
		final boolean queueSuspended = jobQueueProxy.isPaused();
		final Action action = new Action(queueSuspended ? UNSUSPEND_QUEUE : SUSPEND_QUEUE, IAction.AS_CHECK_BOX) {
=======
		final boolean isChecked = jobQueueProxy.isPaused();
		final Action action = new Action(isChecked ? UNSUSPEND_QUEUE_TOOLTIP : SUSPEND_QUEUE_TOOLTIP, IAction.AS_CHECK_BOX) {
>>>>>>> d37c0a30
			@Override
			public void run() {
				suspendQueueActionRun(this);
			}
		};
		action.setImageDescriptor(Activator.getImageDescriptor(queueSuspended ? UNSUSPEND_QUEUE_ICON  : SUSPEND_QUEUE_ICON));
		action.setChecked(queueSuspended);
		suspendQueueViewUpdate(queueSuspended);

		jobQueueProxy.addQueueStatusListener(this::suspendQueueActionUpdate);
		return action;
	}

	private void suspendQueueActionRun(IAction suspendQueue) {
		// The button can get out of sync if two clients are used.
		final boolean queueSuspended = jobQueueProxy.isPaused();
		suspendQueue.setChecked(!queueSuspended); // We are toggling it.
		suspendQueue.setText(queueSuspended ? SUSPEND_QUEUE : UNSUSPEND_QUEUE);
		suspendQueue.setImageDescriptor(Activator.getImageDescriptor(queueSuspended ? SUSPEND_QUEUE_ICON : UNSUSPEND_QUEUE_ICON));

		try {
<<<<<<< HEAD
=======
			suspendQueue.setChecked(!queueSuspended); // We are toggling it.
			suspendQueue.setText(!queueSuspended ? UNSUSPEND_QUEUE_TOOLTIP : SUSPEND_QUEUE_TOOLTIP);
			suspendQueue.setImageDescriptor(Activator.getImageDescriptor(!queueSuspended ? UNSUSPEND_QUEUE_ICON : SUSPEND_QUEUE_ICON));
>>>>>>> d37c0a30
			if (queueSuspended) {
				jobQueueProxy.resume();
			} else {
				jobQueueProxy.pause();
			}
		} catch (Exception e) {
			ErrorDialog.openError(getViewSite().getShell(), "Cannot pause queue "+getSubmissionQueueName(),
				"Cannot pause queue "+getSubmissionQueueName()+"\n\nPlease contact your support representative.",
				new Status(IStatus.ERROR, Activator.PLUGIN_ID, e.getMessage()));
		}
<<<<<<< HEAD
		var newState = !queueSuspended;
		suspendQueueViewUpdate(newState);
=======
		suspendQueueActionUpdate(jobQueueProxy.getQueueStatus());
>>>>>>> d37c0a30
	}

	private void suspendQueueViewUpdate(boolean suspended) {
		String name;
		Color colour;

		if(suspended) {
			name = "Queue - suspended";
			colour = getDisplay().getSystemColor(SWT.COLOR_GRAY);
		} else {
			name = "Queue";
			colour = getDisplay().getSystemColor(SWT.COLOR_BLACK);
		}

		setPartName(name);
		viewer.getControl().setForeground(colour);
	}


	private void pauseActionUpdate(boolean activeScanSelected, boolean activeScanPaused) {
		pauseAction.setEnabled(activeScanSelected);
		pauseAction.setChecked(activeScanPaused);
		pauseAction.setText(activeScanPaused ? "Resume job" :"Pause job");
	}

	private Action pauseActionCreate() {
		final Action action = new Action("Pause job", IAction.AS_CHECK_BOX) {
			@Override
			public void run() {
				pauseActionRun();
			}
		};
		action.setImageDescriptor(Activator.getImageDescriptor("icons/control-pause.png"));
		action.setEnabled(false);
		action.setChecked(false);
		return action;
	}

	private void pauseActionRun() {
		pauseAction.setEnabled(false);

		final List<String> selectedUniqueIds= getSelection().stream().map(StatusBean::getUniqueId).collect(toList());
		final List<StatusBean> selectedInRunList = runList.stream()
				.filter(sb -> selectedUniqueIds.contains(sb.getUniqueId()))
				.collect(toList());

		for(StatusBean bean : selectedInRunList) {
			if (bean.getStatus().isFinal()) continue;

			try {
				// Invert as JFace bindings toggle state first...
				if (!pauseAction.isChecked()) {
					jobQueueProxy.resumeJob(bean);
				} else {
					jobQueueProxy.pauseJob(bean);
				}
			} catch (Exception e) {
				ErrorDialog.openError(getViewSite().getShell(), "Cannot pause "+bean.getName(),
					"Cannot pause "+bean.getName()+"\n\nPlease contact your support representative.",
					new Status(IStatus.ERROR, Activator.PLUGIN_ID, e.getMessage()));
			}
		}
	}

	private void deferActionUpdate(boolean deferableSelectedInSubmittedList, boolean allSelectedSubmittedDeferred) {
		deferAction.setEnabled(deferableSelectedInSubmittedList);
		deferAction.setChecked(allSelectedSubmittedDeferred);
		deferAction.setText(allSelectedSubmittedDeferred ? "Undefer job(s)" :"Defer job(s)");
	}

	private Action deferActionCreate() {
		final Action action = new Action("Defer submitted scan(s) until undefered", IAction.AS_CHECK_BOX) {
			@Override
			public void run() {
				deferActionRun();
			}
		};
		action.setImageDescriptor(Activator.getImageDescriptor("icons/alarm-clock-select.png"));
		action.setEnabled(false);
		action.setChecked(false);
		return action;
	}

	private void deferActionRun() {
		final List<String> selectedUniqueIds = getSelection().stream().map(StatusBean::getUniqueId).collect(toList());
		final List<StatusBean> selectedInSubmittedList = submittedList.stream()
				.filter(sb -> selectedUniqueIds.contains(sb.getUniqueId()))
				.collect(toList());

		for(StatusBean bean : selectedInSubmittedList) {
			if (bean.getStatus().isFinal()) continue;

			try {
				// Invert as JFace bindings toggle state first...
				if (!deferAction.isChecked()) {
					jobQueueProxy.undefer(bean);
				} else {
					jobQueueProxy.defer(bean);
				}
			} catch (Exception e) {
				ErrorDialog.openError(getViewSite().getShell(), "Cannot defer "+bean.getName(),
					"Cannot defer "+bean.getName()+"\n\nPlease contact your support representative.",
					new Status(IStatus.ERROR, Activator.PLUGIN_ID, e.getMessage()));
			}
		}

	}

	private void removeActionUpdate(List<StatusBean> selectedInSubmittedList, List<StatusBean> selectedInRunList) {
		final boolean anySelectedInSubmittedList = !selectedInSubmittedList.isEmpty();
		final boolean anySelectedInRunListAreFinal = selectedInRunList.stream().anyMatch(sb -> sb.getStatus().isFinal());

		removeAction.setEnabled(anySelectedInSubmittedList || anySelectedInRunListAreFinal);
	}

	private Action removeActionCreate() {
		final Action action = new Action("Remove job", PlatformUI.getWorkbench().getSharedImages()
				.getImageDescriptor(ISharedImages.IMG_ELCL_REMOVE)) {
			@Override
			public void run() {
				removeActionRun();
			}
		};
		action.setEnabled(false);
		return action;
	}

	private void removeActionRun() {
		for(StatusBean bean : getSelection()) {
			if (!bean.getStatus().isActive()) {
				try {
					if (bean.getStatus() == org.eclipse.scanning.api.event.status.Status.SUBMITTED) {
						// It is submitted and not running. We can probably delete it.
						jobQueueProxy.remove(bean);
					} else {
						// only ask the user to confirm is the queue is in the status set not the submit queue
						boolean ok = MessageDialog.openQuestion(getSite().getShell(), "Confirm Remove '"+bean.getName()+"'",
							"Are you sure you would like to remove '"+bean.getName()+"'?");
						if (ok) {
							jobQueueProxy.removeCompleted(bean);
						}
					}
					refresh();
				} catch (EventException e) {
					ErrorDialog.openError(getViewSite().getShell(), "Cannot delete "+bean.getName(),
						"Cannot delete "+bean.getName()+"\n\nIt might have changed state at the same time and being remoted.",
						new Status(IStatus.ERROR, Activator.PLUGIN_ID, e.getMessage()));
				}
			} else {
				MessageDialog.openWarning(getViewSite().getShell(), "Cannot remove running job",
						"Cannot delete "+bean.getName()+" as it is currently active.");
			}
		}
	}

	private void stopActionUpdate(List<StatusBean> selectedInRunList) {
		stopAction.setEnabled(selectedInRunList.stream().anyMatch(sb -> sb.getStatus().isActive()));
	}

	private Action stopActionCreate() {
		final Action action = new Action("Stop job", Activator.getImageDescriptor("icons/control-stop-square.png")) {
			@Override
			public void run() {
				stopActionRun();
			}
		};
		action.setEnabled(false);
		return action;
	}

	private void stopActionRun() {
		for(StatusBean bean : getSelection()) {
			if (bean.getStatus().isActive()) {
			try {
				final String submissionTime = DateFormat.getDateTimeInstance().format(new Date(bean.getSubmissionTime()));
				final boolean ok = MessageDialog.openQuestion(getViewSite().getShell(), "Confirm terminate "+bean.getName(),
						  "Are you sure you want to terminate "+bean.getName()+" submitted on "+submissionTime+"?");
				if (!ok) continue;

				jobQueueProxy.terminateJob(bean);
				refresh();
				logger.info("Requesting termination of {} submitted on {}", bean.getName(), submissionTime);
			} catch (Exception e) {
				ErrorDialog.openError(getViewSite().getShell(), "Cannot terminate "+bean.getName(), "Cannot terminate "+bean.getName()+"\n\nPlease contact your support representative.",
						new Status(IStatus.ERROR, Activator.PLUGIN_ID, e.getMessage()));
			}
			} else {
				MessageDialog.openWarning(getViewSite().getShell(), "Cannot stop inactive job",
						"Cannot stop "+bean.getName()+" as it is not currently active.");
			}
		}
	}

	private void clearQueueActionUpdate() {
		clearQueueAction.setEnabled(!submittedList.isEmpty() || !runList.isEmpty());
	}

	private Action clearQueueActionCreate() {
		return new Action("Clear Queue", PlatformUI.getWorkbench().getSharedImages()
				.getImageDescriptor(ISharedImages.IMG_ELCL_REMOVEALL)) {
			@Override
			public void run() {
				try {
					clearQueueActionRun();
				} catch (EventException e) {
					logger.error("Canot purge queues", e);
				}
			}
		};
	}

	private void clearQueueActionRun() throws EventException {

		boolean ok = MessageDialog.openQuestion(getSite().getShell(), "Confirm Clear Queues",
			"Are you sure you would like to remove all items from the queue "+getQueueName()+" and "+
			getSubmissionQueueName()+"?\n\nThis could abort or disconnect runs of other users.");
		if (!ok) return;
		boolean terminateRunningScan = runList.stream().noneMatch(b -> b.getStatus().isActive()) ||
				MessageDialog.openQuestion(getSite().getShell(),
				"Confirm scan termination", "Would you like to terminate the currently active scan?");

		jobQueueProxy.clearQueue();
		jobQueueProxy.clearRunningAndCompleted(terminateRunningScan);

		// Still reconnect to ensure that queue reflects state of server queue, is empty
		reconnect();
	}

	private List<IResultHandler<StatusBean>> getResultsHandlers() {
		if (resultsHandlers == null) {
			final IConfigurationElement[] configElements = Platform.getExtensionRegistry()
					.getConfigurationElementsFor(RESULTS_HANDLER_EXTENSION_POINT_ID);
			final List<IResultHandler<StatusBean>> handlers = new ArrayList<>(configElements.length + 1);
			for (IConfigurationElement configElement : configElements) {
				try {
					@SuppressWarnings("unchecked")
					final IResultHandler<StatusBean> handler = (IResultHandler<StatusBean>) configElement.createExecutableExtension("class");
					handler.init(service, createJobQueueConfiguration());
					handlers.add(handler);
				} catch (Exception e) {
					ErrorDialog.openError(getSite().getShell(), "Internal Error",
							"Could not create results handler for class " + configElement.getAttribute("class") +
							".\n\nPlease contact your support representative.",
							new Status(IStatus.ERROR, Activator.PLUGIN_ID, e.getMessage()));
				}
			}
			handlers.add(new DefaultResultsHandler());
			resultsHandlers = handlers;
		}
		return resultsHandlers;
	}

	private void openResultsActionUpdate(boolean anyFinalSelectedInRunList) {
		openResultsAction.setEnabled(anyFinalSelectedInRunList);
	}

	private Action openResultsActionCreate() {
		return new Action("Open results for selected run", Activator.getImageDescriptor("icons/results.png")) {
			@Override
			public void run() {
				for (StatusBean bean : getSelection()) {
					openResultsActionRun(bean);
				}
			}
		};
	}

	/**
	 * You can override this method to provide custom opening of
	 * results if required.
	 *
	 * @param bean
	 */
	private void openResultsActionRun(StatusBean bean) {
		if (bean == null) return;
		for (IResultHandler<StatusBean> handler : getResultsHandlers()) {
			if (handler.isHandled(bean)) {
				try {
					boolean ok = handler.open(bean);
					if (ok) break;
				} catch (Exception e) {
					ErrorDialog.openError(getSite().getShell(), "Internal Error", handler.getErrorMessage(null),
							new Status(IStatus.ERROR, Activator.PLUGIN_ID, e.getMessage()));
				}
			}
		}
	}

	private void openActionUpdate(List<StatusBean> selection) {
		// Enable only if only one job is selected (we don't care about this job's status)
		openAction.setEnabled(selection.size() == 1);
	}

	private Action openActionCreate() {
		return new Action("Open...", Activator.getImageDescriptor("icons/application-dock-090.png")) {
			@Override
			public void run() {
				openActionRun();
			}
		};
	}

	/**
	 * Pushes any previous run back into the UI
	 */
	private void openActionRun() {
		final List<StatusBean> beans = getSelection();

		// TODO FIXME Change to IScanBuilderService not selections so that it works with e4.
		// We fire a special object into the selection mechanism with the data for this run.
		// It is then up to parts to respond to this selection and update their contents.
		// We call fireSelection as the openRequest isn't in the table. This sets the workb
		for (StatusBean bean : beans) {
			selectionProvider.fireSelection(new StructuredSelection(new OpenRequest(bean)));
		}
	}

	private void editActionUpdate(boolean anySelectedInSubmittedList) {
		editAction.setEnabled(anySelectedInSubmittedList);
	}

	private Action editActionCreate() {
		final Action action = new Action("Edit...", Activator.getImageDescriptor("icons/modify.png")) {
			@Override
			public void run() {
				editActionRun();
			}
		};
		action.setEnabled(false);
		return action;
	}

	private void detailsActionUpdate(List<StatusBean> selectedInSubmittedList, List<StatusBean> selectedInRunList) {
		/* If more than one job is selected, only the first is considered, and even then it is only shown if it is in
		 * the run list (i.e. the job is either running or has completed running) so only enable when only a single
		 * item is selected in the run list.
		 *
		 * This prevents Unhandled event loop exceptions when the button is pressed with no selection or when the first
		 * selection is in the submitted list.
		 */
		detailsAction.setEnabled(selectedInSubmittedList.isEmpty() && selectedInRunList.size() == 1);
	}

	private Action detailsActionCreate() {
		return new Action("Show details...", Activator.getImageDescriptor("icons/clipboard-list.png")) {
			@Override
			public void run() {
				final ScanDetailsDialog detailsDialog = new ScanDetailsDialog(getSite().getShell(), getSelection().get(0));
				detailsDialog.setBlockOnOpen(true);
				detailsDialog.open();
			}
		};
	}

	/**
	 * Edits a not run yet selection
	 */
	private void editActionRun() {
		for (StatusBean bean : getSelection()) {
			if (bean.getStatus() != org.eclipse.scanning.api.event.status.Status.SUBMITTED) {
				MessageDialog.openConfirm(getSite().getShell(), "Cannot Edit '"+bean.getName()+"'",
					"The run '"+bean.getName()+"' cannot be edited because it is not waiting to run.");
			} else {
				try {
					final IConfigurationElement[] c = Platform.getExtensionRegistry().getConfigurationElementsFor(MODIFY_HANDLER_EXTENSION_POINT_ID);
					boolean edited = false;
					for (IConfigurationElement i : c) {
						@SuppressWarnings("unchecked")
						final IModifyHandler<StatusBean> handler = (IModifyHandler<StatusBean>) i.createExecutableExtension("class");
						handler.init(service, createJobQueueConfiguration());
						if (handler.isHandled(bean)) {
							edited = handler.modify(bean);
							break;
						}
					}
					if (!edited) {
						MessageDialog.openConfirm(getSite().getShell(), "Cannot Edit '"+bean.getName()+"'",
								"There are no editors registered for '"+bean.getName()+"'\n\nPlease contact your support representative.");
					}
				} catch (Exception ne) {
					final String err = "Cannot modify "+bean.getRunDirectory()+" normally.\n\nPlease contact your support representative.";
					logger.error(err, ne);
					ErrorDialog.openError(getSite().getShell(), "Internal Error", err, new Status(IStatus.ERROR, Activator.PLUGIN_ID, ne.getMessage()));
				}
			}
		}
	}

	private void rerunActionUpdate(List<StatusBean> selection) {
		rerunAction.setEnabled(!selection.isEmpty());
	}

	private Action rerunActionCreate() {
		final Action action = new Action("Rerun...", Activator.getImageDescriptor("icons/rerun.png")) {
			@Override
			public void run() {
				rerunActionRun();
			}
		};
		action.setEnabled(false);
		return action;
	}

	private void rerunActionRun() {
		for (StatusBean bean : getSelection()) {
			boolean handled = false;
			try {
				final IConfigurationElement[] c = Platform.getExtensionRegistry().getConfigurationElementsFor(RERUN_HANDLER_EXTENSION_POINT_ID);
				for (IConfigurationElement i : c) {
					@SuppressWarnings("unchecked")
					final IRerunHandler<StatusBean> handler = (IRerunHandler<StatusBean>) i.createExecutableExtension("class");
					handler.init(service, createJobQueueConfiguration());
					if (handler.isHandled(bean)) {
						final StatusBean copy = bean.getClass().getDeclaredConstructor().newInstance();
						copy.merge(bean);
						copy.setUniqueId(UUID.randomUUID().toString());
						copy.setStatus(org.eclipse.scanning.api.event.status.Status.SUBMITTED);
						copy.setSubmissionTime(System.currentTimeMillis());
						handled = handler.run(copy);
						if (handled) break;
					}
				}
			} catch (Exception ne) {
				final String err = "Cannot rerun "+bean.getRunDirectory()+" normally.\n\nPlease contact your support representative.";
				logger.error(err, ne);
				ErrorDialog.openError(getSite().getShell(), "Internal Error", err, new Status(IStatus.ERROR, Activator.PLUGIN_ID, ne.getMessage()));
				continue;
			}
			if (!handled) {
				// If we have not already handled this rerun, it is possible to call a generic one.
				rerun(bean);
			}
		}
	}

	private JobQueueConfiguration createJobQueueConfiguration() throws Exception {
		return new JobQueueConfiguration(getUri(), getSubmissionQueueName(), getTopicName(), getQueueName());
	}

	private void rerun(StatusBean bean) {

		try {
			final DateFormat format = DateFormat.getDateTimeInstance();
			boolean ok = MessageDialog.openQuestion(getViewSite().getShell(), "Confirm resubmission "+bean.getName(),
					  "Are you sure you want to rerun "+bean.getName()+" submitted on "+format.format(new Date(bean.getSubmissionTime()))+"?");

			if (!ok) return;

			final StatusBean copy = bean.getClass().getDeclaredConstructor().newInstance();
			copy.merge(bean);
			copy.setUniqueId(UUID.randomUUID().toString());
			copy.setMessage("Rerun of "+bean.getName());
			copy.setStatus(org.eclipse.scanning.api.event.status.Status.SUBMITTED);
			copy.setPercentComplete(0.0);
			copy.setSubmissionTime(System.currentTimeMillis());

			jobQueueProxy.submit(copy);

			// Do not need to reconnect, just add to our local list
			mergeBean(copy);

		} catch (Exception e) {
			ErrorDialog.openError(getViewSite().getShell(), "Cannot rerun "+bean.getName(), "Cannot rerun "+bean.getName()+"\n\nPlease contact your support representative.",
					new Status(IStatus.ERROR, Activator.PLUGIN_ID, e.getMessage()));
		}
	}

	private Action hideOtherUsersResultsActionCreate() {
		final Action action = new Action("Hide other users results", IAction.AS_CHECK_BOX) {
			@Override
			public void run() {
				hideOtherUsersResults = isChecked();
				viewer.refresh();
			}
		};
		action.setImageDescriptor(Activator.getImageDescriptor("icons/spectacle-lorgnette.png"));
		return action;
	}

	private Action refreshActionCreate() {
		return new Action("Refresh", Activator.getImageDescriptor("icons/arrow-circle-double-135.png")) {
			@Override
			public void run() {
				reconnect();
			}
		};
	}

	public void refresh() {
		reconnect();
		updateStatusBeanActions();
	}

	private Action configureActionCreate() {
		return new Action("Configure...", Activator.getImageDescriptor("icons/document--pencil.png")) {
			@Override
			public void run() {
				PropertiesDialog dialog = new PropertiesDialog(getSite().getShell(), idProperties);

				int ok = dialog.open();
				if (ok == Window.OK) {
					idProperties.clear();
					idProperties.putAll(dialog.getProps());
					reconnect();
				}
			}
		};
	}

	private void reconnect() {
		try {
			updateQueue();
		} catch (Exception e) {
			logger.error("Cannot resolve uri for activemq server of "+getSecondaryIdAttribute("uri"), e);
		}
	}

	private IContentProvider createContentProvider() {
		return new IStructuredContentProvider() {
			@SuppressWarnings("unchecked")
			@Override
			public void inputChanged(Viewer viewer, Object oldInput, Object newInput) {
				queue = (Map<String, StatusBean>)newInput;
			}

			@Override
			public void dispose() {
				if (queue!=null) queue.clear();
			}

			@Override
			public Object[] getElements(Object inputElement) {
				if (queue==null) return new StatusBean[]{StatusBean.EMPTY};
				final List<StatusBean> retained = new ArrayList<>(queue.values());

				// This preference is not secure people could hack DAWN to do this.
				if (!Boolean.getBoolean("org.dawnsci.commandserver.ui.view.showWholeQueue")) {
					// Old fashioned loop. In Java8 we will use a predicate...
					final String userName = getUserName();
					for (Iterator<StatusBean> it = retained.iterator(); it.hasNext();) {
						StatusBean statusBean = it.next();
						if (statusBean.getUserName()==null) continue;
						if (hideOtherUsersResults && !userName.equals(statusBean.getUserName())) it.remove();
					}
					// This form of filtering is not at all secure because we
					// give the full list of the queue to the clients.
				}
				// We want the newest items at the top, so reverse the list.
				Collections.reverse(retained);
				return retained.toArray(new StatusBean[retained.size()]);
			}
		};
	}

	private List<StatusBean> getSelection() {
		return Arrays.stream(((IStructuredSelection)viewer.getSelection()).toArray())
			.map(StatusBean.class::cast)
			.collect(toList());
	}

	/**
	 * Read Queue and return in submission order.
	 */
	private synchronized void updateQueue() {
		if (logger.isTraceEnabled()) {
			logger.trace("updateQueue() called from {} (abridged)",
				Arrays.stream(Thread.currentThread().getStackTrace()).skip(2).limit(4).collect(Collectors.toList()));
		}
		if (queueJob != null) {
			logger.debug("updateQueue()                   queueJob.state={} (0:None, 1:Sleeping, 2:Waiting,4:Running), thread={}, name={} {}", queueJob.getState(), queueJob.getThread(), queueJob.getName(), queueJob);
			if (queueJob.getState() != Job.RUNNING) {
				queueJob.schedule(100);
				logger.debug("updateQueue() schedule() called queueJob.state={} (0:None, 1:Sleeping, 2:Waiting,4:Running), thread={}, name={} {}", queueJob.getState(), queueJob.getThread(), queueJob.getName(), queueJob);
			} else {					// If job is already running then a call to schedule(), as above, would do
				queueJobAgain = true;	// nothing, so instead ask the job to schedule itself again after it completes.
				logger.debug("updateQueue() queueJobAgain set queueJob.state={} (0:None, 1:Sleeping, 2:Waiting,4:Running), thread={}, name={} {}", queueJob.getState(), queueJob.getThread(), queueJob.getName(), queueJob);
			}
			return;
		}

		queueJob = new UpdateQueueJob("Connect and read queue");
		queueJob.setPriority(Job.SHORT);
		queueJob.setUser(true);
		queueJob.schedule();
		logger.debug("updateQueue() scheduled as thread {}", queueJob.getThread());
	}

	private void createColumns() {

		final TableViewerColumn name = new TableViewerColumn(viewer, SWT.LEFT);
		name.getColumn().setText("Name");
		name.getColumn().setWidth(260);
		name.setLabelProvider(new StatusQueueColumnLabelProvider(element -> ((StatusBean)element).getName(),
																 element -> getToolTipText((StatusBean)element)));

		final TableViewerColumn status = new TableViewerColumn(viewer, SWT.LEFT);
		status.getColumn().setText("Status");
		status.getColumn().setWidth(80);
		status.setLabelProvider(new StatusQueueColumnLabelProvider(element -> ((StatusBean)element).getStatus().toString()));

		final TableViewerColumn pc = new TableViewerColumn(viewer, SWT.CENTER);
		pc.getColumn().setText("Complete");
		pc.getColumn().setWidth(70);
		final NumberFormat percentFormat = NumberFormat.getPercentInstance();
		percentFormat.setRoundingMode(RoundingMode.DOWN);
		pc.setLabelProvider(new StatusQueueColumnLabelProvider(element -> percentFormat.format(((StatusBean)element).getPercentComplete()/100d)));

		final TableViewerColumn submittedDate = new TableViewerColumn(viewer, SWT.CENTER);
		submittedDate.getColumn().setText("Date Submitted");
		submittedDate.getColumn().setWidth(120);
		submittedDate.setLabelProvider(new StatusQueueColumnLabelProvider(element -> DateFormat.getDateTimeInstance().format(new Date(((StatusBean)element).getSubmissionTime()))));

		final TableViewerColumn message = new TableViewerColumn(viewer, SWT.LEFT);
		message.getColumn().setText("Message");
		message.getColumn().setWidth(150);
		message.setLabelProvider(new StatusQueueColumnLabelProvider(element -> ((StatusBean)element).getMessage()));

		final TableViewerColumn location = new TableViewerColumn(viewer, SWT.LEFT);
		location.getColumn().setText("Location");
		location.getColumn().setWidth(300);
		location.setLabelProvider(new StatusQueueColumnLabelProvider(element -> getLocation((StatusBean)element)) {

			@Override
			public Color getForeground(Object element) {
				boolean isFinal = ((StatusBean) element).getStatus().isFinal();
				return getSite().getShell().getDisplay().getSystemColor(isFinal ? SWT.COLOR_BLUE : SWT.COLOR_BLACK);
			}
		});

		final TableViewerColumn host = new TableViewerColumn(viewer, SWT.CENTER);
		host.getColumn().setText("Host");
		host.getColumn().setWidth(90);
		host.setLabelProvider(new StatusQueueColumnLabelProvider(element -> ((StatusBean)element).getHostName()));

		final TableViewerColumn user = new TableViewerColumn(viewer, SWT.CENTER);
		user.getColumn().setText("User Name");
		user.getColumn().setWidth(80);
		user.setLabelProvider(new StatusQueueColumnLabelProvider(element -> ((StatusBean)element).getUserName()));

		final TableViewerColumn startTime = new TableViewerColumn(viewer, SWT.CENTER);
		startTime.getColumn().setText("Start Time");
		startTime.getColumn().setWidth(120);
		startTime.setLabelProvider(new StatusQueueColumnLabelProvider(element -> {
			long statusStartTime = ((StatusBean)element).getStartTime();
			return statusStartTime == 0 ? "" : DateFormat.getTimeInstance().format(new Date(statusStartTime));
		}));

		final TableViewerColumn estimatedEndTime = new TableViewerColumn(viewer, SWT.CENTER);
		estimatedEndTime.getColumn().setText("E. End Time");
		estimatedEndTime.getColumn().setWidth(120);
		estimatedEndTime.setLabelProvider(new StatusQueueColumnLabelProvider(element -> {
			long statusEstimatedEndTime = ((StatusBean)element).getStartTime() + ((StatusBean)element).getEstimatedTime();
			return statusEstimatedEndTime == 0 ? "" : DateFormat.getTimeInstance().format(new Date(statusEstimatedEndTime));
		}));

		MouseMoveListener cursorListener = e -> {
				Point pt = new Point(e.x, e.y);
				TableItem item = viewer.getTable().getItem(pt);

				Cursor cursor = null;
				if (item != null && item.getBounds(5).contains(pt)) {
					StatusBean statusBean = (StatusBean) item.getData();
					if (statusBean != null && getLocation(statusBean) != null && statusBean.getStatus().isFinal()) {
						cursor = Display.getDefault().getSystemCursor(SWT.CURSOR_HAND);
					}
				}
				viewer.getTable().setCursor(cursor);
			};

		viewer.getTable().addMouseMoveListener(cursorListener);

		// This is the adaptor used to open scans by clicking on the location link
		viewer.getTable().addMouseListener(new MouseAdapter() {
			@Override
			public void mouseDown(MouseEvent e) {
				if (e.button == 1) { // Primary mouse click (usually left)
					// Get the item the mouse is over
					Point pt = new Point(e.x, e.y);
					TableItem item = viewer.getTable().getItem(pt);
					// The item will be null if you click somewhere on the table but not on an item
					if (item != null) {
						// Now check if the click is in the 5th "location" column
						Rectangle rect = item.getBounds(5);
						if (rect.contains(pt)) {
							// It is in the column so get the item
							final StatusBean bean = (StatusBean) item.getData();
							// Only open it if its final i.e scan finished, opening SWMR files locally
							// from non-POSIX file systems is not good
							if (bean.getStatus().isFinal()) {
								openResultsActionRun(bean);
							}
						}
					}
				}
			}
		});
	}

	@Override
	public void setFocus() {
		if (!viewer.getTable().isDisposed()) {
			viewer.getTable().setFocus();
		}
	}

	public static String createId(final String beanBundleName, final String beanClassName, final String topicName, final String submissionQueueName) {

		final StringBuilder buf = new StringBuilder();
		buf.append(ID);
		buf.append(":");
		buf.append(QueueViews.createSecondaryId(beanBundleName, beanClassName, topicName, submissionQueueName));
		return buf.toString();
	}

	public static String createId(final String uri, final String beanBundleName, final String beanClassName, final String topicName, final String submissionQueueName) {

		final StringBuilder buf = new StringBuilder();
		buf.append(ID);
		buf.append(":");
		buf.append(QueueViews.createSecondaryId(uri, beanBundleName, beanClassName, topicName, submissionQueueName));
		return buf.toString();
	}

	private String getLocation(final StatusBean statusBean) {
		if (statusBean instanceof ScanBean) return ((ScanBean)statusBean).getFilePath();
		return statusBean.getRunDirectory();
	}

	private void warnIfDelayed(Instant jobStartTime, String beforeInterval, String afterInterval) {
		Instant timeNow = Instant.now();
		if (Duration.between(jobStartTime, timeNow).toMillis() > 100) {
			logger.warn("{} took {}ms to {}", beforeInterval, Duration.between(jobStartTime, timeNow).toMillis(), afterInterval);
		}
	}

	/**
	 * A {@link Job} to fetch the queue from the server and update the viewer in the UI.
	 */
	private final class UpdateQueueJob extends Job {

		private UpdateQueueJob(String name) {
			super(name);
		}

		@Override
		protected IStatus run(IProgressMonitor monitor) {
			try {
				logger.debug("updateQueue Job run({})", monitor);

				final Instant jobStartTime = Instant.now();
				monitor.beginTask("Connect to command server", 10);
				updateProgress(jobStartTime, monitor, "Queue connection set");

				runList = jobQueueProxy.getRunningAndCompleted(idProperties.getProperty("maxQueueSize"));
				updateProgress(jobStartTime, monitor, "List of running and completed jobs retrieved");

				submittedList = jobQueueProxy.getSubmissionQueue();
				updateProgress(jobStartTime, monitor, "List of submitted jobs retrieved");

				// We leave the list in reverse order so we can insert entries at the start by adding to the end
				final Map<String,StatusBean> statusQueue = new LinkedHashMap<>();
				for (StatusBean bean : runList) {
					statusQueue.put(bean.getUniqueId(), bean);
				}
				updateProgress(jobStartTime, monitor, "Run/running jobs added to view list");

				for (StatusBean bean : submittedList) {
					if (bean.getStatus().isPaused()) bean.setStatus(org.eclipse.scanning.api.event.status.Status.DEFERRED);
					if (bean.getStatus().isRequest()) bean.setStatus(org.eclipse.scanning.api.event.status.Status.SUBMITTED);
					statusQueue.put(bean.getUniqueId(), bean);
				}
				updateProgress(jobStartTime, monitor, "Submitted jobs added to view list");

				getDisplay().syncExec(() -> {
					warnIfDelayed(jobStartTime, "updateQueue Job run() syncExec()", "start");
					viewer.setInput(statusQueue);
					warnIfDelayed(jobStartTime, "updateQueue Job run() syncExec()", "setInput complete");
					viewer.refresh();
					warnIfDelayed(jobStartTime, "updateQueue Job run() syncExec()", "refresh complete");
					updateStatusBeanActions();
					warnIfDelayed(jobStartTime, "updateQueue Job run() syncExec()", "updateStatusBeanActions complete");
				});

				// update actions that require the queue status
				Job.create("Getting queue status", mon -> {
					// get the status first in a non-UI thread as it can take time, potentially causing the UI to freeze
					final QueueStatus queueStatus = jobQueueProxy.getQueueStatus();
					getDisplay().asyncExec(() -> suspendQueueActionUpdate(queueStatus)); // update actions in UI thread
				}).schedule();

				// Given that these lists could be large, only summarise the count of beans with each status in each list.
				logger.info("updateQueue Job run({}) completed, submittedList beans {}, runningList beans {}", monitor,
						submittedList.stream().collect(Collectors.groupingBy(StatusBean::getStatus, Collectors.counting())),
							  runList.stream().collect(Collectors.groupingBy(StatusBean::getStatus, Collectors.counting())));
				monitor.done();

				return Status.OK_STATUS;
			} catch (final Exception e) {
				monitor.done();
				logger.error("Updating changed bean from topic", e);
				getSite().getShell().getDisplay().syncExec(() ->
						ErrorDialog.openError(getViewSite().getShell(), "Cannot connect to queue", "The server is unavailable at "+getUriString()+".\n\nPlease contact your support representative.",
								new Status(IStatus.ERROR, Activator.PLUGIN_ID, e.getMessage()))
					);
				return Status.CANCEL_STATUS;
			} finally {
				if (queueJobAgain) {
					queueJobAgain = false;
					schedule(100);
				}
			}
		}

		private void updateProgress(Instant jobStartTime, IProgressMonitor monitor, String subTask) {
			monitor.subTask(subTask);
			monitor.worked(1);
			warnIfDelayed(jobStartTime, "updateQueue Job progress", subTask);
		}
	}

	private Display getDisplay() {
		return getSite().getShell().getDisplay();
	}

	/**
	 * Extend ColumnLabelProvider to provide a tool tip for each column
	 * <p>
	 * There is a bug in Eclipse Mars which means that the tool tip flickers and disappears if it extends beyond the
	 * edge of the screen. We believe that this is fixed in later versions of the Eclipse platform. For the time being,
	 * wrap the tool tip to make this less likely to happen.
	 */
	private class StatusQueueColumnLabelProvider extends ColumnLabelProvider {
		private static final int WRAP_LENGTH = 200;
		private Function<Object, String> getTextMethod;
		private Function<Object, String> getToolTipTextMethod;

		public StatusQueueColumnLabelProvider(Function<Object, String> getTextMethod) {
			this(getTextMethod, null);
		}

		public StatusQueueColumnLabelProvider(Function<Object, String> getTextMethod, Function<Object, String> getToolTipTextMethod) {
			super();
			this.getTextMethod = getTextMethod;
			this.getToolTipTextMethod = getToolTipTextMethod;
		}

		@Override
		public String getText(Object element)
		{
			String text = null;
			if (getTextMethod != null) {
				try {
					text =  getTextMethod.apply(element);
				} catch (Exception e) {
					text = e.getMessage();
				}
			}
			return text;
		}

		@Override
		public String getToolTipText(Object element) {
			String toolTipText = "";

			if (getToolTipTextMethod != null) {
				toolTipText =  getToolTipTextMethod.apply(element);
			}
			else {
				toolTipText =  getTextMethod.apply(element);
			}

			return WordUtils.wrap(toolTipText, WRAP_LENGTH, null, true);
		}
	}

	@Override
	protected String getSecondaryIdAttribute(String key) {
		if (idProperties == null) idProperties = parseString(DEFAULT_QUEUE_ARGUMENTS);
		if (super.getSecondaryIdAttribute(key) == null) {
			// If secondaryId doesn't contain field/secondaryId is null, return default
			return (String) parseString(DEFAULT_QUEUE_ARGUMENTS).get(key);
		}
		return super.getSecondaryIdAttribute(key);

	}

	public String getToolTipText(StatusBean statusBean) {
		return toolTipTextProvider.summarise(statusBean);
	}
}<|MERGE_RESOLUTION|>--- conflicted
+++ resolved
@@ -526,16 +526,12 @@
 		suspendQueueAction.setImageDescriptor(Activator.getImageDescriptor(queueSuspended ? UNSUSPEND_QUEUE_ICON  : SUSPEND_QUEUE_ICON));
 		suspendQueueAction.setText(queueSuspended ? UNSUSPEND_QUEUE_TOOLTIP : SUSPEND_QUEUE_TOOLTIP);
 		suspendQueueAction.setChecked(queueSuspended);
+		suspendQueueViewUpdate(queueSuspended);
 	}
 
 	private Action suspendQueueActionCreate() {
-<<<<<<< HEAD
 		final boolean queueSuspended = jobQueueProxy.isPaused();
-		final Action action = new Action(queueSuspended ? UNSUSPEND_QUEUE : SUSPEND_QUEUE, IAction.AS_CHECK_BOX) {
-=======
-		final boolean isChecked = jobQueueProxy.isPaused();
-		final Action action = new Action(isChecked ? UNSUSPEND_QUEUE_TOOLTIP : SUSPEND_QUEUE_TOOLTIP, IAction.AS_CHECK_BOX) {
->>>>>>> d37c0a30
+		final Action action = new Action(queueSuspended ? UNSUSPEND_QUEUE_TOOLTIP : SUSPEND_QUEUE_TOOLTIP, IAction.AS_CHECK_BOX) {
 			@Override
 			public void run() {
 				suspendQueueActionRun(this);
@@ -553,16 +549,10 @@
 		// The button can get out of sync if two clients are used.
 		final boolean queueSuspended = jobQueueProxy.isPaused();
 		suspendQueue.setChecked(!queueSuspended); // We are toggling it.
-		suspendQueue.setText(queueSuspended ? SUSPEND_QUEUE : UNSUSPEND_QUEUE);
-		suspendQueue.setImageDescriptor(Activator.getImageDescriptor(queueSuspended ? SUSPEND_QUEUE_ICON : UNSUSPEND_QUEUE_ICON));
+		suspendQueue.setText(!queueSuspended ? UNSUSPEND_QUEUE_TOOLTIP : SUSPEND_QUEUE_TOOLTIP);
+		suspendQueue.setImageDescriptor(Activator.getImageDescriptor(!queueSuspended ? UNSUSPEND_QUEUE_ICON : SUSPEND_QUEUE_ICON));
 
 		try {
-<<<<<<< HEAD
-=======
-			suspendQueue.setChecked(!queueSuspended); // We are toggling it.
-			suspendQueue.setText(!queueSuspended ? UNSUSPEND_QUEUE_TOOLTIP : SUSPEND_QUEUE_TOOLTIP);
-			suspendQueue.setImageDescriptor(Activator.getImageDescriptor(!queueSuspended ? UNSUSPEND_QUEUE_ICON : SUSPEND_QUEUE_ICON));
->>>>>>> d37c0a30
 			if (queueSuspended) {
 				jobQueueProxy.resume();
 			} else {
@@ -573,12 +563,8 @@
 				"Cannot pause queue "+getSubmissionQueueName()+"\n\nPlease contact your support representative.",
 				new Status(IStatus.ERROR, Activator.PLUGIN_ID, e.getMessage()));
 		}
-<<<<<<< HEAD
-		var newState = !queueSuspended;
-		suspendQueueViewUpdate(newState);
-=======
 		suspendQueueActionUpdate(jobQueueProxy.getQueueStatus());
->>>>>>> d37c0a30
+		suspendQueueViewUpdate(jobQueueProxy.isPaused());
 	}
 
 	private void suspendQueueViewUpdate(boolean suspended) {
@@ -596,7 +582,6 @@
 		setPartName(name);
 		viewer.getControl().setForeground(colour);
 	}
-
 
 	private void pauseActionUpdate(boolean activeScanSelected, boolean activeScanPaused) {
 		pauseAction.setEnabled(activeScanSelected);
