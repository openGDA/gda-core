/*-
 * Copyright © 2013 Diamond Light Source Ltd.
 *
 * This file is part of GDA.
 *
 * GDA is free software: you can redistribute it and/or modify it under the
 * terms of the GNU General Public License version 3 as published by the Free
 * Software Foundation.
 *
 * GDA is distributed in the hope that it will be useful, but WITHOUT ANY
 * WARRANTY; without even the implied warranty of MERCHANTABILITY or FITNESS
 * FOR A PARTICULAR PURPOSE. See the GNU General Public License for more
 * details.
 *
 * You should have received a copy of the GNU General Public License along
 * with GDA. If not, see <http://www.gnu.org/licenses/>.
 */

package uk.ac.gda.exafs.ui.detector.xspress;

import gda.device.detector.xspress.ResGrades;
import gda.device.detector.xspress.XspressDetector;

import java.awt.Color;
import java.util.List;

import org.dawnsci.plotting.api.region.IROIListener;
import org.dawnsci.plotting.api.region.ROIEvent;
import org.dawnsci.plotting.jreality.util.PlotColorUtility;
import org.eclipse.jface.viewers.ICellModifier;
import org.eclipse.jface.viewers.TableViewer;
import org.eclipse.swt.SWT;
import org.eclipse.swt.events.SelectionEvent;
import org.eclipse.swt.events.SelectionListener;
import org.eclipse.swt.layout.GridData;
import org.eclipse.swt.layout.GridLayout;
import org.eclipse.swt.widgets.Button;
import org.eclipse.swt.widgets.Composite;
import org.eclipse.swt.widgets.Label;
import org.eclipse.ui.IWorkbenchPartSite;

import uk.ac.diamond.scisoft.analysis.rcp.views.plot.SashFormPlotComposite;
import uk.ac.diamond.scisoft.analysis.roi.RectangularROI;
import uk.ac.gda.beans.xspress.DetectorElement;
import uk.ac.gda.beans.xspress.XspressParameters;
import uk.ac.gda.common.rcp.util.GridUtils;
import uk.ac.gda.exafs.ExafsActivator;
import uk.ac.gda.exafs.ui.data.ScanObjectManager;
import uk.ac.gda.exafs.ui.detector.Detector;
import uk.ac.gda.exafs.ui.detector.DetectorElementComposite;
import uk.ac.gda.exafs.ui.detector.DetectorListComposite;
import uk.ac.gda.exafs.ui.detector.DetectorROIComposite;
import uk.ac.gda.exafs.ui.detector.Plot;
import uk.ac.gda.exafs.ui.detector.XspressROIComposite;
import uk.ac.gda.exafs.ui.preferences.ExafsPreferenceConstants;
import uk.ac.gda.richbeans.components.selector.BeanSelectionEvent;
import uk.ac.gda.richbeans.components.selector.BeanSelectionListener;
import uk.ac.gda.richbeans.components.selector.GridListEditor;
import uk.ac.gda.richbeans.components.selector.ListEditor;
import uk.ac.gda.richbeans.components.selector.ListEditorUIAdapter;
import uk.ac.gda.richbeans.components.selector.VerticalListEditor;
import uk.ac.gda.richbeans.editors.DirtyContainer;
import uk.ac.gda.richbeans.event.ValueAdapter;
import uk.ac.gda.richbeans.event.ValueEvent;

public class Xspress extends Detector{
	private XspressAcquire xspressAcquire;
	private Label lblRegionBins;
	private ResolutionGrade resolutionGrade;
	private ReadoutMode readoutMode;
	private RegionType regionType;
	private XspressPreferences xspressPreferences;
	private XspressElements xspressElements;
	private RegionSynchronizer regionSynchronizer;
	private TableViewer tableViewer;
	private GridListEditor gridListEditor;
	private DetectorElementComposite detectorElementComposite;
	private DetectorListComposite detectorListComposite;
<<<<<<< HEAD
	private List<DetectorElement> detectorList;
	
	public Xspress(String path, IWorkbenchPartSite site, Composite parent, XspressDetector xspressDetector, DirtyContainer dirtyContainer, List<DetectorElement> detectorList) {
=======
	private int selectedElement = 0;
	
	public Xspress(String path, IWorkbenchPartSite site, Composite parent, final XspressParameters xspressParameters, DirtyContainer dirtyContainer) {
>>>>>>> 29e4369c
		super("xspressConfig", site, parent, path);
		this.detectorList = detectorList;
		regionSynchronizer = new RegionSynchronizer();
		try {
			sashPlotFormComposite = new SashFormPlotComposite(parent, site.getPart(), regionSynchronizer, createUpLoadAction(path));
		} catch (Exception e) {
		}
		sashPlotFormComposite.getPlottingSystem().setRescale(true);
		plot = new Plot(sashPlotFormComposite);
		sashPlotFormComposite.setWeights(new int[] { 30, 74 });
		Composite left = sashPlotFormComposite.getLeft();
		
		Composite topComposite = new Composite(left, SWT.NONE);
		topComposite.setLayoutData(new GridData(SWT.LEFT, SWT.CENTER, false, false));
		GridLayout gridLayout_1 = new GridLayout();
		gridLayout_1.numColumns = 1;
		topComposite.setLayout(gridLayout_1);
		resolutionGrade = new ResolutionGrade(topComposite);
		readoutMode = new ReadoutMode(topComposite);
		regionType = new RegionType(topComposite);
		
		boolean showRoi = readoutMode.getReadoutMode().getValue().toString().equals("Regions Of Interest");
		xspressAcquire = new XspressAcquire(left, sashPlotFormComposite, site.getShell().getDisplay(), readoutMode.getReadoutMode(), resolutionGrade.getResolutionGradeCombo(), plot, dirtyContainer, xspressDetector, counts);
		xspressElements = new XspressElements(left, site.getShell(), sashPlotFormComposite, detectorList, counts, showRoi);
		detectorListComposite = xspressElements.getDetectorListComposite();
		gridListEditor = detectorListComposite.getDetectorList();
		if(!ExafsActivator.getDefault().getPreferenceStore().getBoolean(ExafsPreferenceConstants.DETECTOR_OUTPUT_IN_OUTPUT_PARAMETERS) && !ScanObjectManager.isXESOnlyMode())
			xspressPreferences = new XspressPreferences(left);
		xspressElements.configureUI(xspressAcquire.getMcaData(), gridListEditor.getSelectedIndex());
		detectorElementComposite = detectorListComposite.getDetectorElementComposite();
		xspressAcquire.addAcquireListener(gridListEditor, detectorElementComposite);
		xspressAcquire.addLoadListener(gridListEditor, detectorElementComposite, detectorList.size());
		
		detectorListComposite.getDetectorList().addBeanSelectionListener(new BeanSelectionListener() {
			@Override
			public void selectionChanged(BeanSelectionEvent evt) {
				System.out.println(evt);
			}
		});
		
		gridListEditor.addBeanSelectionListener(new BeanSelectionListener() {
			@Override
			public void selectionChanged(BeanSelectionEvent evt) {
				int[][][] mcaData = xspressAcquire.getMcaData();
				if(mcaData!=null){
					plot.plot(evt.getSelectionIndex(), mcaData, false, null);
					detectorElementComposite.setTotalElementCounts(counts.getTotalElementCounts(evt.getSelectionIndex(), mcaData));
					detectorElementComposite.setTotalCounts(counts.getTotalCounts(mcaData));
					xspressElements.setAllElementsCount(counts.getTotalCounts(mcaData));
					xspressElements.setElementCount(counts.getTotalElementCounts(evt.getSelectionIndex(), mcaData));
					int windowStart = Xspress.this.detectorList.get(evt.getSelectionIndex()).getWindowStart();
					int windowEnd = Xspress.this.detectorList.get(evt.getSelectionIndex()).getWindowEnd();
					RectangularROI rectangularROI = (RectangularROI)sashPlotFormComposite.getRegionOnDisplay().getROI();
					if(rectangularROI!=null){
						double[] point = rectangularROI.getPoint();
						point[0]=windowStart;
						double[] endPoint = rectangularROI.getEndPoint();
						endPoint[0]=windowEnd;
						rectangularROI.setPoint(point);
						rectangularROI.setEndPoint(endPoint);
						sashPlotFormComposite.getRegionOnDisplay().setROI(rectangularROI);
					}
				}
			}
		});
		
		sashPlotFormComposite.getRegionOnDisplay().addROIListener(new IROIListener(){

			@Override
			public void roiDragged(ROIEvent evt) {
				// TODO Auto-generated method stub
			}

			@Override
			public void roiChanged(ROIEvent evt) {
				int start = (int)((RectangularROI) sashPlotFormComposite.getRegionOnDisplay().getROI()).getPoint()[0];
				int end = (int)((RectangularROI) sashPlotFormComposite.getRegionOnDisplay().getROI()).getEndPoint()[0];
				int selectedIndex = gridListEditor.getSelectedIndex();
				if(xspressElements.getApplyToAllCheckbox().getSelection())
					for(int i=0;i<gridListEditor.getListSize();i++)
						updateBean(i, start, end);
				else
					updateBean(selectedIndex, start, end);
				int[][][] mcaData = xspressAcquire.getMcaData();
				if(start>=0){
					regionSynchronizer.setStart(start);
					regionSynchronizer.setEnd(end);
				}
				xspressElements.updateWindow(start, end, mcaData);
			}

			@Override
			public void roiSelected(ROIEvent evt) {
				// TODO Auto-generated method stub
			}
			
		});
		
		if(readoutMode.isModeOveride()) {
			GridUtils.setVisibleAndLayout(readoutMode.getReadoutMode(), false);
			GridUtils.setVisibleAndLayout(resolutionGrade.getResolutionGradeCombo(), false);
			GridUtils.setVisibleAndLayout(lblRegionBins, false);
			GridUtils.setVisibleAndLayout(regionType.getRegionType(), false);
		}
		
		addReadoutModeListenerListener();
		updateRegionType();
		tableViewer = gridListEditor.getTableViewer();

		tableViewer.setCellModifier(new ICellModifier() {
			@Override
			public boolean canModify(Object element, String property) {
				int col = Integer.parseInt(property);
				int selectedIndex = gridListEditor.getElementIndex(element, col, gridListEditor.getGridOrder(), gridListEditor.getColumns(), gridListEditor.getRows(), gridListEditor.getGridMap());
				updateElement(selectedIndex);
				return false;
			}
			private void updateElement(int selectedIndex) {
				selectedElement = selectedIndex;
				gridListEditor.setSelectedIndex(selectedIndex);
				tableViewer.refresh();
				int[][][] mcaData = xspressAcquire.getMcaData();
				if(mcaData!=null){
					plot.plot(selectedIndex,mcaData, false, null);
					detectorElementComposite.setTotalElementCounts(counts.getTotalElementCounts(selectedIndex, mcaData));
					detectorElementComposite.setTotalCounts(counts.getTotalCounts(mcaData));
					xspressElements.setAllElementsCount(counts.getTotalCounts(mcaData));
					xspressElements.setElementCount(counts.getTotalElementCounts(selectedIndex, mcaData));
				}
				boolean excluded = xspressParameters.getDetectorList().get(selectedIndex).isExcluded();
				detectorElementComposite.getExcluded().setValue(excluded);
				int numberOfElements = xspressParameters.getDetectorList().size();
				for(int i=0;i<numberOfElements;i++){
					boolean exc = xspressParameters.getDetectorList().get(i).isExcluded();
					//if(i==0 && exc == true)
					//	System.out.println("arghhh");
					//xspressParameters.getDetectorList().get(i).setExcluded(exc);
					tableViewer.refresh();
				}
				tableViewer.refresh();
			}
			@Override
			public Object getValue(Object element, String property) {
				return null;
			}
			@Override
			public void modify(Object item, String property, Object value) {
			}
		});
		
		final Button button = detectorElementComposite.getExcluded().getButton();
		final boolean enabled = button.getSelection();
		updateElementStates(enabled, true);
		button.addSelectionListener(new SelectionListener() {
			
			@Override
			public void widgetSelected(SelectionEvent e) {
				boolean enabled = button.getSelection();
				updateElementStates(enabled, false);
				tableViewer.refresh();
			}
			
			@Override
			public void widgetDefaultSelected(SelectionEvent e) {
				// TODO Auto-generated method stub
				
			}
		});
	}
	
	private void updateElementStates(boolean selection, boolean startup){
		boolean applyToAll = xspressElements.getApplyToAllCheckbox().getSelection();
		if(!applyToAll)
			xspressParameters.getDetectorList().get(selectedElement).setExcluded(!selection);
		else if(!startup){
			int numberOfElements = xspressParameters.getDetectorList().size();
			for(int i=0;i<numberOfElements;i++){
				xspressParameters.getDetectorList().get(i).setExcluded(!selection);
			}
		}
	}
	
	private void addReadoutModeListenerListener(){
		readoutMode.getReadoutMode().addValueListener(new ValueAdapter("readoutMode") {
			@Override
			public void valueChangePerformed(ValueEvent e) {
				updateRegionType();
			}
		});
	}
	
	private void updateRegionType(){		
		readoutMode.updateOverrideMode();
		String readoutModeValue = readoutMode.getReadoutMode().getValue().toString();
		boolean isRoi = readoutModeValue.equals("Regions Of Interest");
		resolutionGrade.setVisible(isRoi);
		regionType.setVisible(isRoi);
		DetectorROIComposite detectorROIComposite = detectorElementComposite.getDetectorROIComposite();
		if(isRoi && detectorROIComposite==null)
			detectorElementComposite.createRegionList();
		if(detectorROIComposite!=null)
			detectorElementComposite.getDetectorROIComposite().setVisible(isRoi);
		detectorElementComposite.setWindowsEditable(!isRoi);
		GridUtils.startMultiLayout(detectorListComposite.getParent());
	}
	
	private String getResGradeAllowingForReadoutMode() {
		String uiReadoutMode = (String) readoutMode.getReadoutMode().getValue();
		return uiReadoutMode.equals(XspressDetector.READOUT_ROIS) ? (String) resolutionGrade.getResolutionGradeCombo().getValue() : ResGrades.NONE;
	}

	private void updateBean(int index, int start, int end){
		detectorList.get(index).setWindow(start, end);
	}
	
	protected String getChannelName(int iChannel) {
		String resGrade = getResGradeAllowingForReadoutMode();
		if (resGrade.equals(ResGrades.ALLGRADES))
			return "Resolution Grade " + (iChannel + 1);
		else if (resGrade.startsWith(ResGrades.THRESHOLD)) {
			switch (iChannel) {
			case 0:
				return "Bad";
			case 1:
				return "Good";
			default:
				return "" + iChannel;
			}
		}
		return "" + iChannel;
	}
	
	private ListEditorUIAdapter listEditorUI = new ListEditorUIAdapter() {
		@Override
		public void notifySelected(ListEditor listEditor) {
			XspressROIComposite xspressROIComposite = (XspressROIComposite) (listEditor.getEditorUI());
			xspressROIComposite.setFitTypeVisibility();
		}
	};
	
	protected java.awt.Color getChannelColor(int i) {
		String resGrade = getResGradeAllowingForReadoutMode();
		if (resGrade.startsWith(ResGrades.THRESHOLD)) {
			switch (i) {
			case 0:
				return Color.RED; // BAD
			case 1:
				return Color.BLUE; // GOOD
			default:
				return PlotColorUtility.getDefaultColour(i);
			}
		}
		return PlotColorUtility.getDefaultColour(i);
	}
	
	public void updateVisibility(Composite composite) {
		boolean isRoi = readoutMode.getReadoutMode().getValue().equals(XspressDetector.READOUT_ROIS);
		detectorElementComposite.setWindowsEditable(!isRoi);
		VerticalListEditor roi = detectorElementComposite.getRegionList();
		GridUtils.setVisibleAndLayout(roi, isRoi);
		GridUtils.startMultiLayout(composite.getParent());
		try {
			if(readoutMode.getReadoutMode().getSelectionIndex() == 2 && !readoutMode.isModeOveride()) {
				GridUtils.setVisibleAndLayout(resolutionGrade.getResolutionGradeCombo(), true);
				GridUtils.setVisibleAndLayout(lblRegionBins, true);
				GridUtils.setVisibleAndLayout(regionType.getRegionType(), true);
			} 
			else {
				GridUtils.setVisibleAndLayout(resolutionGrade.getResolutionGradeCombo(), false);
				GridUtils.setVisibleAndLayout(lblRegionBins, false);
				GridUtils.setVisibleAndLayout(regionType.getRegionType(), false);
			}
		} finally {
			GridUtils.endMultiLayout();
		}
		listEditorUI.notifySelected(roi);
		roi.setListEditorUI(listEditorUI);
	}
	
	public ResolutionGrade getResolutionGrade() {
		return resolutionGrade;
	}

	public ReadoutMode getReadoutMode() {
		return readoutMode;
	}

	public RegionType getRegionType() {
		return regionType;
	}

	public XspressPreferences getXspressPreferences() {
		return xspressPreferences;
	}

	public XspressElements getXspressElements() {
		return xspressElements;
	}
	
	public class RegionSynchronizer implements IROIListener {
		private double start;
		private double end;
		
		public RegionSynchronizer(){
		}

		@Override
		public void roiDragged(ROIEvent evt) {
		}

		public void setStart(double start) {
			this.start = start;
		}

		public void setEnd(double end) {
			this.end = end;
		}

		public double getStart() {
			return start;
		}

		public double getEnd() {
			return end;
		}

		@Override
		public void roiChanged(ROIEvent evt) {
			int start = (int)((RectangularROI) sashPlotFormComposite.getRegionOnDisplay().getROI()).getPoint()[0];
			int end = (int)((RectangularROI) sashPlotFormComposite.getRegionOnDisplay().getROI()).getEndPoint()[0];
			detectorElementComposite.getStart().setValue(start);
			detectorElementComposite.getEnd().setValue(end);
		}

		@Override
		public void roiSelected(ROIEvent evt) {
			// TODO Auto-generated method stub
			
		}
	}
	
}<|MERGE_RESOLUTION|>--- conflicted
+++ resolved
@@ -30,11 +30,8 @@
 import org.eclipse.jface.viewers.ICellModifier;
 import org.eclipse.jface.viewers.TableViewer;
 import org.eclipse.swt.SWT;
-import org.eclipse.swt.events.SelectionEvent;
-import org.eclipse.swt.events.SelectionListener;
 import org.eclipse.swt.layout.GridData;
 import org.eclipse.swt.layout.GridLayout;
-import org.eclipse.swt.widgets.Button;
 import org.eclipse.swt.widgets.Composite;
 import org.eclipse.swt.widgets.Label;
 import org.eclipse.ui.IWorkbenchPartSite;
@@ -42,7 +39,6 @@
 import uk.ac.diamond.scisoft.analysis.rcp.views.plot.SashFormPlotComposite;
 import uk.ac.diamond.scisoft.analysis.roi.RectangularROI;
 import uk.ac.gda.beans.xspress.DetectorElement;
-import uk.ac.gda.beans.xspress.XspressParameters;
 import uk.ac.gda.common.rcp.util.GridUtils;
 import uk.ac.gda.exafs.ExafsActivator;
 import uk.ac.gda.exafs.ui.data.ScanObjectManager;
@@ -76,15 +72,9 @@
 	private GridListEditor gridListEditor;
 	private DetectorElementComposite detectorElementComposite;
 	private DetectorListComposite detectorListComposite;
-<<<<<<< HEAD
 	private List<DetectorElement> detectorList;
 	
 	public Xspress(String path, IWorkbenchPartSite site, Composite parent, XspressDetector xspressDetector, DirtyContainer dirtyContainer, List<DetectorElement> detectorList) {
-=======
-	private int selectedElement = 0;
-	
-	public Xspress(String path, IWorkbenchPartSite site, Composite parent, final XspressParameters xspressParameters, DirtyContainer dirtyContainer) {
->>>>>>> 29e4369c
 		super("xspressConfig", site, parent, path);
 		this.detectorList = detectorList;
 		regionSynchronizer = new RegionSynchronizer();
@@ -96,16 +86,14 @@
 		plot = new Plot(sashPlotFormComposite);
 		sashPlotFormComposite.setWeights(new int[] { 30, 74 });
 		Composite left = sashPlotFormComposite.getLeft();
-		
 		Composite topComposite = new Composite(left, SWT.NONE);
 		topComposite.setLayoutData(new GridData(SWT.LEFT, SWT.CENTER, false, false));
 		GridLayout gridLayout_1 = new GridLayout();
-		gridLayout_1.numColumns = 1;
+		gridLayout_1.numColumns = 2;
 		topComposite.setLayout(gridLayout_1);
 		resolutionGrade = new ResolutionGrade(topComposite);
 		readoutMode = new ReadoutMode(topComposite);
 		regionType = new RegionType(topComposite);
-		
 		boolean showRoi = readoutMode.getReadoutMode().getValue().toString().equals("Regions Of Interest");
 		xspressAcquire = new XspressAcquire(left, sashPlotFormComposite, site.getShell().getDisplay(), readoutMode.getReadoutMode(), resolutionGrade.getResolutionGradeCombo(), plot, dirtyContainer, xspressDetector, counts);
 		xspressElements = new XspressElements(left, site.getShell(), sashPlotFormComposite, detectorList, counts, showRoi);
@@ -117,13 +105,6 @@
 		detectorElementComposite = detectorListComposite.getDetectorElementComposite();
 		xspressAcquire.addAcquireListener(gridListEditor, detectorElementComposite);
 		xspressAcquire.addLoadListener(gridListEditor, detectorElementComposite, detectorList.size());
-		
-		detectorListComposite.getDetectorList().addBeanSelectionListener(new BeanSelectionListener() {
-			@Override
-			public void selectionChanged(BeanSelectionEvent evt) {
-				System.out.println(evt);
-			}
-		});
 		
 		gridListEditor.addBeanSelectionListener(new BeanSelectionListener() {
 			@Override
@@ -199,11 +180,6 @@
 			public boolean canModify(Object element, String property) {
 				int col = Integer.parseInt(property);
 				int selectedIndex = gridListEditor.getElementIndex(element, col, gridListEditor.getGridOrder(), gridListEditor.getColumns(), gridListEditor.getRows(), gridListEditor.getGridMap());
-				updateElement(selectedIndex);
-				return false;
-			}
-			private void updateElement(int selectedIndex) {
-				selectedElement = selectedIndex;
 				gridListEditor.setSelectedIndex(selectedIndex);
 				tableViewer.refresh();
 				int[][][] mcaData = xspressAcquire.getMcaData();
@@ -214,17 +190,7 @@
 					xspressElements.setAllElementsCount(counts.getTotalCounts(mcaData));
 					xspressElements.setElementCount(counts.getTotalElementCounts(selectedIndex, mcaData));
 				}
-				boolean excluded = xspressParameters.getDetectorList().get(selectedIndex).isExcluded();
-				detectorElementComposite.getExcluded().setValue(excluded);
-				int numberOfElements = xspressParameters.getDetectorList().size();
-				for(int i=0;i<numberOfElements;i++){
-					boolean exc = xspressParameters.getDetectorList().get(i).isExcluded();
-					//if(i==0 && exc == true)
-					//	System.out.println("arghhh");
-					//xspressParameters.getDetectorList().get(i).setExcluded(exc);
-					tableViewer.refresh();
-				}
-				tableViewer.refresh();
+				return false;
 			}
 			@Override
 			public Object getValue(Object element, String property) {
@@ -234,37 +200,6 @@
 			public void modify(Object item, String property, Object value) {
 			}
 		});
-		
-		final Button button = detectorElementComposite.getExcluded().getButton();
-		final boolean enabled = button.getSelection();
-		updateElementStates(enabled, true);
-		button.addSelectionListener(new SelectionListener() {
-			
-			@Override
-			public void widgetSelected(SelectionEvent e) {
-				boolean enabled = button.getSelection();
-				updateElementStates(enabled, false);
-				tableViewer.refresh();
-			}
-			
-			@Override
-			public void widgetDefaultSelected(SelectionEvent e) {
-				// TODO Auto-generated method stub
-				
-			}
-		});
-	}
-	
-	private void updateElementStates(boolean selection, boolean startup){
-		boolean applyToAll = xspressElements.getApplyToAllCheckbox().getSelection();
-		if(!applyToAll)
-			xspressParameters.getDetectorList().get(selectedElement).setExcluded(!selection);
-		else if(!startup){
-			int numberOfElements = xspressParameters.getDetectorList().size();
-			for(int i=0;i<numberOfElements;i++){
-				xspressParameters.getDetectorList().get(i).setExcluded(!selection);
-			}
-		}
 	}
 	
 	private void addReadoutModeListenerListener(){
