--- conflicted
+++ resolved
@@ -181,18 +181,7 @@
 	@Override
 	public void acquire(double collectionTime) throws DeviceException, InterruptedException{	
 		this.collectionTime = collectionTime;
-		
-<<<<<<< HEAD
-=======
-//		try {
-//			originalResolutionGrade = xspressDetector.getResGrade();
-//			originalReadoutMode = xspressDetector.getReadoutMode();
-//		} catch (DeviceException e) {
-//			logger.error("Cannot get current resolution grade", e);
-//			return;
-//		}
-		
->>>>>>> d19c900c
+
 		String uiReadoutMode = (String) readoutMode.getValue();
 		String uiResolutionGrade = uiReadoutMode.equals(XspressDetector.READOUT_ROIS) ? (String) resolutionGrade.getValue() : ResGrades.NONE;
 		
