/*-
 * Copyright © 2009 Diamond Light Source Ltd., Science and Technology
 * Facilities Council Daresbury Laboratory
 *
 * This file is part of GDA.
 *
 * GDA is free software: you can redistribute it and/or modify it under the
 * terms of the GNU General Public License version 3 as published by the Free
 * Software Foundation.
 *
 * GDA is distributed in the hope that it will be useful, but WITHOUT ANY
 * WARRANTY; without even the implied warranty of MERCHANTABILITY or FITNESS
 * FOR A PARTICULAR PURPOSE. See the GNU General Public License for more
 * details.
 *
 * You should have received a copy of the GNU General Public License along
 * with GDA. If not, see <http://www.gnu.org/licenses/>.
 */

package gda.jython;

import gda.configuration.properties.LocalProperties;
import gda.device.DeviceException;
import gda.factory.Findable;
import gda.factory.Finder;
import gda.jython.authenticator.Authenticator;
import gda.jython.authenticator.AuthenticatorProvider;
import gda.jython.authenticator.UserAuthentication;
import gda.jython.authoriser.AuthoriserProvider;
import gda.jython.batoncontrol.BatonChanged;
import gda.jython.batoncontrol.BatonLeaseRenewRequest;
import gda.jython.batoncontrol.ClientDetails;
import gda.jython.commandinfo.CommandThreadEvent;
import gda.jython.commandinfo.ICommandThreadInfo;
import gda.jython.commandinfo.ICommandThreadInfoProvider;
import gda.jython.commandinfo.ICommandThreadObserver;
import gda.observable.IObserver;
import gda.observable.ObservableComponent;
import gda.scan.IScanDataPoint;
import gda.scan.Scan;
import gda.scan.ScanEvent;
import gda.util.LibGdaCommon;

import java.io.BufferedReader;
import java.io.File;
import java.io.FileReader;
import java.io.IOException;
import java.io.InputStream;
import java.io.InputStreamReader;
import java.net.InetAddress;
import java.util.ArrayList;
import java.util.List;
import java.util.Map;
import java.util.Random;
import java.util.Vector;

import org.python.core.PyException;
import org.python.core.PyFile;
import org.python.core.PyObject;
import org.slf4j.Logger;
import org.slf4j.LoggerFactory;
import org.springframework.beans.factory.InitializingBean;
import org.springframework.util.StringUtils;

/**
 * Provides a single point of access for the Jython package for all Java classes. This will work whether the Java is
 * located client-side, server-side, on the same or different ObjectServers.
 * <p>
 * This object holds inside a reference to the CommandServer object which holds inside of it the interpreter.
 * <p>
 * Calls to this class must not occur during instantiation of objects. However, if they use the Configurable interface,
 * then this class can be used during their configure phase.
 * <P>
 * Objects should register themselves as IObservers of this object to receive updates about scans, scripts, the script
 * queue and data from scans.
 * <P>
 * This object does not directly implement the Jython interface. This is deliberate to safely restrict what
 * functionality is given to other classes in the GDA. Only this class should communicate directly to the local
 * JythonServer or JythonAdapter.
 */
public class JythonServerFacade implements IObserver, JSFObserver, IScanStatusHolder, ICommandRunner,
		ICurrentScanController, ITerminalPrinter, IJythonNamespace, IAuthorisationHolder, IScanDataPointProvider,
		IScriptController, ICommandAborter, IBatonStateProvider, InitializingBean, AliasedCommandProvider, IJythonContext,
		ITerminalOutputProvider, ICommandThreadInfoProvider {

	private static final Logger logger = LoggerFactory.getLogger(JythonServerFacade.class);

	private static JythonServerFacade theInstance = null;

	Vector<INamedScanDataPointObserver> namedSDPObservers = new Vector<INamedScanDataPointObserver>();
	
	Vector<IScanDataPointObserver> allSDPObservers = new Vector<IScanDataPointObserver>();
	
	Vector<ICommandThreadObserver> commandThreadObservers = new Vector<ICommandThreadObserver>();
	
	ObservableComponent scanEventObservers = new ObservableComponent();

	String name = "";

	boolean redirectNextInputTo_Raw_Input = false;

	Jython commandServer = null;

	Vector<Terminal> myTerminals = new Vector<Terminal>();

	ObservableComponent myIObservers = new ObservableComponent();

	private volatile int originalAuthorisationLevel = 0;

	private volatile int indexNumberInJythonServer = 0;

	private volatile String originalUsername = null;

	private volatile String visitID = "";

	private volatile String alternateUsername = null;

	private volatile boolean runningAsAlternateUser = false;

	private IScanDataPoint lastScanDataPoint;

	/**
	 * Creates a Jython server facade, using the {@link Finder} to obtain the Jython command server.
	 * 
	 * @throws InstantiationException
	 */
	private JythonServerFacade() throws InstantiationException {
		this((Jython) Finder.getInstance().find("command_server"));
	}

	/**
	 * Creates a Jython server facade, using the specified Jython command server.
	 * 
	 * @param commandServer
	 *            the Jython command server
	 * @throws InstantiationException
	 */
	protected JythonServerFacade(Jython commandServer) throws InstantiationException {
		try {
			// because this is a call to the Finder, this facade cannot be called during the instantiation phase. It can
			// be called during the configure phase.
			name = generateRandomName();
			this.commandServer = commandServer;

			InetAddress hostAddress = java.net.InetAddress.getLocalHost();
			String localHost = hostAddress.getHostName();

			// check that we found something
			if (commandServer == null) {
				final String msg = "Can't find a Command Server.";
				logger.error(msg);
				throw new InstantiationException(msg); // Important - do no exit incorrect for rcp gda client
			}

			// check that the client matches the GDA release of the JythonServer.
			String csRelease = commandServer.getRelease(name);
			String myRelease = gda.util.Version.getRelease();
			if (!csRelease.equals(myRelease)) {
				final String msg = "Using a different release of the GDA to the Command Server.";
				logger.error(msg);
				throw new InstantiationException(msg); // Important - do no exit incorrect for rcp gda client
			}
			
			// register with the Command Server and validate login information supplied by the user
			try {
				originalUsername = UserAuthentication.getUsername();
				String fullName = null;
				// username is an empty string on the GDA server
				if (StringUtils.hasText(originalUsername)) {
					fullName = LibGdaCommon.getFullNameOfUser(originalUsername);
				}
				indexNumberInJythonServer = commandServer.addFacade(this, name, localHost, originalUsername, fullName, "");
				originalAuthorisationLevel = commandServer.getAuthorisationLevel(indexNumberInJythonServer);
			} catch (DeviceException e) {
				final String msg = "Login failed for user: " + UserAuthentication.getUsername();
				logger.error(msg);
				throw new InstantiationException(msg); // Important - do no exit incorrect for rcp gda client
			}

			// create a list of all GUI panels which support IObserver interface to receive updates
			ArrayList<Findable> panels = Finder.getInstance().listAllLocalObjects("AcquisitionPanel");
			for (Findable panel : panels) {
				if (panel instanceof IObserver) {
					addIObserver((IObserver) panel);
				} 
			}

		} catch (Exception ex) {
			logger.error("CommandServerFacade: error during instantiation: " + ex.getMessage(),ex);
			throw new InstantiationException("CommandServerFacade: error during instantiation: " + ex.getMessage());
		}
	}

	/**
	 * Returns the local singleton instance.
	 * 
	 * @return JythonServerFacade
	 */
	public static synchronized JythonServerFacade getInstance() {

		if (theInstance == null) {
			try {
				theInstance = new JythonServerFacade();
			} catch (InstantiationException ex) {
				logger.error("Error instatiating JythonServerFacade", ex);
			}
		}
		return theInstance;
	}

	/**
	 * Returns the local singleton instance throwing an Exception if one is required rather than logging it directly.
	 * 
	 * @return JythonServerFacade
	 * @throws Exception
	 */
	public static JythonServerFacade getCurrentInstance() throws Exception {

		if (theInstance == null) {
			theInstance = new JythonServerFacade();
		}
		return theInstance;
	}

	/**
	 * Deregisters the local singleton instance from the JythonServer and sets it to null. This should only be used when
	 * shutting down the process.
	 */
	public static void disconnect() {
		if (theInstance != null) {
			theInstance.commandServer.removeFacade(theInstance.name);
			theInstance = null;
		}
	}

	// methods to copy the Jython interface

	/**
	 * Returns the current authorisation level (this value could be dynamic if a baton is in use)
	 * 
	 * @return the authorisationLevel at this moment in time
	 */
	@Override
	public int getAuthorisationLevel() {

		// if an object server then auth level will be Integer.MAX_VALUE
		if (LocalProperties.isBatonManagementEnabled()
				&& originalAuthorisationLevel == Integer.MAX_VALUE) {
			return originalAuthorisationLevel;
		}

		// return 0 if the baton is in use but not held by this client
		if (LocalProperties.isBatonManagementEnabled() && !amIBatonHolder()) {
			return 0;
		}

		// otherwise return the value from the JythonServer when this object first registered
		return originalAuthorisationLevel;
	}

	/**
	 * @return the authorisation level ignoring any current baton status
	 */
	@Override
	public int getAuthorisationLevelAtRegistration() {
		return originalAuthorisationLevel;
	}

	/**
	 * @return the index (public id) of this Client.
	 */
	public int getClientID() {
		return indexNumberInJythonServer;
	}

	public void runScript(String scriptName, String sourceName) {
		// open up a new file
		File file = new File(locateScript(scriptName));
		runScript(file, sourceName);
	}

	public void runScript(String scriptName, String sourceName, Scan scan) throws Exception {
		// open up a new file
		String filePath = locateScript(scriptName);
		if(filePath==null)
			throw new Exception("Unable to locate file for script:"+scriptName);
		File file = new File(filePath);
		runScript(file, sourceName, scan);
	}

	@Override
	public void runScript(File script, String sourceName) {
		try {
			String commands;
			commands = slurp(script);
			// only run if no other scan is runningcommandserver
			// FIXME this has an obvious race condition, but worse it just ignores the request if busy
			if (commandServer.getScriptStatus(name) == Jython.IDLE) {
				commandServer.runScript(commands, sourceName, name);
			} else {
				logger.error("Unable to run script " + script.getAbsolutePath() + " as server os busy");
			}
		} catch (IOException e) {
			logger.error("Unable to run script " + script.getAbsolutePath(),e);
		}
	}

	public void runScript(File script, String sourceName, Scan scan) throws Exception {
		// slurp!
		String commands = slurp(script);
		// only run if no other scan is running
		// FIXME this has an obvious race condition, but worse it just ignores the request if busy
		if (commandServer.getScriptStatus(name) == Jython.IDLE || scan.isChild()) {
			commandServer.runScript(commands, sourceName, name);
		} else {
			throw new Exception("Unable to run script " + script.getAbsolutePath() + " as server os busy");
		}
	}

	public void runScript(InputStream script, String sourceName) {
		// slurp!
		String commands = slurp(script);
		// only run if no other scan is runningcommandserver
		// FIXME this has an obvious race condition, but worse it just ignores the request if busy
		if (commandServer.getScriptStatus(name) == Jython.IDLE) {
			commandServer.runScript(commands, sourceName, name);
		}
	}

	public void runScript(InputStream script, String sourceName, Scan scan) {
		// slurp!
		String commands = slurp(script);
		// only run if no other scan is running
		// FIXME this has an obvious race condition, but worse it just ignores the request if busy
		if (commandServer.getScriptStatus(name) == Jython.IDLE || scan.isChild()) {
			commandServer.runScript(commands, sourceName, name);
		}
	}

	@Override
	public void runCommand(String command) {
		commandServer.runCommand(command, name);
	}

	@Override
	public void runCommand(String command, String scanObserver) {
		commandServer.runCommand(command, scanObserver, name);
	}

	@Override
	public String evaluateCommand(String command) {
		return commandServer.evaluateCommand(command, name);
	}

	@Override
	public void requestFinishEarly() {
		commandServer.requestFinishEarly(name);
	}

	@Override
	public boolean isFinishEarlyRequested() {
		return commandServer.isFinishEarlyRequested();
	}
	
	@Override
	public void pauseCurrentScan() {
		commandServer.pauseCurrentScan(name);
	}

	@Override
	public void resumeCurrentScan() {
		commandServer.resumeCurrentScan(name);
	}

	@Override
	public void restartCurrentScan() {
		commandServer.restartCurrentScan(name);
	}

	@Override
	public void beamlineHalt(){
		commandServer.beamlineHalt(name);
	}
	
	@Override
	public void abortCommands(){
		commandServer.abortCommands(name);
	}

	private void notifyIObservers(Object theObserved, Object changeCode) {
		myIObservers.notifyIObservers(theObserved, changeCode);
	}

	@Override
	public void pauseCurrentScript() {
		commandServer.pauseCurrentScript(name);
	}

	@Override
	public void resumeCurrentScript() {
		commandServer.resumeCurrentScript(name);
	}

	@Override
	public void update(Object dataSource, Object data) {
		try {
			// byte arrays are only for the terminal
			if (data instanceof byte[]) {
				for (Terminal terminal : myTerminals) {
					terminal.write((byte[]) data);
				}
			}

			else if (data instanceof TerminalOutput) {
				final TerminalOutput output = (TerminalOutput) data;
				for (Terminal terminal : myTerminals) {
					terminal.write(output.getOutput());
				}
			}

			// pass data from a scan to all relevant guiPanels
			else if (data instanceof IScanDataPoint) {

				boolean panelUpdated = false;
				IScanDataPoint point = (IScanDataPoint) data;
				lastScanDataPoint = point;
<<<<<<< HEAD
				// Take a copy of this list as observers may deregsiter from other threads resulting a ConcurrentModificationException.
				ArrayList<IScanDataPointObserver> allSDPObserversTempCopy = new ArrayList<IScanDataPointObserver>(allSDPObservers);
				for (IScanDataPointObserver observer : allSDPObserversTempCopy) {
=======
				// Create clone so that the observers can deregister themselves inside their update() method if they
				// want to without causing an ConcurrentModificationException
				IScanDataPointObserver[] allSDPObserversArray = new IScanDataPointObserver[allSDPObservers.size()];
				allSDPObservers.copyInto(allSDPObserversArray);
				for (IScanDataPointObserver observer : allSDPObserversArray) {
>>>>>>> 6d97584f
					try {
						observer.update(this, point);
						panelUpdated = true;
					} catch (Throwable e) {
						// don't allow an exception to prevent the loop from continuing
						logger.warn("Exception when broadcasting a ScanDataPoint " + e.getMessage(), e);
					}
				}

				// if source of scan command named, then send the SDP to the named panel
				
				String panelName = point.getCreatorPanelName();
				if (panelName != null) {
<<<<<<< HEAD
					// Take a copy of this list as observers may deregsiter from other threads resulting a ConcurrentModificationException.
					ArrayList<INamedScanDataPointObserver> namedSDPObserversTempCopy = new ArrayList<INamedScanDataPointObserver>(namedSDPObservers);
					for (INamedScanDataPointObserver observer : namedSDPObserversTempCopy) {
=======
					INamedScanDataPointObserver[] namedObserversArray = new INamedScanDataPointObserver[namedSDPObservers.size()];
					namedSDPObservers.copyInto(namedObserversArray);
					for (INamedScanDataPointObserver observer : namedObserversArray) {
>>>>>>> 6d97584f
						String name = observer.getName();
						if (name.contains(panelName)) {
							try {
								if (!allSDPObservers.contains(observer)) {
									// not done in loop above - we do not want to update the observer twice
									observer.update(this, data);
								}
								panelUpdated = true;
							} catch (Throwable e) {
								// don't allow an exception to prevent the loop from continuing
								logger.warn("Exception when broadcasting a ScanDataPoint " + e.getMessage(), e);
							}
						}
					}
				}

				// if we can't find the panel, but a panel name was given then print an error message. Unless we are on
				// the same ObjectServer as the JythonServer and so would not expect any GUI panels anyway
				if (panelName != null && !panelUpdated && namedSDPObservers.size() > 0) {
					logger.warn("Could not send ScanDataPoint to the named panel " + panelName);
				}
			}
			else if (data instanceof BatonChanged) {
				// the baton has changed hands or there is a new client for the moment, simply distribute the message object
				amIBatonHolder();
				notifyIObservers(this, data);
			} else if (data instanceof BatonLeaseRenewRequest){
				amIBatonHolder();
				notifyIObservers(this, data);
			} else if (data instanceof CommandThreadEvent) {
				for (ICommandThreadObserver observer: commandThreadObservers) {
					observer.update(this,data);
				}
			} else if (data instanceof ScanEvent){
				scanEventObservers.notifyIObservers(this, data);
			}
			// fan out all other messages
			else {
				notifyIObservers(this, data);
			}
		} catch (Exception ex1) {
			logger.error("exception while updating local observers: " + ex1.getMessage(), ex1);
		}
	}

	@Override
	public boolean runsource(String command, String source) {
		return commandServer.runsource(command, source, name);
	}

	@Override
	public int getScriptStatus() {
		return commandServer.getScriptStatus(name);
	}

	public void setRawInput(String theRawInput) {
		commandServer.setRawInput(theRawInput, name);
	}

	@Override
	public int getScanStatus() {
		return commandServer.getScanStatus(name);
	}

	@Override
	public void setScriptStatus(int status) {
		commandServer.setScriptStatus(status, name);
	}

	// to fulfil the IObservable interface
	// Local objects should register themselves as observers of this class
	// so that they may receive status messages about the status of scripting and scanning
	@Override
	public void addIObserver(IObserver anIObserver) {
		myIObservers.addIObserver(anIObserver);

		// put all Terminals in a separate list as well as they will want extra output
		if (anIObserver instanceof Terminal) {
			if (!myTerminals.contains(anIObserver)) {
				myTerminals.addElement((Terminal) anIObserver);
			}
		}

		// objects wishing to see SDPs
		if (anIObserver instanceof INamedScanDataPointObserver) {
			if (!namedSDPObservers.contains(anIObserver)) {
				namedSDPObservers.addElement((INamedScanDataPointObserver) anIObserver);
			}
		} else if (anIObserver instanceof IScanDataPointObserver) {
			if (!allSDPObservers.contains(anIObserver)) {
				allSDPObservers.addElement((IScanDataPointObserver) anIObserver);
			}
		}
	}

	@Override
	public void deleteIObserver(IObserver anIObserver) {
		synchronized (this) {
			myIObservers.deleteIObserver(anIObserver);
			
			if (anIObserver instanceof IScanDataPointObserver) {
				allSDPObservers.removeElement(anIObserver);
			} else if (anIObserver instanceof INamedScanDataPointObserver) {
				namedSDPObservers.removeElement(anIObserver);
			}
		}
	}

	@Override
	public void deleteIObservers() {
		myIObservers.deleteIObservers();
		myTerminals.removeAllElements();
		namedSDPObservers.removeAllElements();
		allSDPObservers.removeAllElements();
	}

	@Override
	public void placeInJythonNamespace(String objectName, Object obj) {
		commandServer.placeInJythonNamespace(objectName, obj, name);
	}

	@Override
	public Object getFromJythonNamespace(String objectName) {
		try {
			// bug in Jython: should not have to catch the error, if an object
			// is not defined then null should be returned
			return commandServer.getFromJythonNamespace(objectName, name);
		} catch (NullPointerException e) {
			return null;
		}
	}

	/**
	 * Makes it easy for strings to be printed on the console and not anywhere else. Also this method fixes awkward
	 * strings which have \n or double- quotes in them which could cause a syntax error at run time.
	 * 
	 * @param text
	 *            the string to be printed
	 */
	@Override
	public void print(String text) {
		if (text == null) {
			return;
		}
		text = text.replaceAll("\n", "\\\\n");
		text = text.replaceAll("\"", "'");
		text = "print\"" + text + "\"";
		commandServer.runCommand(text, name);
	}
	
	/**
	 * Makes it easy for strings to be printed on the console and not anywhere else. Also this method fixes awkward
	 * strings which have \n or double- quotes in them which could cause a syntax error at run time.
	 * 
	 * @param text
	 *            the string to be printed
	 */
	public void print_(String text) {
		if (text == null) {
			return;
		}
		text = text.replaceAll("\n", "\\\\n");
		text = text.replaceAll("\"", "'");
		text = "print\"" + text + "\"";
		commandServer.runCommand(text, name);
	}

	/**
	 * @see Jython#getStartupOutput(String)
	 * @return string of the message from the last (re)start of the Command Server
	 */
	public String getStartupOutput() {
		return commandServer.getStartupOutput(name);
	}

	/**
	 * Places the contents of a file into a string. Careful what you give this method! Named after the Perl command (if
	 * you're interested).
	 * 
	 * @param pyFile
	 * @return contents of the file as a string
	 */
	public static String slurp(PyFile pyFile) {
		String contents = "";
		try {
			String str;
			while ((str = pyFile.readline().asString()).compareTo("") != 0) {
				contents += str;
			}
			return contents;
		} finally{
			pyFile.close();
		}
	}

	/**
	 * Places the contents of a file into a string. Careful what you give this method! Named after the Perl command (if
	 * you're interested).
	 * 
	 * @param file
	 *            File
	 * @return String
	 * @throws IOException 
	 */
	public static String slurp(File file) throws IOException {
		String contents = "";
		BufferedReader in = new BufferedReader(new FileReader(file));
		try {
			String str;
			while ((str = in.readLine()) != null) {
				contents += str;
				contents += System.getProperty("line.separator");
			}
			return contents;
		}finally{
			in.close();
		}
	}

	/**
	 * Places the contents of a file into a string. Careful what you give this method! Named after the Perl command (if
	 * you're interested).
	 * 
	 * @param file
	 *            File
	 * @return String
	 */
	public static String slurp(InputStream file) {
		String contents = "";
		try {

			BufferedReader in = new BufferedReader(new InputStreamReader(file));
			String str;
			while ((str = in.readLine()) != null) {
				contents += str;
				contents += System.getProperty("line.separator");
			}
			in.close();
		} catch (IOException e) {
			logger.warn("Error while JythonServerFacade reading InputStream " + file.toString());
			return "";
		}
		return contents;
	}

	private String generateRandomName() {
		StringBuffer randomString = new StringBuffer();
		Random random = new Random();

		// Generate a random string
		for (int i = 0; i < 15; i++) {
			// 26 uppercase letters + 9 digits + 26 lowercase letters
			int digit = random.nextInt(51);

			char alphaNum;
			if (digit < 26) {
				alphaNum = (char) (digit + 'A');
			} else if (digit < 35) {
				alphaNum = (char) (digit - 26 + '0');
			} else {
				alphaNum = (char) (digit - 35 + 'a');
			}

			randomString.append(alphaNum);
		}
		return randomString.toString();
	}

	public void addAliasedCommand(String commandName) {
		commandServer.addAliasedCommand(commandName, name);
	}

	public void addAliasedVarargCommand(String commandName) {
		commandServer.addAliasedVarargCommand(commandName, name);
	}

	@Override
	public boolean requestBaton() {
		return commandServer.requestBaton(name);
	}

	@Override
	public void returnBaton() {
		commandServer.returnBaton(name);
	}

	@Override
	public void assignBaton(int index) {
		commandServer.assignBaton(name, index);
	}

	/**
	 * @param username
	 * @param password
	 * @return true if switch successful
	 * @see gda.jython.Jython#switchUser(String,String,String)
	 */
	@Override
	public boolean switchUser(String username, String password) {
		try {
			Authenticator authenticator = AuthenticatorProvider.getAuthenticator();
			if (authenticator.isAuthenticated(username, password)) {
				runningAsAlternateUser = true;
				alternateUsername = username;
				commandServer.switchUser(name, username, visitID);
				return true;
			}
		} catch (DeviceException e) {
			logger.error("Exception while trying to switch user: " + e.getMessage());
		} catch (Exception e) {
			logger.error("Exception while trying to authenticate user " + username + ": " + e.getMessage());
		}
		return false;
	}

	/**
	 * Reverts to the original user this client was initially logged in as.
	 * 
	 * @see gda.jython.Jython#switchUser(String,String,String)
	 */
	@Override
	public void revertToOriginalUser() {
		try {
			runningAsAlternateUser = false;
			alternateUsername = null;
			commandServer.switchUser(name, originalUsername, "");
		} catch (DeviceException e) {
			logger.error("Exception while trying to revert to original user: " + e.getMessage());
		}
	}

	/**
	 * Switches the visit this client will collect data as when it holds the baton.
	 * 
	 * @param visitID
	 */
	@Override
	public void changeVisitID(String visitID) {
		try {
			this.visitID = visitID;
			commandServer.switchUser(name, "", visitID);
		} catch (DeviceException e) {
			logger.error("Exception while trying to revert to original user: " + e.getMessage());
		}
	}

	@Override
	public ClientDetails[] getOtherClientInformation() {
		return commandServer.getOtherClientInformation(name);
	}

	@Override
	public ClientDetails getBatonHolder() {

		if (amIBatonHolder()) {
			ClientDetails myDetails = getMyDetails();
			return myDetails;
		}

		final ClientDetails[] others = getOtherClientInformation();
		ClientDetails batonedUser = null;
		for (int i = 0; i < others.length; i++) {
			if (others[i].isHasBaton()) {
				batonedUser = others[i];
			}
		}
		return batonedUser;
	}

	@Override
	public boolean amIBatonHolder() {
		return commandServer.amIBatonHolder(name);
	}

	@Override
	public boolean isBatonHeld() {
		return commandServer.isBatonHeld();
	}

	@Override
	public void sendMessage(String message) {
		commandServer.sendMessage(name, message);
	}
	
	@Override
	public List<UserMessage> getMessageHistory() {
		return commandServer.getMessageHistory(name);
	}

	@Override
	public void addIScanDataPointObserver(IScanDataPointObserver anIObserver) {
		addIObserver(anIObserver);
	}

	@Override
	public void deleteIScanDataPointObserver(IScanDataPointObserver anIObserver) {
		deleteIObserver(anIObserver);
	}

	@Override
	public IScanDataPoint getLastScanDataPoint() {
		return lastScanDataPoint;
	}

	@Override
	public void addBatonChangedObserver(IObserver anObserver) {
		addIObserver(anObserver);
	}

	@Override
	public void deleteBatonChangedObserver(IObserver anObserver) {
		deleteIObserver(anObserver);
	}

	@Override
	public String toString() {
		return "JythonServerFacade(name=" + name + ")";
	}

	@Override
	public synchronized void afterPropertiesSet() throws Exception {
		if (theInstance == null) {
			logger.info("Setting JythonServerFacade singleton to Spring-instantiated instance " + this);
			theInstance = this;
		}
	}

	@Override
	public void addScanEventObserver(IObserver anObserver) {
		scanEventObservers.addIObserver(anObserver);
	}

	@Override
	public void deleteScanEventObserver(IObserver anObserver) {
		scanEventObservers.deleteIObserver(anObserver);
	}
	
	@Override
	public void addCommandThreadObserver(ICommandThreadObserver anObserver) {
		commandThreadObservers.add(anObserver);
	}

	@Override
	public void deleteCommandThreadObserver(ICommandThreadObserver anObserver) {
		commandThreadObservers.removeElement(anObserver);
	}

	@Override
	public ICommandThreadInfo[] getCommandThreadInfo() {
		return commandServer.getCommandThreadInfo();
	}

	@Override
	public ClientDetails getMyDetails() {
		ClientDetails myDetails = commandServer.getClientInformation(name);
		if (runningAsAlternateUser) {
			myDetails.setUserID(this.alternateUsername);
			try {
				myDetails.setAuthorisationLevel(AuthoriserProvider.getAuthoriser().getAuthorisationLevel(alternateUsername));
			} catch (ClassNotFoundException e) {
				myDetails.setAuthorisationLevel(0);
			}
		}
		return myDetails;
	}
	
	@Override
	public Vector<String> getAliasedCommands(){
		return commandServer.getAliasedCommands(name);
	}
	
	@Override
	public Vector<String> getAliasedVarargCommands(){
		return commandServer.getAliasedVarargCommands(name);
	}

	@Override
	public Map<String, Object> getAllFromJythonNamespace() throws DeviceException {
		return commandServer.getAllFromJythonNamespace();
	}

	@Override
	public String locateScript(String scriptToRun) {
		return commandServer.locateScript(scriptToRun);
	}

	@Override
	public String getDefaultScriptProjectFolder() {
		return commandServer.getDefaultScriptProjectFolder();
	}

	@Override
	public List<String> getAllScriptProjectFolders() {
		return commandServer.getAllScriptProjectFolders();
	}

	@Override
	public String getProjectNameForPath(String path) {
		return commandServer.getProjectNameForPath(path);
	}

	@Override
	public boolean projectIsUserType(String path) {
		return commandServer.projectIsUserType(path);
	}

	@Override
	public boolean projectIsConfigType(String path) {
		return commandServer.projectIsConfigType(path);
	}

	@Override
	public boolean projectIsCoreType(String path) {
		return commandServer.projectIsCoreType(path);
	}

	@Override
	public void addOutputTerminal(Terminal term) {
		addIObserver(term);
	}

	@Override
	public void deleteOutputTerminal(Terminal term) {
		deleteIObserver(term);
	}
	
	
	/**
	 * Evaluates a string as a Python expression and returns the result. Bypasses translator, batton control, and is not
	 * available across corba.
	 * <p>
	 * This is of particular utility compared to other offerings as calls are synchronous, throw exceptions and can return an actual object.
	 */
	public PyObject eval(String s) throws PyException{
		return commandServer.eval(s);
	}

	/**
	 * Executes a string of Python source in the local namespace. Bypasses translator, batton control, and is not
	 * available across corba.
	 * <p>
	 * This is of particular utility compared to other offerings as calls are synchronous and  throw exceptions.
	 */
	public void exec(String s) throws PyException {
		commandServer.exec(s);
	}
}<|MERGE_RESOLUTION|>--- conflicted
+++ resolved
@@ -424,17 +424,11 @@
 				boolean panelUpdated = false;
 				IScanDataPoint point = (IScanDataPoint) data;
 				lastScanDataPoint = point;
-<<<<<<< HEAD
-				// Take a copy of this list as observers may deregsiter from other threads resulting a ConcurrentModificationException.
-				ArrayList<IScanDataPointObserver> allSDPObserversTempCopy = new ArrayList<IScanDataPointObserver>(allSDPObservers);
-				for (IScanDataPointObserver observer : allSDPObserversTempCopy) {
-=======
 				// Create clone so that the observers can deregister themselves inside their update() method if they
 				// want to without causing an ConcurrentModificationException
 				IScanDataPointObserver[] allSDPObserversArray = new IScanDataPointObserver[allSDPObservers.size()];
 				allSDPObservers.copyInto(allSDPObserversArray);
 				for (IScanDataPointObserver observer : allSDPObserversArray) {
->>>>>>> 6d97584f
 					try {
 						observer.update(this, point);
 						panelUpdated = true;
@@ -448,15 +442,9 @@
 				
 				String panelName = point.getCreatorPanelName();
 				if (panelName != null) {
-<<<<<<< HEAD
-					// Take a copy of this list as observers may deregsiter from other threads resulting a ConcurrentModificationException.
-					ArrayList<INamedScanDataPointObserver> namedSDPObserversTempCopy = new ArrayList<INamedScanDataPointObserver>(namedSDPObservers);
-					for (INamedScanDataPointObserver observer : namedSDPObserversTempCopy) {
-=======
 					INamedScanDataPointObserver[] namedObserversArray = new INamedScanDataPointObserver[namedSDPObservers.size()];
 					namedSDPObservers.copyInto(namedObserversArray);
 					for (INamedScanDataPointObserver observer : namedObserversArray) {
->>>>>>> 6d97584f
 						String name = observer.getName();
 						if (name.contains(panelName)) {
 							try {
