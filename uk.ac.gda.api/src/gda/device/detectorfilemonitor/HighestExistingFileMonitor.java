/*-
 * Copyright © 2011 Diamond Light Source Ltd.
 *
 * This file is part of GDA.
 *
 * GDA is free software: you can redistribute it and/or modify it under the
 * terms of the GNU General Public License version 3 as published by the Free
 * Software Foundation.
 *
 * GDA is distributed in the hope that it will be useful, but WITHOUT ANY
 * WARRANTY; without even the implied warranty of MERCHANTABILITY or FITNESS
 * FOR A PARTICULAR PURPOSE. See the GNU General Public License for more
 * details.
 *
 * You should have received a copy of the GNU General Public License along
 * with GDA. If not, see <http://www.gnu.org/licenses/>.
 */

package gda.device.detectorfilemonitor;

import gda.factory.Findable;

/**
 * Interface of object that can report the canonical path of an existing file
 * that matches a given template with the highest index.
 * The filename is created by using String.format(template, index)
 *
 * Useful when a detector takes a file name template and start number and then
 * automatically creates the filename for each frame.
 *
 * Particularly useful when detectors cannot inform observers of the latest file
 *
 * updates observers with HighestExistingFileMonitorData
 */
public interface HighestExistingFileMonitor extends HighestExistingFileMonitorDataProvider, Findable {
	public HighestExistingFileMonitorSettings getHighestExistingFileMonitorSettings();

	public void setHighestExistingFileMonitorSettings(HighestExistingFileMonitorSettings highestExistingFileMonitorSettings);

	public long getDelayInMS();

	public void setDelayInMS(long delay);

	void setRunning(boolean running);
	boolean isRunning();
<<<<<<< HEAD
=======

	/**
	 * Configures this monitor with the supplied settings (template prefix,
	 * template, and start number), and starts the monitor running.
	 */
	void configureAndRun(String fileTemplatePrefix, String fileTemplate, int startNumber);

>>>>>>> 8552c3c5
}<|MERGE_RESOLUTION|>--- conflicted
+++ resolved
@@ -42,9 +42,8 @@
 	public void setDelayInMS(long delay);
 
 	void setRunning(boolean running);
+
 	boolean isRunning();
-<<<<<<< HEAD
-=======
 
 	/**
 	 * Configures this monitor with the supplied settings (template prefix,
@@ -52,5 +51,4 @@
 	 */
 	void configureAndRun(String fileTemplatePrefix, String fileTemplate, int startNumber);
 
->>>>>>> 8552c3c5
 }