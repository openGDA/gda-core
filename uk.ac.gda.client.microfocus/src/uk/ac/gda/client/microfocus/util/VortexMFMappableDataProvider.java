/*-
 * Copyright © 2013 Diamond Light Source Ltd.
 *
 * This file is part of GDA.
 *
 * GDA is free software: you can redistribute it and/or modify it under the
 * terms of the GNU General Public License version 3 as published by the Free
 * Software Foundation.
 *
 * GDA is distributed in the hope that it will be useful, but WITHOUT ANY
 * WARRANTY; without even the implied warranty of MERCHANTABILITY or FITNESS
 * FOR A PARTICULAR PURPOSE. See the GNU General Public License for more
 * details.
 *
 * You should have received a copy of the GNU General Public License along
 * with GDA. If not, see <http://www.gnu.org/licenses/>.
 */

package uk.ac.gda.client.microfocus.util;

import java.io.File;
import java.util.ArrayList;
import java.util.HashMap;
import java.util.List;

import org.slf4j.Logger;
import org.slf4j.LoggerFactory;

import uk.ac.gda.beans.BeansFactory;
<<<<<<< HEAD
=======
import uk.ac.gda.beans.IRichBean;
import uk.ac.gda.beans.vortex.RegionOfInterest;
>>>>>>> 03d6858e
import uk.ac.gda.beans.vortex.VortexParameters;
import uk.ac.gda.beans.vortex.VortexROI;

public class VortexMFMappableDataProvider extends MicroFocusMappableDataProvider {

	private static final Logger logger = LoggerFactory.getLogger(VortexMFMappableDataProvider.class);

	private int numberOfdetectorElements;
<<<<<<< HEAD
	private List<VortexROI>[] elementRois;
	private double[][] vortexData;
=======
	private List<RegionOfInterest>[] elementRois;
>>>>>>> 03d6858e
	private HashMap<String, Integer> roiNameMap;
	private MapCache mapCache;

	public VortexMFMappableDataProvider() {
		super();
	}

	public List<VortexROI>[] getElementRois() {
		return elementRois;
	}

	public void setElementRois(List<VortexROI>[] elementRois) {
		this.elementRois = elementRois;
	}

	@Override
	public void loadData(String fileName) {
		super.loadData(fileName);
		String eleNames[] = getElementNames();

		roiNameMap = new HashMap<String, Integer>();
		for (int i = 0; i < eleNames.length; i++)
			roiNameMap.put(eleNames[i], i);
	}

	@Override
	public double[][] constructMappableData() {

		logger.debug("getting data for " + selectedElement);
		if (mapCache == null) {
			lazyDataset = dataHolder.getLazyDataset("/entry1/instrument/" + detectorName + "/fullSpectrum");
<<<<<<< HEAD
			if (lazyDataset != null) {
				double dataSliceFromFile[][][] = null;
				for (int i = 0; i < yAxisLengthFromFile; i++) {
					dataSliceFromFile = getDataSliceFromFile(i);
					for (int j = 0; j < xAxisLengthFromFile; j++) {
						for (int detectorNo = 0; detectorNo < noOfDetectors; detectorNo++) {
							List<VortexROI> roiList = elementRois[detectorNo];
							for (VortexROI roi : roiList) {
								if (roi.getRoiName().equals(selectedElement)) {
									int windowEnd = roi.getRoiEnd();
									for (int k = roi.getRoiStart(); k <= windowEnd; k++)
											mapData[i][j] += dataSliceFromFile[j][detectorNo][k];
								} else {
									Integer otherElementIndex = roiNameMap.get(roi.getRoiName());
									if (otherElementIndex != null) {
										if (vortexData[otherElementIndex] == null)
											vortexData[otherElementIndex] = new double[yAxisLengthFromFile
													* xAxisLengthFromFile];
										int windowEnd = roi.getRoiEnd();
										for (int k = roi.getRoiStart(); k <= windowEnd; k++)
											vortexData[otherElementIndex][(i * xAxisLengthFromFile) + j] += dataSliceFromFile[j][detectorNo][k];
									}
								}
							}
						}
						vortexData[selectedElementIndex][(i * xAxisLengthFromFile) + j] = mapData[i][j];
					}
				}
			} else {
				// read each detector element individually
				int[][] data = new int[noOfDetectors][];
				int mcaSize = 0;
				for (int yIndex = 0; yIndex < yAxisLengthFromFile; yIndex++) {
					for (int detNo = 0; detNo < noOfDetectors; detNo++) {
						lazyDataset = dataHolder.getLazyDataset("/entry1/instrument/" + detectorName + "/" + "Element"
								+ detNo + "_fullSpectrum");
						mcaSize = lazyDataset.getShape()[2];
						IDataset slice = lazyDataset.getSlice(new int[] { yIndex, 0, 0 }, new int[] { yIndex + 1,
								xAxisLengthFromFile, mcaSize }, new int[] { 1, 1, 1 });
						ILazyDataset sqSlice = slice.squeeze();
						data[detNo] = (int[]) ((AbstractDataset) sqSlice).getBuffer();
					}
					for (int xIndex = 0; xIndex < xAxisLengthFromFile; xIndex++) {
						for (int detectorNo = 0; detectorNo < noOfDetectors; detectorNo++) {
							List<VortexROI> roiList = elementRois[detectorNo];
							for (VortexROI roi : roiList) {
								if (roi.getRoiName().equals(selectedElement)) {
									int windowEnd = roi.getRoiEnd();
									for (int k = roi.getRoiStart(); k <= windowEnd; k++) {
										mapData[yIndex][xIndex] += data[detectorNo][k + (xIndex * mcaSize)];
									}
									// break;

								} else {
									Integer otherElementIndex = roiNameMap.get(roi.getRoiName());
									if (otherElementIndex != null) {
										if (vortexData[otherElementIndex] == null)
											vortexData[otherElementIndex] = new double[yAxisLengthFromFile
													* xAxisLengthFromFile];
										int windowEnd = roi.getRoiEnd();
										for (int k = roi.getRoiStart(); k <= windowEnd; k++) {
											vortexData[otherElementIndex][(yIndex * xAxisLengthFromFile) + xIndex] += data[detectorNo][k
													+ (xIndex * mcaSize)];
										}
									}
								}
							}
						}
						vortexData[selectedElementIndex][(yIndex * xAxisLengthFromFile) + xIndex] = mapData[yIndex][xIndex];
					}
				}
			}

		} else {
			for (int i = 0; i < yAxisLengthFromFile; i++) {
				for (int j = 0; j < xAxisLengthFromFile; j++) {
					mapData[i][j] = vortexData[selectedElementIndex][(i * xAxisLengthFromFile) + j];
				}
			}
=======
			mapCache = new MapCache(roiNameMap, elementRois, lazyDataset);
>>>>>>> 03d6858e
		}
		return mapCache.getMap(selectedElement, selectedChannel);
	}

	@Override
	public void loadBean() {
		IRichBean vortexBean = null;
		try {
			vortexBean = BeansFactory.getBean(new File(beanFile));
		} catch (Exception e) {
			logger.error("unable to load the bean file");
		}
		loadBean(vortexBean);
	}

	@SuppressWarnings("unchecked")
	@Override
	public void loadBean(IRichBean vortexBean) {
		if (vortexBean != null) {
			setDetectorName(((VortexParameters) vortexBean).getDetectorName());
			numberOfdetectorElements = ((VortexParameters) vortexBean).getDetectorList().size();
			elementRois = new List[numberOfdetectorElements];
			for (int detectorNo = 0; detectorNo < numberOfdetectorElements; detectorNo++)
				elementRois[detectorNo] = ((VortexParameters) vortexBean).getDetector(detectorNo).getRegionList();
		}
	}

	@Override
	public double[] getSpectrum(int detectorNo, int x, int y) {

		if (mapCache == null) {
			lazyDataset = dataHolder.getLazyDataset("/entry1/instrument/" + detectorName + "/fullSpectrum");
			mapCache = new MapCache(roiNameMap, elementRois, lazyDataset);
		}
		return mapCache.getSpectrum(detectorNo, x, y);
	}

	public double[][][][] packto4D(int[] d1, int ny, int nx, int detIndex, int mcasize) {
		double data4d[][][][] = new double[detIndex][ny][nx][mcasize];
		int index = 0;

		for (int i = 0; i < ny; i++) {
			for (int j = 0; j < nx; j++) {
				for (int dIndex = 0; dIndex < detIndex; dIndex++) {
					for (int k = 0; k < mcasize; k++) {
						data4d[dIndex][i][j][k] = d1[index];
						index++;
					}
				}
			}
		}
		return data4d;
	}

	public String[] getElementNames() {
		ArrayList<String> elementRefList = new ArrayList<String>();
		ArrayList<String> elementRefList2 = new ArrayList<String>();
		ArrayList<String> elementsList = new ArrayList<String>();
		List<VortexROI> elementROI = elementRois[0];
		for (VortexROI roi : elementROI) {
			elementRefList.add(roi.getRoiName());
			elementRefList2.add(roi.getRoiName());
		}
		for (int i = 1; i < elementRois.length; i++) {
			elementROI = elementRois[i];
			elementsList.clear();
			for (VortexROI roi : elementROI) {
				elementsList.add(roi.getRoiName());
			}
			for (String s : elementRefList) {
				if (!elementsList.contains(s))
					elementRefList2.remove(s);
			}
			elementRefList = elementRefList2;
		}
		return elementRefList.toArray(new String[elementRefList.size()]);
	}

	@Override
	public boolean hasPlotData(String elementName) {
		String[] elementNames = getElementNames();
		for (String element : elementNames) {
			if (elementName.equals(element))
				return true;
		}
		return false;
	}
}<|MERGE_RESOLUTION|>--- conflicted
+++ resolved
@@ -27,11 +27,8 @@
 import org.slf4j.LoggerFactory;
 
 import uk.ac.gda.beans.BeansFactory;
-<<<<<<< HEAD
-=======
 import uk.ac.gda.beans.IRichBean;
 import uk.ac.gda.beans.vortex.RegionOfInterest;
->>>>>>> 03d6858e
 import uk.ac.gda.beans.vortex.VortexParameters;
 import uk.ac.gda.beans.vortex.VortexROI;
 
@@ -40,12 +37,7 @@
 	private static final Logger logger = LoggerFactory.getLogger(VortexMFMappableDataProvider.class);
 
 	private int numberOfdetectorElements;
-<<<<<<< HEAD
-	private List<VortexROI>[] elementRois;
-	private double[][] vortexData;
-=======
 	private List<RegionOfInterest>[] elementRois;
->>>>>>> 03d6858e
 	private HashMap<String, Integer> roiNameMap;
 	private MapCache mapCache;
 
@@ -77,89 +69,7 @@
 		logger.debug("getting data for " + selectedElement);
 		if (mapCache == null) {
 			lazyDataset = dataHolder.getLazyDataset("/entry1/instrument/" + detectorName + "/fullSpectrum");
-<<<<<<< HEAD
-			if (lazyDataset != null) {
-				double dataSliceFromFile[][][] = null;
-				for (int i = 0; i < yAxisLengthFromFile; i++) {
-					dataSliceFromFile = getDataSliceFromFile(i);
-					for (int j = 0; j < xAxisLengthFromFile; j++) {
-						for (int detectorNo = 0; detectorNo < noOfDetectors; detectorNo++) {
-							List<VortexROI> roiList = elementRois[detectorNo];
-							for (VortexROI roi : roiList) {
-								if (roi.getRoiName().equals(selectedElement)) {
-									int windowEnd = roi.getRoiEnd();
-									for (int k = roi.getRoiStart(); k <= windowEnd; k++)
-											mapData[i][j] += dataSliceFromFile[j][detectorNo][k];
-								} else {
-									Integer otherElementIndex = roiNameMap.get(roi.getRoiName());
-									if (otherElementIndex != null) {
-										if (vortexData[otherElementIndex] == null)
-											vortexData[otherElementIndex] = new double[yAxisLengthFromFile
-													* xAxisLengthFromFile];
-										int windowEnd = roi.getRoiEnd();
-										for (int k = roi.getRoiStart(); k <= windowEnd; k++)
-											vortexData[otherElementIndex][(i * xAxisLengthFromFile) + j] += dataSliceFromFile[j][detectorNo][k];
-									}
-								}
-							}
-						}
-						vortexData[selectedElementIndex][(i * xAxisLengthFromFile) + j] = mapData[i][j];
-					}
-				}
-			} else {
-				// read each detector element individually
-				int[][] data = new int[noOfDetectors][];
-				int mcaSize = 0;
-				for (int yIndex = 0; yIndex < yAxisLengthFromFile; yIndex++) {
-					for (int detNo = 0; detNo < noOfDetectors; detNo++) {
-						lazyDataset = dataHolder.getLazyDataset("/entry1/instrument/" + detectorName + "/" + "Element"
-								+ detNo + "_fullSpectrum");
-						mcaSize = lazyDataset.getShape()[2];
-						IDataset slice = lazyDataset.getSlice(new int[] { yIndex, 0, 0 }, new int[] { yIndex + 1,
-								xAxisLengthFromFile, mcaSize }, new int[] { 1, 1, 1 });
-						ILazyDataset sqSlice = slice.squeeze();
-						data[detNo] = (int[]) ((AbstractDataset) sqSlice).getBuffer();
-					}
-					for (int xIndex = 0; xIndex < xAxisLengthFromFile; xIndex++) {
-						for (int detectorNo = 0; detectorNo < noOfDetectors; detectorNo++) {
-							List<VortexROI> roiList = elementRois[detectorNo];
-							for (VortexROI roi : roiList) {
-								if (roi.getRoiName().equals(selectedElement)) {
-									int windowEnd = roi.getRoiEnd();
-									for (int k = roi.getRoiStart(); k <= windowEnd; k++) {
-										mapData[yIndex][xIndex] += data[detectorNo][k + (xIndex * mcaSize)];
-									}
-									// break;
-
-								} else {
-									Integer otherElementIndex = roiNameMap.get(roi.getRoiName());
-									if (otherElementIndex != null) {
-										if (vortexData[otherElementIndex] == null)
-											vortexData[otherElementIndex] = new double[yAxisLengthFromFile
-													* xAxisLengthFromFile];
-										int windowEnd = roi.getRoiEnd();
-										for (int k = roi.getRoiStart(); k <= windowEnd; k++) {
-											vortexData[otherElementIndex][(yIndex * xAxisLengthFromFile) + xIndex] += data[detectorNo][k
-													+ (xIndex * mcaSize)];
-										}
-									}
-								}
-							}
-						}
-						vortexData[selectedElementIndex][(yIndex * xAxisLengthFromFile) + xIndex] = mapData[yIndex][xIndex];
-					}
-				}
-			}
-
-		} else {
-			for (int i = 0; i < yAxisLengthFromFile; i++) {
-				for (int j = 0; j < xAxisLengthFromFile; j++) {
-					mapData[i][j] = vortexData[selectedElementIndex][(i * xAxisLengthFromFile) + j];
-				}
-			}
-=======
 			mapCache = new MapCache(roiNameMap, elementRois, lazyDataset);
->>>>>>> 03d6858e
 		}
 		return mapCache.getMap(selectedElement, selectedChannel);
 	}
