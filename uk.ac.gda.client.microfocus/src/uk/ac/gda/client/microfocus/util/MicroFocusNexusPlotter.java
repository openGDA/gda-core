/*-
 * Copyright © 2013 Diamond Light Source Ltd.
 *
 * This file is part of GDA.
 *
 * GDA is free software: you can redistribute it and/or modify it under the
 * terms of the GNU General Public License version 3 as published by the Free
 * Software Foundation.
 *
 * GDA is distributed in the hope that it will be useful, but WITHOUT ANY
 * WARRANTY; without even the implied warranty of MERCHANTABILITY or FITNESS
 * FOR A PARTICULAR PURPOSE. See the GNU General Public License for more
 * details.
 *
 * You should have received a copy of the GNU General Public License along
 * with GDA. If not, see <http://www.gnu.org/licenses/>.
 */

package uk.ac.gda.client.microfocus.util;

import gda.jython.InterfaceProvider;
import gda.jython.JythonServerFacade;

import org.eclipse.dawnsci.analysis.dataset.impl.Dataset;
import org.eclipse.dawnsci.analysis.dataset.impl.DatasetFactory;
import org.eclipse.dawnsci.plotting.api.IPlottingSystem;
import org.eclipse.dawnsci.plotting.api.axis.ClickEvent;
import org.eclipse.dawnsci.plotting.api.axis.IClickListener;
import org.eclipse.ui.IViewPart;
import org.eclipse.ui.PartInitException;
import org.eclipse.ui.PlatformUI;
import org.slf4j.Logger;
import org.slf4j.LoggerFactory;

import uk.ac.diamond.scisoft.analysis.SDAPlotter;
import uk.ac.gda.client.microfocus.views.ExafsSelectionView;
import uk.ac.gda.client.microfocus.views.scan.MapPlotView;
import uk.ac.gda.client.microfocus.views.scan.MicroFocusElementListView;

public class MicroFocusNexusPlotter {

	public static final String MCA_PLOTTER = "MCA Plot";

	private static final Logger logger = LoggerFactory.getLogger(MicroFocusNexusPlotter.class);

	private MicroFocusMappableDataProvider dataProvider;
	private int serverPlotChannel;

	private Integer lastLCoordinatePlotted = null;

	private Integer lastMCoordinatePlotted = null;

	private IClickListener mouseClickListener;

	public MicroFocusNexusPlotter() {
		super();
	}

	private void createClickListener() throws PartInitException {

		if (mouseClickListener == null) {
			mouseClickListener = new IClickListener() {

				@Override
				public void clickPerformed(ClickEvent evt) {

					// do conversion this way to always cast down
					int xArrayIndex = (int) evt.getxValue();
					int yArrayIndex = (int) evt.getyValue();

					// is it a ctrl-left click?
					if (evt.isControlDown()) {

						double[] dataXYValues = getDataXYValues(xArrayIndex, yArrayIndex);

						MicroFocusElementListView mfElements = (MicroFocusElementListView) PlatformUI.getWorkbench()
								.getActiveWorkbenchWindow().getActivePage().findView(MicroFocusElementListView.ID);
						mfElements.setLastXYSelection(dataXYValues[0], dataXYValues[1]);
						Double[] xyz = mfElements.getLastXYZSelection();

						ExafsSelectionView selectionView = (ExafsSelectionView) PlatformUI.getWorkbench()
								.getActiveWorkbenchWindow().getActivePage().findView(ExafsSelectionView.ID);
						selectionView.setSelectedPoint(xyz);
					
						plotSpectrum(xArrayIndex, yArrayIndex);
					}
				}

				@Override
				public void doubleClickPerformed(ClickEvent evt) {
					// ignore these events
				}

			};

			IPlottingSystem system = getMapPlotPlottingSystem();
			system.addClickListener(mouseClickListener);
		}
	}

	private IPlottingSystem getMapPlotPlottingSystem() throws PartInitException {
		IViewPart mapplotview = PlatformUI.getWorkbench().getActiveWorkbenchWindow().getActivePage()
				.showView(MapPlotView.ID);
		return (IPlottingSystem) mapplotview.getAdapter(IPlottingSystem.class);
	}

	private double[] getDataXYValues(int xPixel, int yPixel) {
		if (dataProvider == null) {

			// hack warning!
			String xyValues = InterfaceProvider.getCommandRunner().evaluateCommand(
					"map.getMFD().getXYPositions(" + xPixel + "," + yPixel + ")");
			String[] parts = xyValues.split("[\\[\\],]");
			Double x = Double.parseDouble(parts[2]);
			Double y = Double.parseDouble(parts[3]);

			return new double[] { x, y };
		}
		Double[] xData = dataProvider.getXarray();
		Double x = xData[xPixel];

		Double[] yData = dataProvider.getYarray();
		Double y = yData[yPixel];

		return new double[] { x, y };
	}

	public MicroFocusMappableDataProvider getDataProvider() {
		return dataProvider;
	}

	public void setDataProvider(MicroFocusMappableDataProvider dataProvider) {
		this.dataProvider = dataProvider;
	}

	public void plotMapFromServer(final String elementName, final int selectedChannel) {
		this.dataProvider = null;
		this.serverPlotChannel = selectedChannel;
		PlatformUI.getWorkbench().getDisplay().asyncExec(new Runnable() {
			@Override
			public void run() {
				try {
					JythonServerFacade.getInstance().evaluateCommand(
							"map.getMFD().displayPlot(\"" + elementName + "\"," + selectedChannel + ")");
					updateSpectrum();
					createClickListener();
				} catch (Exception e) {
					logger.error("Error plotting the dataset in MicroFocusNexusPlotter", e);
				}
			}
		});
	}

	/**
	 * For plotting I0 and It data which have no related channel/element.
	 * 
	 * @param dataset
	 */
	public void plotDataset(Dataset dataset) {
		try {
			SDAPlotter.imagePlot(MapPlotView.NAME, dataset);
			updateSpectrum();
			createClickListener();
		} catch (Exception e) {
			logger.error("Error plotting the dataset in MicroFocusNexusPlotter", e);
		}
	}

	/*
	 * For use after the map has been updated
	 */
	private void updateSpectrum() {
		if (lastLCoordinatePlotted != null && lastMCoordinatePlotted != null) {
			plotSpectrum(lastLCoordinatePlotted, lastMCoordinatePlotted);
		}
	}

	public void plotElement(MicroFocusMappableDataProvider fileDataProvider, final String elementName, Integer selectedChannel) {
		dataProvider = fileDataProvider;
		dataProvider.setSelectedElement(elementName);
		dataProvider.setSelectedChannel(selectedChannel);

		double[][] mapData = dataProvider.constructMappableData();
		final Dataset plotSet = DatasetFactory.createFromObject(mapData);

		Double[] xData = dataProvider.getXarray();
		final Dataset xDataset = DatasetFactory.createFromObject(xData);

		Double[] yData = dataProvider.getYarray();
		final Dataset yDataset = DatasetFactory.createFromObject(yData);

		PlatformUI.getWorkbench().getDisplay().asyncExec(new Runnable() {
			@Override
			public void run() {
				try {
					SDAPlotter.imagePlot(MapPlotView.NAME, xDataset, yDataset, plotSet);
					updateSpectrum();
					createClickListener();
				} catch (Exception e) {
					logger.error("Error plotting the dataset in MicroFocusNexusPlotter", e);
				}
			}
		});
	}

	/*
	 * Display the MCA of the selected point. The x(l) and y(m) values are the data array indexes, not data values.
	 */
	private void plotSpectrum(final int xPixel, final int yPixel) {
		
		if (dataProvider != null) {
			
			double[] spectrum = dataProvider.getSpectrum(dataProvider.getSelectedChannel(), xPixel, yPixel);
			if (spectrum != null) {
<<<<<<< HEAD
				final Dataset yaxis = DatasetFactory.createFromObject(spectrum);

=======
				final AbstractDataset yaxis = AbstractDataset.array(spectrum);
>>>>>>> 5cf1cbac
				logger.info("Plotting spectrum for channel " + dataProvider.getSelectedChannel() + ", pixel " + xPixel + ","
						+ yPixel);
				PlatformUI.getWorkbench().getDisplay().asyncExec(new Runnable() {
					@Override
					public void run() {
						try {
							SDAPlotter.plot(MCA_PLOTTER, yaxis);
						} catch (Exception e) {
							logger.error("Unable to plot the spectrum for " + dataProvider.getSelectedChannel() + " "
									+ xPixel + " " + yPixel, e);
						}
					}
				});
			} else {
				logger.info("No Spectrum available for index " + dataProvider.getSelectedChannel() + " " + xPixel + "," + yPixel);
			}
		} else {
			// server needs to show the spectrum
			logger.info("Plotting spectrum for element 0," + xPixel + "," + yPixel);
			JythonServerFacade.getInstance().evaluateCommand(
					"map.getMFD().plotSpectrum(" + serverPlotChannel + "," + xPixel + "," + yPixel + ")");
		}
		lastLCoordinatePlotted = xPixel;
		lastMCoordinatePlotted = yPixel;
	}

	public Double getZValueFromServer() {
		// Again, yuck, but it fits in with how things work until a refactor.
		// This is to get the z value from the server-side object for a map which has been collected,
		// instead of reading from an old map
		return Double.parseDouble(JythonServerFacade.getInstance().evaluateCommand("map.getMFD().getZValue()"));
	}
}<|MERGE_RESOLUTION|>--- conflicted
+++ resolved
@@ -212,12 +212,7 @@
 			
 			double[] spectrum = dataProvider.getSpectrum(dataProvider.getSelectedChannel(), xPixel, yPixel);
 			if (spectrum != null) {
-<<<<<<< HEAD
 				final Dataset yaxis = DatasetFactory.createFromObject(spectrum);
-
-=======
-				final AbstractDataset yaxis = AbstractDataset.array(spectrum);
->>>>>>> 5cf1cbac
 				logger.info("Plotting spectrum for channel " + dataProvider.getSelectedChannel() + ", pixel " + xPixel + ","
 						+ yPixel);
 				PlatformUI.getWorkbench().getDisplay().asyncExec(new Runnable() {
