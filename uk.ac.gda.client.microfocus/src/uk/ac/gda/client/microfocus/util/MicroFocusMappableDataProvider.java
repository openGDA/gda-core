--- conflicted
+++ resolved
@@ -184,11 +184,7 @@
 					+ yScannableName);
 			AbstractDataset ydata = DatasetUtils.convertToAbstractDataset(getDatasetFromLazyDataset(yscannableDS));
 			yAxisLengthFromFile = ydata.getShape()[0];
-<<<<<<< HEAD
-			double[] x = ((double[]) xdata.getBuffer());
-=======
 			double[] x = (double[]) xdata.getBuffer();
->>>>>>> 0bf25914
 			double[] y = (double[]) ydata.getBuffer();
 			ILazyDataset zscannableDS = dataHolder.getLazyDataset("/entry1/instrument/" + zScannableName + "/"
 					+ zScannableName);
