/*-
 * Copyright © 2009 Diamond Light Source Ltd.
 *
 * This file is part of GDA.
 *
 * GDA is free software: you can redistribute it and/or modify it under the
 * terms of the GNU General Public License version 3 as published by the Free
 * Software Foundation.
 *
 * GDA is distributed in the hope that it will be useful, but WITHOUT ANY
 * WARRANTY; without even the implied warranty of MERCHANTABILITY or FITNESS
 * FOR A PARTICULAR PURPOSE. See the GNU General Public License for more
 * details.
 *
 * You should have received a copy of the GNU General Public License along
 * with GDA. If not, see <http://www.gnu.org/licenses/>.
 */

package uk.ac.gda.client.microfocus.views.scan;

import gda.analysis.io.ScanFileHolderException;
import gda.configuration.properties.LocalProperties;
import gda.factory.Finder;
import gda.jython.scriptcontroller.Scriptcontroller;
import gda.observable.IObservable;
import gda.observable.IObserver;
import gda.observable.ObservableComponent;

import java.io.ByteArrayInputStream;

<<<<<<< HEAD
import org.dawnsci.plotting.jreality.overlay.Overlay2DConsumer;
import org.dawnsci.plotting.jreality.overlay.Overlay2DProvider;
import org.dawnsci.plotting.jreality.overlay.OverlayProvider;
import org.dawnsci.plotting.jreality.overlay.primitives.PrimitiveType;
import org.dawnsci.plotting.jreality.tool.IImagePositionEvent;
import org.eclipse.core.runtime.IConfigurationElement;
=======
>>>>>>> 9e80f111
import org.eclipse.core.runtime.IProgressMonitor;
import org.eclipse.core.runtime.IStatus;
import org.eclipse.core.runtime.Status;
import org.eclipse.core.runtime.jobs.Job;
import org.eclipse.jface.dialogs.MessageDialog;
import org.eclipse.swt.SWT;
import org.eclipse.swt.events.FocusEvent;
import org.eclipse.swt.events.FocusListener;
import org.eclipse.swt.events.SelectionEvent;
import org.eclipse.swt.events.SelectionListener;
import org.eclipse.swt.layout.GridData;
import org.eclipse.swt.layout.GridLayout;
import org.eclipse.swt.widgets.Composite;
import org.eclipse.swt.widgets.Display;
import org.eclipse.swt.widgets.FileDialog;
import org.eclipse.swt.widgets.List;
import org.eclipse.swt.widgets.Spinner;
import org.eclipse.ui.IViewPart;
import org.eclipse.ui.IWorkbenchPage;
import org.eclipse.ui.PlatformUI;
import org.eclipse.ui.part.ViewPart;
import org.slf4j.Logger;
import org.slf4j.LoggerFactory;
import org.xml.sax.InputSource;

import uk.ac.diamond.scisoft.analysis.hdf5.HDF5File;
import uk.ac.diamond.scisoft.analysis.hdf5.HDF5NodeLink;
import uk.ac.diamond.scisoft.analysis.io.DataHolder;
import uk.ac.diamond.scisoft.analysis.io.HDF5Loader;
import uk.ac.diamond.scisoft.analysis.io.IMetaData;
import uk.ac.diamond.scisoft.analysis.plotserver.GuiPlotMode;
import uk.ac.diamond.scisoft.analysis.rcp.views.PlotView;
import uk.ac.gda.beans.BeansFactory;
import uk.ac.gda.beans.IRichBean;
import uk.ac.gda.beans.vortex.RegionOfInterest;
import uk.ac.gda.beans.vortex.VortexParameters;
import uk.ac.gda.beans.xspress.XspressParameters;
import uk.ac.gda.beans.xspress.XspressROI;
import uk.ac.gda.client.experimentdefinition.ExperimentFactory;
import uk.ac.gda.client.experimentdefinition.IExperimentEditorManager;
import uk.ac.gda.client.microfocus.controller.MicroFocusDisplayController;
import uk.ac.gda.client.microfocus.util.MicroFocusScanLoader;
import uk.ac.gda.util.beans.xml.XMLHelpers;

public class MicroFocusElementListView extends ViewPart implements Overlay2DConsumer, SelectionListener, FocusListener,
		IObservable, IObserver {
	/**
	 * The extension point ID for 3rd party contribution
	 */
	public static final String ID = "uk.ac.gda.client.microfocus.ElementListView";
	private Overlay2DProvider provider;
	int boxPrimID = -1;
	private List listOfElements;
	private MicroFocusDisplayController displayController;
	private static final Logger logger = LoggerFactory.getLogger(MicroFocusElementListView.class);
	private FileDialog openDialog;
	private String loadedDetectorFileName;
	private double[] xyz = new double[3];
	private ObservableComponent observableComponent = new ObservableComponent();
	private boolean loadMapForScan = false;
	private int plotX = 0;
	private int plotY = 0;
	private PlotView plotView;
	private String selectedElement;
	private XspressParameters xspressBean;
	private VortexParameters vortexBean;
	
	public boolean isLoadMapForScan() {
		return loadMapForScan;
	}

	public void toggleLoadMapForScan() {
		this.loadMapForScan = !loadMapForScan;
	}

	protected final IExperimentEditorManager controller = ExperimentFactory.getExperimentEditorManager();
	private Spinner elementSpinner;

	public MicroFocusElementListView() {
		super();
		displayController = new MicroFocusDisplayController();
		Scriptcontroller find = (Scriptcontroller) Finder.getInstance().find("elementListScriptController");
		find.addIObserver(this);
	}

	@Override
	public void createPartControl(Composite parent) {
		logger.info("Part Control the title is " + this.getTitle());
		Composite xspressComposite = new Composite(parent, SWT.NONE);
		xspressComposite.setLayout(new GridLayout(2, false));
		listOfElements = new List(xspressComposite, SWT.BORDER | SWT.SINGLE | SWT.V_SCROLL);
		GridData gridData = new GridData(SWT.LEFT, SWT.CENTER, true, true, 2, 1);
		gridData.widthHint = 598;
		gridData.heightHint = 377;
		listOfElements.setLayoutData(gridData);

		openDialog = new FileDialog(parent.getShell(), SWT.OPEN);
		openDialog.setFilterPath(LocalProperties.get("gda.data.scan.datawriter.datadir"));
		selectedElement = listOfElements.getItemCount() > 0 ? listOfElements.getItem(0) : null;
		listOfElements.addSelectionListener(this);
		listOfElements.setToolTipText(loadedDetectorFileName);

		this.setTitleToolTip(getTitle() + "Dectector Elements list");

		try {
			// get an instance of the plotView we want to use
			IViewPart newview = getSite().getPage().showView("uk.ac.gda.beamline.i18.MapView", null,
					IWorkbenchPage.VIEW_CREATE);
			if (newview instanceof PlotView) {
				plotView = (PlotView) newview;
				plotView.updatePlotMode(GuiPlotMode.TWOD);
				// then register this with the plot.
				plotView.getMainPlotter().registerOverlay(this);
				logger.info("The Plot View is " + plotView);
			}
		} catch (Exception e) {
			logger.error("Error while finding the plot view", e);
		}
	}

	private void populateLists(String xmlfile) {
		String location = xmlfile.substring(0, xmlfile.lastIndexOf('/')) + "/";
		String filename = xmlfile.substring(xmlfile.lastIndexOf('/') + 1);
		IRichBean beanObject = null;

		listOfElements.removeAll();

		try {
			beanObject = BeansFactory.getBeanObject(location, filename);
		} catch (Exception e) {
			logger.error("Could not create beans from xml file " + xmlfile, e);
		}

		if (beanObject instanceof XspressParameters) {
			XspressParameters xspress = (XspressParameters) beanObject;
			java.util.List<XspressROI> regionList = xspress.getDetector(0).getRegionList();
			for (int i = 0; i < regionList.size(); i++) {
				listOfElements.add(regionList.get(i).getRoiName());
			}
		}

		else if (beanObject instanceof VortexParameters) {
			VortexParameters vortex = (VortexParameters) beanObject;
			java.util.List<RegionOfInterest> regionList = vortex.getDetector(0).getRegionList();
			for (int i = 0; i < regionList.size(); i++) {
				listOfElements.add(regionList.get(i).getRoiName());
			}
		}

		loadedDetectorFileName = xmlfile;
	}

	@Override
	public void setFocus() {
	}

	@Override
	public void hideOverlays() {
		System.out.println("Calling Hide");
		if (provider != null) {
			provider.setPrimitiveVisible(boxPrimID, false);
		}
	}

	@Override
	public void showOverlays() {
		System.out.println("Calling Show");
		if (provider != null) {
			boxPrimID = provider.registerPrimitive(PrimitiveType.BOX);
			provider.setPrimitiveVisible(boxPrimID, true);
		}
	}

	@Override
	public void registerProvider(OverlayProvider provider) {
		this.provider = (Overlay2DProvider) provider;
		boxPrimID = provider.registerPrimitive(PrimitiveType.BOX);
		System.out.println("BoxID =" + boxPrimID);
	}

	@Override
	public void removePrimitives() {
		boxPrimID = -1;
	}

	@Override
	public void unregisterProvider() {
	}

	@Override
	public void imageDragged(IImagePositionEvent event) {
		logger.info("the image dragged click position is " + event.getImagePosition()[0] + " "
				+ event.getImagePosition()[1]);
	}

	@Override
	public void imageFinished(final IImagePositionEvent event) {
		logger.info("the image finished click position is " + event.getImagePosition()[0] + " "
				+ event.getImagePosition()[1]);
		Display.getDefault().asyncExec(new Runnable() {
			@Override
			public void run() {
				try {
					if (getViewSite().getPage().isPartVisible(MicroFocusElementListView.this)) {
						plotY = event.getImagePosition()[1];
						plotX = event.getImagePosition()[0];
						displayController.displayPlot(event.getImagePosition()[0], event.getImagePosition()[1]);
					}
				} catch (Exception e) {
					logger.error("Error displaying the plot", e);
					e.printStackTrace();
					showErrorMessage("Error displaying the plot " + e.getMessage());
				}
			}
		});
	}

	public double[] getXYZ() {
		return xyz;
	}

	@Override
	public void imageStart(final IImagePositionEvent event) {
		Display.getDefault().asyncExec(new Runnable() {
			@Override
			public void run() {
				try {
					if (getViewSite().getPage().isPartVisible(MicroFocusElementListView.this)) {
						logger.info("the image start click position is " + event.getImagePosition()[0] + " "
								+ event.getImagePosition()[1]);
						if (event.getFlags() == IImagePositionEvent.RIGHTMOUSEBUTTON) {
							double xy[] = displayController.getXY(event.getImagePosition()[1],
									event.getImagePosition()[0]);
							if (xy != null) {
								logger.info("the image start click position x y z values are is " + xy[0] + " " + xy[1]
										+ " " + xy[2]);
								xyz = xy;
								notifyIObservers(this, xyz);
							}
						}
					}
				} catch (Exception e) {
					logger.error("Error displaying the plot", e);
					e.printStackTrace();
					showErrorMessage("Error displaying the plot " + e.getMessage());
				}
			}
		});
	}

	@Override
	public void widgetDefaultSelected(SelectionEvent e) {
	}

	public void loadFile() {

		final String filePath = openDialog.open();
		HDF5Loader hdf5Loader = new HDF5Loader(filePath);

		HDF5File tree = null;
		try {
			tree = hdf5Loader.loadTree(null);
		} catch (ScanFileHolderException e2) {
			logger.error("Could not load tree from " + filePath, e2);
		}
		
		DataHolder dataHolder = null;
		try {
			dataHolder = hdf5Loader.loadFile();
		} catch (ScanFileHolderException e1) {
			logger.error("Could not load nexus file " + filePath, e1);
		}

		// get detector type xspress/vortex from nexus
		IMetaData metadata = dataHolder.getMetadata();

		String metaNames = null;
		try {
			metaNames = metadata.getMetaNames().toString();
		} catch (Exception e1) {
			logger.error("Cannot retreive metadata from nexus file " + filePath, e1);
		}

		if(metaNames.contains("xspress2system")){
			HDF5NodeLink nl = tree.findNodeLink("/entry1/xml/XspressParameters");
			String xml = nl.toString();
			xml = xml.substring(xml.indexOf("<?xml"));
			ByteArrayInputStream stream = new ByteArrayInputStream(xml.getBytes());
			InputSource source = new InputSource(stream);
			
			try {
				xspressBean = (XspressParameters) XMLHelpers.createFromXML(XspressParameters.mappingURL, XspressParameters.class, XspressParameters.schemaURL, source);
			} catch (Exception e2) {
				logger.error("Could not create XspressParameters bean from nexus file", e2);
			}
			
			java.util.List<XspressROI> elementList = xspressBean.getDetector(0).getRegionList();
			int numElements = elementList.size();
			String[] elements = new String[numElements];
			
			listOfElements.removeAll();
			for(int i=0;i<numElements;i++){
				String roiName = elementList.get(i).getRoiName();
				elements[i]=roiName;
				listOfElements.add(roiName);
			}
			selectedElement=listOfElements.getItem(0);
			
			if (selectedElement != null && filePath != null) {
				final String msg = ("Loading map from " + filePath);
				Job job = new Job(msg) {
					@Override
					protected IStatus run(IProgressMonitor monitor) {
						try {
							displayController.displayMap(xspressBean.getDetector(0).getRegionList().get(0).getRoiName(), filePath, xspressBean);
						} catch (Exception e) {
							logger.error("Error displaying the map ", e);
							showErrorMessage("Error displaying the map " + e.getMessage());
						} catch (Throwable ne) {
							logger.error("Cannot open file " + filePath, ne);
						}
						return Status.OK_STATUS;
					}
				};
				job.setUser(true);
				job.schedule();
			}
		}
		
		
		if(metaNames.contains("xmapMca")){
			HDF5NodeLink nl = tree.findNodeLink("/entry1/xml/VortexParameters");
			String xml = nl.toString();
			xml = xml.substring(xml.indexOf("<?xml"));
			ByteArrayInputStream stream = new ByteArrayInputStream(xml.getBytes());
			InputSource source = new InputSource(stream);
			
			try {
				vortexBean = (VortexParameters) XMLHelpers.createFromXML(VortexParameters.mappingURL, VortexParameters.class, VortexParameters.schemaURL, source);
			} catch (Exception e2) {
				logger.error("Could not create VortexParameters bean from nexus file", e2);
			}
			
			java.util.List<RegionOfInterest> elementList = vortexBean.getDetector(0).getRegionList();
			int numElements = elementList.size();
			String[] elements = new String[numElements];
			
			listOfElements.removeAll();
			for(int i=0;i<numElements;i++){
				String roiName = elementList.get(i).getRoiName();
				elements[i]=roiName;
				listOfElements.add(roiName);
			}
			selectedElement=listOfElements.getItem(0);
			
			if (selectedElement != null && filePath != null) {
				final String msg = ("Loading map from " + filePath);
				Job job = new Job(msg) {
					@Override
					protected IStatus run(IProgressMonitor monitor) {
						try {
							displayController.displayMap(vortexBean.getDetector(0).getRegionList().get(0).getRoiName(), filePath, vortexBean);
						} catch (Exception e) {
							logger.error("Error displaying the map ", e);
							showErrorMessage("Error displaying the map " + e.getMessage());
						} catch (Throwable ne) {
							logger.error("Cannot open file " + filePath, ne);
						}
						return Status.OK_STATUS;
					}
				};
				job.setUser(true);
				job.schedule();
			}
		}

		
	}

	@Override
	public void widgetSelected(SelectionEvent e) {
		selectedElement = listOfElements.getSelection()[0];
		final String msg = "Loading the map for  " + selectedElement;
		if (e.getSource().equals(listOfElements)) {
			Job job = new Job(msg) {
				@Override
				protected IStatus run(IProgressMonitor monitor) {
					try {
						displayController.displayMap(selectedElement);
					} catch (Exception e1) {
						logger.error("Error displaying the map ", e1);
						showErrorMessage("Error displaying the map " + e1.getMessage());
					}
					return Status.OK_STATUS;
				}
			};
			job.setUser(true);
			job.schedule();
		} else if (e.getSource().equals(elementSpinner)) {
			displayController.setDetectorElementNumber(elementSpinner.getSelection());
			Display.getDefault().asyncExec(new Runnable() {
				@Override
				public void run() {
					try {
						if (getViewSite().getPage().isPartVisible(MicroFocusElementListView.this)) {
							displayController.displayPlot(plotX, plotY);
						}
					} catch (Exception e) {
						logger.error("Error displaying the plot", e);
						e.printStackTrace();
						showErrorMessage("Error displaying the plot " + e.getMessage());
					}
				}
			});
		}
	}

	@Override
	public void dispose() {
		super.dispose();
		listOfElements.dispose();
		plotView.dispose();
	}

	public void showErrorMessage(final String messag) {
		Display.getDefault().asyncExec(new Runnable() {
			@Override
			public void run() {
				MessageDialog.openError(null, "Error", messag);
			}
		});
	}

	@Override
	public void focusGained(FocusEvent e) {
	}

	@Override
	public void focusLost(FocusEvent e) {
	}

	/**
	 * Add an object to this objects's list of IObservers.
	 * 
	 * @param anIObserver
	 *            object that implement IObserver and wishes to be notified by this object
	 */
	@Override
	public void addIObserver(IObserver anIObserver) {
		observableComponent.addIObserver(anIObserver);

	}

	/**
	 * Delete an object from this objects's list of IObservers.
	 * 
	 * @param anIObserver
	 *            object that implement IObserver and wishes to be notified by this object
	 */
	@Override
	public void deleteIObserver(IObserver anIObserver) {
		observableComponent.deleteIObserver(anIObserver);

	}

	/**
	 * delete all IObservers from list of observing objects
	 */
	@Override
	public void deleteIObservers() {
		observableComponent.deleteIObservers();

	}

	/**
	 * Notify all observers on the list of the requested change.
	 * 
	 * @param theObserved
	 *            the observed component
	 * @param theArgument
	 *            the data to be sent to the observer.
	 */
	public void notifyIObservers(Object theObserved, Object theArgument) {
		observableComponent.notifyIObservers(theObserved, theArgument);
	}

	@Override
	public void update(Object source, Object arg) {
		final String detectorConfig = (String) arg;
		PlatformUI.getWorkbench().getDisplay().asyncExec(new Runnable() {
			@Override
			public void run() {
				populateLists(detectorConfig);
				displayController.setDetectorFile(detectorConfig);
			}
		});

	}
}<|MERGE_RESOLUTION|>--- conflicted
+++ resolved
@@ -28,15 +28,11 @@
 
 import java.io.ByteArrayInputStream;
 
-<<<<<<< HEAD
 import org.dawnsci.plotting.jreality.overlay.Overlay2DConsumer;
 import org.dawnsci.plotting.jreality.overlay.Overlay2DProvider;
 import org.dawnsci.plotting.jreality.overlay.OverlayProvider;
 import org.dawnsci.plotting.jreality.overlay.primitives.PrimitiveType;
 import org.dawnsci.plotting.jreality.tool.IImagePositionEvent;
-import org.eclipse.core.runtime.IConfigurationElement;
-=======
->>>>>>> 9e80f111
 import org.eclipse.core.runtime.IProgressMonitor;
 import org.eclipse.core.runtime.IStatus;
 import org.eclipse.core.runtime.Status;
@@ -78,7 +74,6 @@
 import uk.ac.gda.client.experimentdefinition.ExperimentFactory;
 import uk.ac.gda.client.experimentdefinition.IExperimentEditorManager;
 import uk.ac.gda.client.microfocus.controller.MicroFocusDisplayController;
-import uk.ac.gda.client.microfocus.util.MicroFocusScanLoader;
 import uk.ac.gda.util.beans.xml.XMLHelpers;
 
 public class MicroFocusElementListView extends ViewPart implements Overlay2DConsumer, SelectionListener, FocusListener,
@@ -103,7 +98,7 @@
 	private String selectedElement;
 	private XspressParameters xspressBean;
 	private VortexParameters vortexBean;
-	
+
 	public boolean isLoadMapForScan() {
 		return loadMapForScan;
 	}
@@ -302,7 +297,7 @@
 		} catch (ScanFileHolderException e2) {
 			logger.error("Could not load tree from " + filePath, e2);
 		}
-		
+
 		DataHolder dataHolder = null;
 		try {
 			dataHolder = hdf5Loader.loadFile();
@@ -320,38 +315,41 @@
 			logger.error("Cannot retreive metadata from nexus file " + filePath, e1);
 		}
 
-		if(metaNames.contains("xspress2system")){
+		if (metaNames.contains("xspress2system")) {
 			HDF5NodeLink nl = tree.findNodeLink("/entry1/xml/XspressParameters");
 			String xml = nl.toString();
 			xml = xml.substring(xml.indexOf("<?xml"));
 			ByteArrayInputStream stream = new ByteArrayInputStream(xml.getBytes());
 			InputSource source = new InputSource(stream);
-			
+
 			try {
-				xspressBean = (XspressParameters) XMLHelpers.createFromXML(XspressParameters.mappingURL, XspressParameters.class, XspressParameters.schemaURL, source);
+				xspressBean = (XspressParameters) XMLHelpers.createFromXML(XspressParameters.mappingURL,
+						XspressParameters.class, XspressParameters.schemaURL, source);
 			} catch (Exception e2) {
 				logger.error("Could not create XspressParameters bean from nexus file", e2);
 			}
-			
+
 			java.util.List<XspressROI> elementList = xspressBean.getDetector(0).getRegionList();
 			int numElements = elementList.size();
 			String[] elements = new String[numElements];
-			
+
 			listOfElements.removeAll();
-			for(int i=0;i<numElements;i++){
+			for (int i = 0; i < numElements; i++) {
 				String roiName = elementList.get(i).getRoiName();
-				elements[i]=roiName;
+				elements[i] = roiName;
 				listOfElements.add(roiName);
 			}
-			selectedElement=listOfElements.getItem(0);
-			
+			selectedElement = listOfElements.getItem(0);
+
 			if (selectedElement != null && filePath != null) {
 				final String msg = ("Loading map from " + filePath);
 				Job job = new Job(msg) {
 					@Override
 					protected IStatus run(IProgressMonitor monitor) {
 						try {
-							displayController.displayMap(xspressBean.getDetector(0).getRegionList().get(0).getRoiName(), filePath, xspressBean);
+							displayController.displayMap(
+									xspressBean.getDetector(0).getRegionList().get(0).getRoiName(), filePath,
+									xspressBean);
 						} catch (Exception e) {
 							logger.error("Error displaying the map ", e);
 							showErrorMessage("Error displaying the map " + e.getMessage());
@@ -365,40 +363,41 @@
 				job.schedule();
 			}
 		}
-		
-		
-		if(metaNames.contains("xmapMca")){
+
+		if (metaNames.contains("xmapMca")) {
 			HDF5NodeLink nl = tree.findNodeLink("/entry1/xml/VortexParameters");
 			String xml = nl.toString();
 			xml = xml.substring(xml.indexOf("<?xml"));
 			ByteArrayInputStream stream = new ByteArrayInputStream(xml.getBytes());
 			InputSource source = new InputSource(stream);
-			
+
 			try {
-				vortexBean = (VortexParameters) XMLHelpers.createFromXML(VortexParameters.mappingURL, VortexParameters.class, VortexParameters.schemaURL, source);
+				vortexBean = (VortexParameters) XMLHelpers.createFromXML(VortexParameters.mappingURL,
+						VortexParameters.class, VortexParameters.schemaURL, source);
 			} catch (Exception e2) {
 				logger.error("Could not create VortexParameters bean from nexus file", e2);
 			}
-			
+
 			java.util.List<RegionOfInterest> elementList = vortexBean.getDetector(0).getRegionList();
 			int numElements = elementList.size();
 			String[] elements = new String[numElements];
-			
+
 			listOfElements.removeAll();
-			for(int i=0;i<numElements;i++){
+			for (int i = 0; i < numElements; i++) {
 				String roiName = elementList.get(i).getRoiName();
-				elements[i]=roiName;
+				elements[i] = roiName;
 				listOfElements.add(roiName);
 			}
-			selectedElement=listOfElements.getItem(0);
-			
+			selectedElement = listOfElements.getItem(0);
+
 			if (selectedElement != null && filePath != null) {
 				final String msg = ("Loading map from " + filePath);
 				Job job = new Job(msg) {
 					@Override
 					protected IStatus run(IProgressMonitor monitor) {
 						try {
-							displayController.displayMap(vortexBean.getDetector(0).getRegionList().get(0).getRoiName(), filePath, vortexBean);
+							displayController.displayMap(vortexBean.getDetector(0).getRegionList().get(0).getRoiName(),
+									filePath, vortexBean);
 						} catch (Exception e) {
 							logger.error("Error displaying the map ", e);
 							showErrorMessage("Error displaying the map " + e.getMessage());
@@ -413,7 +412,6 @@
 			}
 		}
 
-		
 	}
 
 	@Override
