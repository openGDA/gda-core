--- conflicted
+++ resolved
@@ -155,12 +155,8 @@
 
 		else if (beanObject instanceof VortexParameters) {
 			VortexParameters vortex = (VortexParameters) beanObject;
-<<<<<<< HEAD
-			java.util.List<VortexROI> regionList = vortex.getDetector(0).getRegionList();
-=======
 			updateDetectorChannelCombo(vortex.getDetectorList().size());
 			java.util.List<RegionOfInterest> regionList = vortex.getDetector(0).getRegionList();
->>>>>>> 03d6858e
 			for (int i = 0; i < regionList.size(); i++) {
 				elementList.add(regionList.get(i).getRoiName());
 			}
