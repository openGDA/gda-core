/*-
 * Copyright © 2012 Diamond Light Source Ltd.
 *
 * This file is part of GDA.
 *
 * GDA is free software: you can redistribute it and/or modify it under the
 * terms of the GNU General Public License version 3 as published by the Free
 * Software Foundation.
 *
 * GDA is distributed in the hope that it will be useful, but WITHOUT ANY
 * WARRANTY; without even the implied warranty of MERCHANTABILITY or FITNESS
 * FOR A PARTICULAR PURPOSE. See the GNU General Public License for more
 * details.
 *
 * You should have received a copy of the GNU General Public License along
 * with GDA. If not, see <http://www.gnu.org/licenses/>.
 */

package uk.ac.gda.client.microfocus.scan.datawriter;

import gda.device.Detector;
import gda.device.scannable.ScanDataListenerScannable;
import gda.scan.IScanDataPoint;

/**
* Scannable to use MicrofocusWriterExtender 
*/
public class MFWESetupScannable extends ScanDataListenerScannable {
	private MicroFocusWriterExtender mfd = null;
	private String detectorBeanFileName = "";
	private Detector[] detectors;
	private String[] roiNames;
	private String initialSelectedElement;

	public String getInitialSelectedElement() {
		return initialSelectedElement;
	}

	public void setInitialSelectedElement(String initialSelectedElement) {
		this.initialSelectedElement = initialSelectedElement;
	}

	public String[] getRoiNames() {
		return roiNames;
	}

	public void setRoiNames(String[] roiNames) {
		this.roiNames = roiNames;
	}

	public Detector[] getDetectors() {
		return detectors;
	}

	public void setDetectors(Detector[] detectors) {
		this.detectors = detectors;
	}

	public MFWESetupScannable() {
		setName("MFWESetupScannable");
	}

	public String getDetectorBeanFileName() {
		return detectorBeanFileName;
	}

	public void setDetectorBeanFileName(String detectorBeanFileName) {
		this.detectorBeanFileName = detectorBeanFileName;
	}

	@Override
	public void handleScanDataPoint(IScanDataPoint sdp) throws Exception {
		if (sdp.getCurrentPointNumber() == 0) {
			mfd = null;
			mfd = createMFD(sdp);
			// InterfaceProvider.getJythonNamespace().placeInJythonNamespace("microfocusScanWriter", mfd);
		}
		if (mfd != null) {
			mfd.addData(null, sdp);
		}
	}

	private MicroFocusWriterExtender createMFD(IScanDataPoint sdp) {
		int[] dims = getScanDimensions(sdp);
		if (dims.length != 2)
			return null;
		// ok a candidate
		MicroFocusWriterExtender ext = new MicroFocusWriterExtender(dims[0], dims[1], 1, 1);
		ext.setPlotName("MapPlot");
		ext.setDetectorBeanFileName(detectorBeanFileName);
		ext.setDetectors(detectors);
		ext.getWindowsfromBean();
<<<<<<< HEAD
//		ext.setRoiFromBean();
=======
//		ext.setRoiFromBean();//commented due to merge issue from 8.22. This method can go back in but I (Chris C) first want to see what this new class is for. (Ask Paul G)
>>>>>>> 0bf25914
//		ext.setSelectedElement(initialSelectedElement);
		ext.setEnergyValue(1.0);
		ext.setZValue(0.);
		return ext;
	}

	@Override
	public void handleScanEnd() {
	}
}<|MERGE_RESOLUTION|>--- conflicted
+++ resolved
@@ -90,11 +90,7 @@
 		ext.setDetectorBeanFileName(detectorBeanFileName);
 		ext.setDetectors(detectors);
 		ext.getWindowsfromBean();
-<<<<<<< HEAD
-//		ext.setRoiFromBean();
-=======
 //		ext.setRoiFromBean();//commented due to merge issue from 8.22. This method can go back in but I (Chris C) first want to see what this new class is for. (Ask Paul G)
->>>>>>> 0bf25914
 //		ext.setSelectedElement(initialSelectedElement);
 		ext.setEnergyValue(1.0);
 		ext.setZValue(0.);
