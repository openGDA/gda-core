--- conflicted
+++ resolved
@@ -363,13 +363,9 @@
 										detectorValuesCache[j][roiNameMap.get(key)] = new double[totalPoints];
 									double windowTotal = getWindowedData(wholeDataArray[j], roi.getRoiStart(),
 											roi.getRoiEnd());
-<<<<<<< HEAD
-									detectorValuesCache[j][roiNameMap.get(key)][currentPointNumber] = windowTotal;
-=======
 									double rgbElementSum = rgbLineData.get(key);
 									rgbLineData.put(key, rgbElementSum + windowTotal);
-									detectorValuesCache[j][roiNameMap.get(key)][dataPoint.getCurrentPointNumber()] = windowTotal;
->>>>>>> c53e5f14
+									detectorValuesCache[j][roiNameMap.get(key)][currentPointNumber] = windowTotal;
 //									if (roi.getRoiName().equals(selectedElement) && j == selectedChannel) {
 //										valueToDisplay = windowTotal;
 //									}
