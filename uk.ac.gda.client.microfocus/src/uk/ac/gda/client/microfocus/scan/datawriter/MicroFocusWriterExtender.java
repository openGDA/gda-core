--- conflicted
+++ resolved
@@ -66,13 +66,8 @@
 
 	protected int numberOfXPoints = 0;
 	protected int numberOfYPoints = 0;
-<<<<<<< HEAD
-	private double firstX = 0.0;
-	private double firstY = 0.0;
-=======
 	protected double firstX = 0.0;
 	protected double firstY = 0.0;
->>>>>>> 25dd30a8
 	protected double xStepSize;
 	protected double yStepSize;
 	protected Detector detectors[];
@@ -82,54 +77,33 @@
 	// FIXME this warning is showing that how this list is used is not clear - needs a redesign
 	@SuppressWarnings("rawtypes")
 	protected List[] elementRois;
-<<<<<<< HEAD
-	private Logger logger = LoggerFactory.getLogger(MicroFocusWriterExtender.class);
-=======
 	protected Logger logger = LoggerFactory.getLogger(MicroFocusWriterExtender.class);
->>>>>>> 25dd30a8
 	protected int selectedElementIndex = -1;
 	protected String detectorBeanFileName;
 	protected int numberOfSubDetectors;
 	protected String detectorName;
 	protected Hashtable<String, Integer> roiNameMap;
 	protected StringBuffer roiHeader = new StringBuffer("row  column");
-<<<<<<< HEAD
-	private FileWriter writer;
-	protected String[] roiNames;
-	protected double[][] scalerValuesCache; // [buffer array][element]  the ion chambers data
-=======
 	protected Writer writer;
 	protected String[] roiNames;
 	protected HashMap<String,double[]> scalerValuesCache; // now: <channel name>[buffer array] (to handle multiple TfgScalers) was:[buffer array][element]
->>>>>>> 25dd30a8
 	protected double[][][] detectorValuesCache; // [det chan][element][buffer array]
 	protected double[] xValues;
 	protected double[] yValues;
 	protected double zValue;
 	protected double energyValue;
 	protected int plottedSoFar = -1;
-<<<<<<< HEAD
-	private int yIndex = -1;
-=======
 	protected int yIndex = -1;
->>>>>>> 25dd30a8
 	protected IScanDataPoint lastDataPoint = null;
 	protected long lastTimePlotWasUpdate = 0;
 	protected HDF5Loader hdf5Loader;
 	protected ILazyDataset lazyDataset;
 	protected int spectrumLength = 4096;
 	protected boolean normalise = false;
-<<<<<<< HEAD
-	private String normaliseElement = "I0";
+	protected String normaliseElement = "I0";
 	protected int normaliseElementIndex = -1;
 	protected double normaliseValue = 1.0;
 //	protected boolean active = false;
-=======
-	protected String normaliseElement = "I0";
-	protected int normaliseElementIndex = -1;
-	protected double normaliseValue = 1.0;
-	protected boolean active = false;
->>>>>>> 25dd30a8
 
 	public MicroFocusWriterExtender(int xPoints, int yPoints, double xStepSize, double yStepSize,
 			String detectorFileName, Detector[] detectors2) {
@@ -144,21 +118,9 @@
 		getWindowsfromBean();
 	}
 
-//	public boolean isActive() {
-//		return active;
-//	}
-//
-//	public void setActive(boolean active) {
-//		this.active = active;
-//	}
-
 	public String[] getRoiNames() {
 		return roiNames;
 	}
-
-//	public void setRoiNames(String[] roiNames) {
-//		this.roiNames = roiNames;
-//	}
 
 	private void getWindowsfromBean() {
 		try {
@@ -255,16 +217,9 @@
 		if ((lastDataPoint == null || (!lastDataPoint.equals(dataPoint) && lastDataPoint.getCurrentFilename().equals(
 				dataPoint.getCurrentFilename())))
 				&& (xValues != null || yValues != null)) {
-<<<<<<< HEAD
-			Hashtable<String, Double> rgbLineData = null;
-			StringBuffer rgbLine = new StringBuffer();
-			int xindex = currentPointNumber % numberOfXPoints;
-			int yindex = currentPointNumber / numberOfXPoints;
-			rgbLine.append(yindex + " " + xindex + " ");
-=======
-			
+
 			Hashtable<String, Double> rgbLineData = new Hashtable<String, Double>(roiNames.length);
->>>>>>> 25dd30a8
+
 			NXDetectorData d = null;
 			Vector<Object> detectorsData = dataPoint.getDetectorData();
 			if (detectorsData.size() != detFromDP.size()){
@@ -291,11 +246,6 @@
 					
 					if (normaliseElementIndex != -1 && normaliseElementIndex < scalerData.length){
 						normaliseValue = scalerData[normaliseElementIndex];
-<<<<<<< HEAD
-					scalerValuesCache[currentPointNumber] = scalerData;
-					logger.debug("The rgb Line with scaler values is " + rgbLine.toString());
-
-=======
 					}
 					
 					String[] elementNames = detector.getExtraNames();
@@ -307,18 +257,12 @@
 					}
 //					scalerValuesCache[dataPoint.getCurrentPointNumber()] = scalerData;
 					
->>>>>>> 25dd30a8
 				} else if (dataObj instanceof NXDetectorData) {  // then this must be a fluorescence detector
 					// make the roiHeader once
 					if (dataPoint.getCurrentPointNumber() == 0) {
 						for (String s : roiNames) {
-<<<<<<< HEAD
-							rgbLineData.put(s, 0.0);
-							if (currentPointNumber == 0)
-=======
 							// add the fluo det columns to the rbg header
 							if (dataPoint.getCurrentPointNumber() == 0) {
->>>>>>> 25dd30a8
 								roiHeader.append("  " + s);
 							}
 						}
@@ -431,23 +375,11 @@
 					rgbLine.append(" ");
 				}
 			}
-<<<<<<< HEAD
-
-
-			if (currentPointNumber == 0) writeRgbHeader(roiHeader.toString());
-			addToRgbFile(currentPointNumber, rgbLine.toString().trim());
-
-			logger.debug("the calculated y x are " + (int) Math.abs(Math.round(((xy[0] - firstY) / yStepSize))) + " "
-					+ (int) Math.abs(Math.round((xy[1] - firstX) / xStepSize)));
-			logger.debug("the assumed y x are " + yIndex + " "
-					+ (int) Math.abs(Math.round((xy[1] - firstX) / xStepSize)));
-=======
 			int lineNumber = dataPoint.getCurrentPointNumber();
 			if (lineNumber == 0) {
 				addToRgbFile(lineNumber, roiHeader.toString());
 			}
 			addToRgbFile(lineNumber, rgbLine.toString().trim());
->>>>>>> 25dd30a8
 
 			normaliseDetectorValues(dataPoint);
 
@@ -456,12 +388,8 @@
 				yIndex++;
 			}
 
-<<<<<<< HEAD
-			plottedSoFar = currentPointNumber;
-=======
 			plottedSoFar = dataPoint.getCurrentPointNumber();
 			lastDataPoint = dataPoint;
->>>>>>> 25dd30a8
 
 			// only update plot every 500ms
 			long now = System.currentTimeMillis();
@@ -469,13 +397,6 @@
 				displayPlot(selectedElement, selectedChannel);
 				lastTimePlotWasUpdate = now;
 			}
-		}
-	}
-
-	protected void writeRgbHeader(String string) throws IOException {
-		if (writer != null) {
-			writer.write(string + "\n");
-			writer.flush();
 		}
 	}
 
@@ -680,13 +601,8 @@
 		return false;
 	}
 
-<<<<<<< HEAD
-	protected void addToRgbFile(@SuppressWarnings("unused") int currentPointNumber, String string) throws IOException {
+	protected void addToRgbFile(@SuppressWarnings("unused") int lineNumber, String string) throws IOException {
 //		active = true;
-=======
-	protected void addToRgbFile(@SuppressWarnings("unused") int lineNumber, String string) throws IOException {
-		active = true;
->>>>>>> 25dd30a8
 		if (writer != null) {
 			writer.write(string + "\n");
 			writer.flush();
