--- conflicted
+++ resolved
@@ -464,12 +464,6 @@
 	}
 
 	@SuppressWarnings("static-access")
-<<<<<<< HEAD
-	public void plotSpectrum(int detNo, int y, int x) throws Exception {
-		// always make sure the spectrum asked to plot is less than the last data point to prevent crashing of the
-		// server
-		if (lastDataPoint.getCurrentPointNumber() > (y * numberOfXPoints + x)) {
-=======
 	public void plotSpectrum(int detNo, int x, int y) throws Exception {
 		// always make sure the spectrum asked to plot is less than the last data point to prevent crashing of the
 		// server
@@ -478,7 +472,6 @@
 		int current = lastDataPoint.getCurrentPointNumber();
 		
 		if (current >= point) {
->>>>>>> 0bf25914
 			IDataset slice = null;
 			dataHolder = hdf5Loader.loadFile();
 			if (isXspressScan()) {
@@ -735,8 +728,4 @@
 	public String getNormaliseElement() {
 		return normaliseElement;
 	}
-<<<<<<< HEAD
-
-=======
->>>>>>> 0bf25914
 }