--- conflicted
+++ resolved
@@ -18,6 +18,17 @@
 
 package uk.ac.gda.client.microfocus.scan.datawriter;
 
+import gda.data.nexus.extractor.NexusGroupData;
+import gda.data.scan.datawriter.DataWriterExtenderBase;
+import gda.data.scan.datawriter.IDataWriterExtender;
+import gda.device.Detector;
+import gda.device.DeviceException;
+import gda.device.detector.BufferedDetector;
+import gda.device.detector.NXDetectorData;
+import gda.device.detector.countertimer.TfgScaler;
+import gda.device.detector.xspress.Xspress2BufferedDetector;
+import gda.scan.IScanDataPoint;
+
 import java.io.File;
 import java.io.FileWriter;
 import java.io.IOException;
@@ -39,16 +50,6 @@
 import org.slf4j.Logger;
 import org.slf4j.LoggerFactory;
 
-import gda.data.nexus.extractor.NexusGroupData;
-import gda.data.scan.datawriter.DataWriterExtenderBase;
-import gda.data.scan.datawriter.IDataWriterExtender;
-import gda.device.Detector;
-import gda.device.DeviceException;
-import gda.device.detector.BufferedDetector;
-import gda.device.detector.NXDetectorData;
-import gda.device.detector.countertimer.TfgScaler;
-import gda.device.detector.xspress.Xspress2BufferedDetector;
-import gda.scan.IScanDataPoint;
 import uk.ac.diamond.scisoft.analysis.SDAPlotter;
 import uk.ac.diamond.scisoft.analysis.io.DataHolder;
 import uk.ac.diamond.scisoft.analysis.io.HDF5Loader;
@@ -249,85 +250,16 @@
 				// if the ionchambers
 				if (dataObj instanceof double[] && (detector instanceof TfgScaler)) {
 					double[] scalerData = (double[]) dataObj;
-<<<<<<< HEAD
-					if (scalerData.length != detector.getExtraNames().length) {
-						logger.error("Inconsistency in ScanDataPoint. There are " + scalerData.length
-								+ " parts in the data and " + detector.getExtraNames().length + " extra names for "
-								+ detector.getName());
-					}
-
-					for (int index = 0; index < scalerData.length; index++) {
-						String columnName = detector.getExtraNames()[index];
-						double data = scalerData[index];
-						rgbLineData.put(columnName, data);
-					}
-
-					if (normaliseElementIndex != -1 && normaliseElementIndex < scalerData.length){
-						normaliseValue = scalerData[normaliseElementIndex];
-					}
-
-					String[] elementNames = detector.getExtraNames();
-
-					for (int channel = 0 ; channel < elementNames.length; channel ++){
-						String elementName = elementNames[channel];
-						double value = scalerData[channel];
-						scalerValuesCache.get(elementName)[dataPoint.getCurrentPointNumber()] = value;
-					}
-//					scalerValuesCache[dataPoint.getCurrentPointNumber()] = scalerData;
-
-				} else if (dataObj instanceof NXDetectorData) {  // then this must be a fluorescence detector
-					// make the roiHeader once
-					if (dataPoint.getCurrentPointNumber() == 0) {
-						for (String s : roiNames) {
-							// add the fluo det columns to the rbg header
-							if (dataPoint.getCurrentPointNumber() == 0) {
-								roiHeader.append("  " + s);
-							}
-						}
-					}
-					// add rbgData to the array to start off the counts
-					for (String s : roiNames) {
-						// add the fluo det columns to the rbg header
-						rgbLineData.put(s, 0.0);
-					}
-=======
 					addScalerDataToCache(dataPoint, rgbLineData, detector, scalerData);
 
 				} else if (dataObj instanceof NXDetectorData) { // then this must be a fluorescence detector
->>>>>>> 612ef8b3
 
 					if (isXspressScan()
 							&& ((detector instanceof XspressDetector) || detector instanceof BufferedDetector)) {
 						addXspress2DataToCache(dataPoint, totalPoints, currentPointNumber, rgbLineData, dataObj);
 
-<<<<<<< HEAD
-					} else if (isXspress3Scan()){
-						// TODO  extract the ROIs and put into the detectorValuesCache object for holding the map in memory
-						//  problem: at the moment, only the FFs are in the data, not the rois...
-
-						d = ((NXDetectorData) dataObj);
-						for (int i = 0; i < numberOfSubDetectors; i++) {
-							@SuppressWarnings("unchecked")
-							List<DetectorROI> roiList = elementRois[i];
-							for (DetectorROI roi : roiList) {
-								String key = roi.getRoiName();
-								if (ArrayUtils.contains(roiNames, key)) {
-									if (detectorValuesCache[i][roiNameMap.get(key)] == null)
-										detectorValuesCache[i][roiNameMap.get(key)] = new double[totalPoints];
-									NexusGroupData groupData = d.getData(detectorName, key, "SDS");
-// 									in the simulation we get Doubles but live we return doubles. Fix the sim
-									double[] dataArray = (double[]) groupData.getBuffer();
-									double windowTotal = dataArray[i];
-									double rgbElementSum = rgbLineData.get(key);
-									rgbLineData.put(key, rgbElementSum + windowTotal);
-									detectorValuesCache[i][roiNameMap.get(key)][currentPointNumber] = windowTotal;
-								}
-							}
-						}
-=======
 					} else if (isXspress3Scan()) {
 						addXspress3DataToCache(dataPoint, totalPoints, currentPointNumber, rgbLineData, dataObj);
->>>>>>> 612ef8b3
 					}
 				}
 			}
@@ -479,10 +411,6 @@
 	/*
 	 * if normalise is requested plot the normalised value in map and save normalised value internally but write raw
 	 * value to rgb files
-<<<<<<< HEAD
-	 *
-=======
->>>>>>> 612ef8b3
 	 * @param dataPoint
 	 */
 	private void normaliseCachedDetectorValues(IScanDataPoint dataPoint) {
@@ -529,11 +457,7 @@
 		firstY = xy[0];
 		int totalPoints = numberOfXPoints * numberOfYPoints;
 
-<<<<<<< HEAD
-		scalerValuesCache = new HashMap<String,double[]>();
-=======
 		scalerValuesCache = new HashMap<String, double[]>();
->>>>>>> 612ef8b3
 		for (Detector detector : detFromDP) {
 			if (detector instanceof TfgScaler) {
 				for (String detectorChannel : detector.getExtraNames())
@@ -588,7 +512,7 @@
 
 		if (current >= point) {
 			IDataset slice = null;
-			// reopen every time to ensure latest data is picked up - seems to be new behaviour in NAPI 
+			// reopen every time to ensure latest data is picked up - seems to be new behaviour in NAPI
 			DataHolder dataHolder = new HDF5Loader(currentHDF5filename).loadFile();
 			if (isXspressScan()) {
 				lazyDataset = dataHolder.getLazyDataset("/entry1/instrument/" + detectorName + "/MCAs");
@@ -599,19 +523,7 @@
 					lazyDataset = dataHolder.getLazyDataset("/entry1/instrument/" + detectorName + "/MCAs");
 					slice = lazyDataset.getSlice(new int[] { y, x, detNo, 0 }, new int[] { y + 1, x + 1, detNo + 1,
 							spectrumLength }, new int[] { 1, 1, 1, 1 });
-<<<<<<< HEAD
-//					if (lazyDataset == null){
-//						String nameOfMcaForGivenRow = "/entry1/instrument/" + detectorName + "/"
-//								+ Xspress3Detector.getNameOfRowSubNode(y);
-//						lazyDataset = dataHolder.getLazyDataset(nameOfMcaForGivenRow);
-//						slice = lazyDataset.getSlice(new int[] { x, detNo, 0 }, new int[] { x + 1, detNo + 1,
-//								spectrumLength }, new int[] { 1, 1, 1 });
-//					}
-
-				} catch (Exception e) {
-=======
 				} catch (Exception ignore) {
->>>>>>> 612ef8b3
 					// absorb the exception here as if the MCA does not exist then it will probably be because the row
 					// has not completed so the MCA are not available yet.
 					slice = AbstractDataset.zeros(new int[] { 4096 }, Dataset.ARRAYINT64);
