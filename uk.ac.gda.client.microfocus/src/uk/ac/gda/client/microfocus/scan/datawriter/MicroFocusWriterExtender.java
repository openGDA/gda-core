/*-
 * Copyright © 2010 Diamond Light Source Ltd.
 *
 * This file is part of GDA.
 *
 * GDA is free software: you can redistribute it and/or modify it under the
 * terms of the GNU General Public License version 3 as published by the Free
 * Software Foundation.
 *
 * GDA is distributed in the hope that it will be useful, but WITHOUT ANY
 * WARRANTY; without even the implied warranty of MERCHANTABILITY or FITNESS
 * FOR A PARTICULAR PURPOSE. See the GNU General Public License for more
 * details.
 *
 * You should have received a copy of the GNU General Public License along
 * with GDA. If not, see <http://www.gnu.org/licenses/>.
 */

package uk.ac.gda.client.microfocus.scan.datawriter;

import gda.analysis.RCPPlotter;
import gda.data.scan.datawriter.DataWriterExtenderBase;
import gda.data.scan.datawriter.IDataWriterExtender;
import gda.device.Detector;
import gda.device.DeviceException;
import gda.device.XmapDetector;
import gda.device.detector.BufferedDetector;
import gda.device.detector.NXDetectorData;
import gda.device.detector.Xspress2BufferedDetector;
import gda.device.detector.countertimer.TfgScaler;
import gda.device.detector.xmap.XmapBufferedDetector;
import gda.device.detector.xspress.XspressDetector;
import gda.scan.IScanDataPoint;
import java.io.File;
import java.io.FileWriter;
import java.io.IOException;
import java.text.DecimalFormat;
import java.util.Hashtable;
import java.util.List;
import java.util.StringTokenizer;
import java.util.Vector;

import org.slf4j.Logger;
import org.slf4j.LoggerFactory;

import uk.ac.diamond.scisoft.analysis.dataset.AbstractDataset;
import uk.ac.diamond.scisoft.analysis.dataset.IDataset;
import uk.ac.diamond.scisoft.analysis.dataset.ILazyDataset;
import uk.ac.diamond.scisoft.analysis.io.DataHolder;
import uk.ac.diamond.scisoft.analysis.io.HDF5Loader;
import uk.ac.gda.beans.BeansFactory;
import uk.ac.gda.beans.vortex.RegionOfInterest;
import uk.ac.gda.beans.vortex.VortexParameters;
import uk.ac.gda.beans.xspress.XspressParameters;
import uk.ac.gda.beans.xspress.XspressROI;

public class MicroFocusWriterExtender extends DataWriterExtenderBase {
	private String plotName;
	private int numberOfXPoints = 0;
	private int numberOfYPoints = 0;
	private AbstractDataset dataSet;
	private double xStepSize;
	private double yStepSize;
	private Detector detectors[];
	private int windowStart = 67;
	private int windowEnd = 1200;
	private String selectedElement = "";
	private Object detectorBean;
	private double firstX = 0.0;
	private double firstY = 0.0;
	@SuppressWarnings("rawtypes")
	private List[] elementRois;
	private Logger logger = LoggerFactory.getLogger(MicroFocusWriterExtender.class);
	private int selectedElementIndex = -1;
	private String detectorBeanFileName;
	private int numberOfSubDetectors;
	private String detectorName;
	private Hashtable<String, Double> roiTable;
	private Hashtable<String, Integer> roiNameMap;
	private StringBuffer roiHeader = new StringBuffer("row  column");
	private FileWriter writer;
	private String[] roiNames;
	private double[][] scalerValues;
	private double[][] detectorValues;
	private double[] xValues;
	private double[] yValues;
	private double zValue;
	private double energyValue;
	private int plottedSoFar = -1;
	@SuppressWarnings("unused")
	private int xIndex = -1;
	private int yIndex = -1;
	private IScanDataPoint lastDataPoint = null;
	private int plotUpdateFrequency = 5;
	private double minValue = Double.MAX_VALUE;
	private HDF5Loader hdf5Loader;
	private DataHolder dataHolder;
	private ILazyDataset lazyDataset;
	private int spectrumLength = 4096;
	private boolean normalise = false;
	private String normaliseElement = "I0";
	private int normaliseElementIndex = -1;
	private double normaliseValue = 1.0;
	private boolean active = false;

	public boolean isActive() {
		return active;
	}

	public String[] getRoiNames() {
		return roiNames;
	}
	
	public void setRoiNames(String[] roiNames) {
		this.roiNames = roiNames;
	}

	public MicroFocusWriterExtender(int xPoints, int yPoints, double xStepSize, double yStepSize) {
		this.numberOfXPoints = xPoints;
		this.numberOfYPoints = yPoints;
		this.xStepSize = xStepSize;
		this.yStepSize = yStepSize;
		this.xIndex = 0;
		this.yIndex = 0;
		minValue = Double.MAX_VALUE;
		createDataSet();
		logger.info("The number of X and Y points are " + this.numberOfXPoints + " " + this.numberOfYPoints);

	}

	public void getWindowsfromBean() {
		try {
			detectorBean = BeansFactory.getBean(new File(detectorBeanFileName));
		} catch (Exception e) {
<<<<<<< HEAD
			// TODO Auto-generated catch block
			e.printStackTrace();
=======
			logger.error("Error loading bean from " + detectorBeanFileName, e);
>>>>>>> 9e80f111
		}

		for (Detector detector : detectors) {
			if (detector instanceof XspressDetector)
				try {
					XspressDetector xspress = (XspressDetector) detector;
					detectorName = xspress.getName();
					numberOfSubDetectors = xspress.getNumberOfDetectors();
					elementRois = new List[numberOfSubDetectors];
					for (int detectorNo = 0; detectorNo < numberOfSubDetectors; detectorNo++)
						elementRois[detectorNo] = ((XspressParameters) detectorBean).getDetector(detectorNo)
								.getRegionList();
				} catch (DeviceException e) {
					logger.error("Error getting windows from the bean file ", e);
				}
			else if (detector instanceof XmapDetector)
				try {
					XmapDetector xspress = (XmapDetector) detector;
					detectorName = xspress.getName();
					numberOfSubDetectors = xspress.getNumberOfMca();
					elementRois = new List[numberOfSubDetectors];
					for (int detectorNo = 0; detectorNo < numberOfSubDetectors; detectorNo++)
						elementRois[detectorNo] = ((VortexParameters) detectorBean).getDetector(detectorNo)
								.getRegionList();
				} catch (DeviceException e) {
					logger.error("Error getting windows from the bean file ", e);
				}
		}

	}

	private void fillRoiNames() {
		if (roiNames == null)
			return;
		if (null == roiNameMap)
			roiNameMap = new Hashtable<String, Integer>();
		int roiIndex = 0;
		for (String roi : roiNames) {
			roiNameMap.put(roi, roiIndex);
			roiIndex++;
		}

	}

	public void setWindows(int low, int high) {
		this.windowStart = low;
		this.windowEnd = high;
	}

	public void setDetectors(Detector[] xspress) {
		this.detectors = xspress;
	}

	private void createDataSet() {
		dataSet = AbstractDataset.array(new double[numberOfYPoints][numberOfXPoints]);
		dataSet.fill(0.0);
	}

	public void setPlotName(String plotName) {
		this.plotName = plotName;
	}

	@SuppressWarnings({ "static-access", "unchecked" })
	@Override
	public void addData(IDataWriterExtender parent, IScanDataPoint dataPoint) throws Exception {
		Double[] xy = dataPoint.getPositionsAsDoubles();
		int fillDecrement = 0;
		int totalPoints = 0;
		Vector<Detector> detFromDP = dataPoint.getDetectors();
		if (dataPoint.getCurrentPointNumber() == 0 && lastDataPoint == null) {
			// this is the first point in the scan
			firstX = xy[1];
			firstY = xy[0];
			fillRoiNames();
			totalPoints = numberOfXPoints * numberOfYPoints;
			scalerValues = new double[totalPoints][];
			detectorValues = new double[roiNameMap.size()][];
			xValues = new double[totalPoints];
			yValues = new double[totalPoints];
			// get the list of names from Scaler
			for (Detector det : detFromDP) {
				if (det instanceof TfgScaler) {
					String[] s = det.getExtraNames();
					for (int i = 0; i < s.length; i++) {
						if (s[i].equals(selectedElement)) {
							selectedElementIndex = i;
							break;
						}
						selectedElementIndex = -1;
					}
					if (isNormalise()) {
						for (int i = 0; i < s.length; i++) {
							if (s[i].equals(normaliseElement)) {
								normaliseElementIndex = i;
								break;
							}
							normaliseElementIndex = -1;
						}
					}
					// Build the rgb file column names with scaler names
					roiHeader = new StringBuffer("row  column  ");
					int headerCounter = 0;
					for (String h : s) {
						roiHeader.append(h);
						if (++headerCounter != s.length)
							roiHeader.append("  ");
					}
				}
			}

			// create the rgb file
			createRgbFile((new StringTokenizer(dataPoint.getCurrentFilename(), ".")).nextToken());
			// load the dataset for reading the spectrum
			hdf5Loader = new HDF5Loader(dataPoint.getCurrentFilename());

		}

		if (lastDataPoint == null
				|| (!lastDataPoint.equals(dataPoint) && lastDataPoint.getCurrentFilename().equals(
						dataPoint.getCurrentFilename()))) {
			xValues[dataPoint.getCurrentPointNumber()] = xy[1];
			yValues[dataPoint.getCurrentPointNumber()] = xy[0];
			double value = 0;
			// roiNames = new String[] { "fe", "Pb", "Mg" };// get roiNamesList from the XspressParameters
			double windowTotal = 0.0;

			StringBuffer rgbLine = new StringBuffer();
			int xindex = dataPoint.getCurrentPointNumber() % numberOfXPoints;
			int yindex = dataPoint.getCurrentPointNumber() / numberOfXPoints;
			rgbLine.append(yindex + " " + xindex + " ");
			NXDetectorData d = null;
			Vector<Object> detectorsData = dataPoint.getDetectorData();
			for (int detDataIndex = 0; detDataIndex < detectorsData.size(); detDataIndex++) {
				Object obj = detectorsData.get(detDataIndex);
				if (obj instanceof double[] && (detFromDP.get(detDataIndex) instanceof TfgScaler)) {
					double[] scalerData = (double[]) obj;
					if (selectedElementIndex == -1) {
						String[] s = detFromDP.get(detDataIndex).getExtraNames();
						for (int i = 0; i < s.length; i++) {
							if (s[i].equals(selectedElement)) {
								selectedElementIndex = i;
								break;
							}
							selectedElementIndex = -1;
						}
					}
					if (selectedElementIndex != -1)
						value = scalerData[selectedElementIndex];
					if (normaliseElementIndex != -1)
						normaliseValue = scalerData[normaliseElementIndex];
					for (double i : scalerData) {

						String text = Double.toString(Math.abs(i));
						int integerPlaces = text.indexOf('.');
						int decimalPlaces = text.length() - integerPlaces - 1;
						rgbLine.append(i);
						rgbLine.append("	");
					}
					scalerValues[dataPoint.getCurrentPointNumber()] = scalerData;
					logger.info("The rgb Line with scaler values is " + rgbLine.toString());

				} else if (obj instanceof NXDetectorData) {
					if (roiTable == null || roiTable.size() == 0) {
						roiTable = new Hashtable<String, Double>(roiNames.length);
						for (String s : roiNames) {
							roiTable.put(s, 0.0);
							if (dataPoint.getCurrentPointNumber() == 0)
								roiHeader.append("  " + s);
						}

					}
					if (isXspressScan()
							&& ((detFromDP.get(detDataIndex) instanceof XspressDetector) || (detFromDP
									.get(detDataIndex) instanceof BufferedDetector))) {
						d = ((NXDetectorData) obj);
						// double[][] dataArray = new double[numberOfSubDetectors][];
						double[][] dataArray = (double[][]) d.getData(detectorName, "MCAs", "SDS").getBuffer();
						// assuming all detector elements have the same number of roi
						spectrumLength = dataArray[0].length;
						for (int i = 0; i < numberOfSubDetectors; i++) {
							// data = d.getData(detectorName, detectorName + "_element_" + i, "SDS");
							// dataArray[i] = ((double[]) ((NexusGroupData) data).getBuffer());
							List<XspressROI> roiList = elementRois[i];
							for (XspressROI roi : roiList) {
								String key = roi.getRoiName();
								if (roiTable.containsKey(key)) {
									this.setWindows(roi.getRoiStart(), roi.getRoiEnd());
									if (detectorValues[roiNameMap.get(key)] == null)
										detectorValues[roiNameMap.get(key)] = new double[totalPoints];
									windowTotal = getWindowedData(dataArray[i]);
									double db = roiTable.get(roi.getRoiName());
									detectorValues[roiNameMap.get(key)][dataPoint.getCurrentPointNumber()] = db
											+ windowTotal;
									roiTable.put(key, db + windowTotal);
									if (roi.getRoiName().equals(selectedElement)) {
										value += windowTotal;
									}
								}
							}
						}

						logger.debug("the value for the selected emenet " + selectedElement + " is " + value);

					} else if (isXmapScan()
							&& ((detFromDP.get(detDataIndex) instanceof XmapDetector) || (detFromDP.get(detDataIndex) instanceof BufferedDetector))) {
						d = ((NXDetectorData) obj);
						double wholeDataArray[][] = new double[numberOfSubDetectors][];
						Object wholeDataArrayObject;
						try {
							wholeDataArrayObject = d.getData(detectorName, "fullSpectrum", "SDS").getBuffer();
						} catch (Exception e) {
							// elements spectrum is not available as twod array
							wholeDataArrayObject = null;
						}
						for (int j = 0; j < numberOfSubDetectors; j++) {
							Object singleElementSpectrum = null;
							if (wholeDataArrayObject == null) {
								singleElementSpectrum = (d
										.getData(detectorName, "Element" + j + "_fullSpectrum", "SDS").getBuffer());
							} else {
								if (wholeDataArrayObject instanceof int[][]) {
									singleElementSpectrum = ((int[][]) wholeDataArrayObject)[j];
								} else if (wholeDataArrayObject instanceof double[][])
									singleElementSpectrum = ((double[][]) wholeDataArrayObject)[j];
								else if (wholeDataArrayObject instanceof short[][])
									singleElementSpectrum = ((short[][]) wholeDataArrayObject)[j];
							}
							if (singleElementSpectrum instanceof int[]) {
								wholeDataArray[j] = new double[((int[]) singleElementSpectrum).length];
								// do an array copy to convert from int to double
								for (int arIndex = 0; arIndex < ((int[]) singleElementSpectrum).length; arIndex++)
									wholeDataArray[j][arIndex] = ((int[]) singleElementSpectrum)[arIndex];
							}
							if (singleElementSpectrum instanceof short[]) {
								wholeDataArray[j] = new double[((short[]) singleElementSpectrum).length];
								// do an array copy to convert from int to double
								for (int arIndex = 0; arIndex < ((short[]) singleElementSpectrum).length; arIndex++)
									wholeDataArray[j][arIndex] = ((short[]) singleElementSpectrum)[arIndex];
							}

							else if (singleElementSpectrum instanceof double[]) {
								wholeDataArray[j] = (double[]) singleElementSpectrum;
							}
							spectrumLength = wholeDataArray[j].length;
							List<RegionOfInterest> roiList = elementRois[j];
							// calculating window total manually instead of using xmap ROIs
							for (RegionOfInterest roi : roiList) {
								String key = roi.getRoiName();
								if (roiTable.containsKey(key)) {
									this.setWindows(roi.getRoiStart(), roi.getRoiEnd());
									if (detectorValues[roiNameMap.get(key)] == null)
										detectorValues[roiNameMap.get(key)] = new double[totalPoints];
									windowTotal = getWindowedData(wholeDataArray[j]);
									double db = roiTable.get(roi.getRoiName());
									detectorValues[roiNameMap.get(key)][dataPoint.getCurrentPointNumber()] = db
											+ windowTotal;
									roiTable.put(key, db + windowTotal);
									if (roi.getRoiName().equals(selectedElement)) {
										value += windowTotal;
									}
								}

							}

						}

					}
					for (String s : roiNames) {
						double val = roiTable.get(s);
						DecimalFormat df = new DecimalFormat("#");
						rgbLine.append(df.format(val));
						rgbLine.append("	");
					}
					logger.debug("The y value is " + xy[0]);
					logger.debug("the x value is " + xy[1]);
					logger.debug("the data to plot is " + value);
				}
			}
			if (dataPoint.getCurrentPointNumber() == 0)
				addToRgbFile(roiHeader.toString());
			addToRgbFile(rgbLine.toString().trim());
			if (roiTable != null)
				roiTable.clear();
			logger.info("the calculated y x are " + (int) Math.abs(Math.round(((xy[0] - firstY) / yStepSize))) + " "
					+ (int) Math.abs(Math.round((xy[1] - firstX) / xStepSize)));
			logger.info("the assumed y x are " + yIndex + " "
					+ (int) Math.abs(Math.round((xy[1] - firstX) / xStepSize)));
			if (value < minValue) {
				minValue = value;
			}
			fillDecrement = (int) minValue / 100;
			if (isNormalise()) {// if normalise is requested plot the normalised value in map and save normalised value
								// internally
								// but write raw value to rgb files
				value = value / normaliseValue;

				for (int i = 0; i < detectorValues.length; i++)
					detectorValues[i][dataPoint.getCurrentPointNumber()] = detectorValues[i][dataPoint
							.getCurrentPointNumber()] / normaliseValue;
			}
			dataSet.set(value, dataPoint.getCurrentPointNumber() / numberOfXPoints, dataPoint.getCurrentPointNumber()
					% numberOfXPoints);
			fillDataSet((minValue - fillDecrement), (dataPoint.getCurrentPointNumber() + 1) / numberOfXPoints,
					(dataPoint.getCurrentPointNumber() + 1) % numberOfXPoints);
			if (((dataPoint.getCurrentPointNumber() + 1) / (yIndex + 1)) == numberOfXPoints) {
				yIndex++;
				xIndex = 0;
			}
			plottedSoFar = dataPoint.getCurrentPointNumber();
			if (plottedSoFar % plotUpdateFrequency == 0 || (plottedSoFar + 1) == (numberOfXPoints * numberOfYPoints))
				RCPPlotter.imagePlot(plotName, dataSet);
			lastDataPoint = dataPoint;
		}
	}

	private void fillDataSet(double minValue2, int i, int j) {
		for (int yindex = i; yindex < numberOfYPoints; yindex++) {
			for (int xindex = j; xindex < numberOfXPoints; xindex++) {
				dataSet.set(minValue2, yindex, xindex);
			}
			j = 0;
		}

	}

	@SuppressWarnings("static-access")
	public void plotSpectrum(int detNo, int x, int y) throws Exception {
		// always make sure the spectrum asked to plot is less than the last data point to prevent crashing of the
		// server

		int point = y * numberOfXPoints + x;
		int current = lastDataPoint.getCurrentPointNumber();

		if (current >= point) {
			IDataset slice = null;
			dataHolder = hdf5Loader.loadFile();
			if (isXspressScan()) {
				lazyDataset = dataHolder.getLazyDataset("/entry1/instrument/" + detectorName + "/MCAs");
				slice = lazyDataset.getSlice(new int[] { y, x, detNo, 0 }, new int[] { y + 1, x + 1, detNo + 1,
						spectrumLength }, new int[] { 1, 1, 1, 1 });
			} else if (isXmapScan()) {
				lazyDataset = dataHolder.getLazyDataset("/entry1/instrument/" + detectorName + "/fullSpectrum");
				if (lazyDataset == null) {
					lazyDataset = dataHolder.getLazyDataset("/entry1/instrument/" + detectorName + "/Element" + detNo
							+ "_fullSpectrum");
					slice = lazyDataset.getSlice(new int[] { y, x, 0 }, new int[] { y + 1, x + 1, spectrumLength },
							new int[] { 1, 1, 1 });
				} else {
					slice = lazyDataset.getSlice(new int[] { y, x, detNo, 0 }, new int[] { y + 1, x + 1, detNo + 1,
							spectrumLength }, new int[] { 1, 1, 1, 1 });
				}
			}

			// IDataset slice = lazyDataset.getSlice(new int[]{y, x, detNo,0}, new int[]{y+1, x+1, detNo+1,
			// spectrumLength}, new int[]{1,1,1,1});
			if (slice != null) {
				ILazyDataset sqSlice = slice.squeeze();
				try {
					RCPPlotter.plot("McaPlot", (IDataset) sqSlice);
				} catch (DeviceException e) {
					logger.error("Unable to plot the spectrum for " + x + " " + y, e);
					// TODO create a DisplayException class
					throw new Exception("Unable to plot the spectrum for " + x + " " + y, e);

				}
			} else
				throw new Exception("Unable to plot the spectrum for " + x + " " + y);
		}
		dataHolder = null;
	}

	@SuppressWarnings("static-access")
	public void displayPlot(String selectedElement) throws Exception {
		int fillDecrement = 0;
		this.setSelectedElement(selectedElement);

		// is selected element in the Scaler list
		for (Detector det : detectors) {
			if (det instanceof TfgScaler) {
				String[] s = det.getExtraNames();
				for (int i = 0; i < s.length; i++) {
					if (s[i].equals(selectedElement)) {
						selectedElementIndex = i;
						break;
					}
					selectedElementIndex = -1;

				}
			}
		}
		if (selectedElementIndex != -1)// the selected emenet is a scaler value
		// displaying the map for the scaler
		{
			createDataSet();
			minValue = Double.MAX_VALUE;
			logger.info("about to fill the data set");

			for (int i = 0; i <= plottedSoFar; i++) {
				if (scalerValues[i][selectedElementIndex] < minValue) {
					minValue = scalerValues[i][selectedElementIndex];
				}
				dataSet.set(scalerValues[i][selectedElementIndex], i / numberOfXPoints, i % numberOfXPoints);
			}
			fillDecrement = (int) minValue / 100;
			if (plottedSoFar + 1 != (numberOfXPoints * numberOfYPoints))
				fillDataSet((minValue - fillDecrement), (plottedSoFar + 1) / numberOfXPoints, (plottedSoFar + 1)
						% numberOfXPoints);
			RCPPlotter.imagePlot(plotName, dataSet);
			// reset the selected element index
			selectedElementIndex = -1;
			return;
		} else if (isXspressScan()) {
			minValue = Double.MAX_VALUE;
			@SuppressWarnings("unused")
			boolean mapFound = false;
			Integer elementIndex = roiNameMap.get(selectedElement);
			if (elementIndex != null) {
				for (int point = 0; point <= plottedSoFar; point++) {
					dataSet.set(detectorValues[elementIndex][point], point / numberOfXPoints, point % numberOfXPoints);
					if (detectorValues[elementIndex][point] < minValue) {
						minValue = detectorValues[elementIndex][point];
					}
				}
			}
			fillDecrement = (int) minValue / 100;
			if (plottedSoFar + 1 != (numberOfXPoints * numberOfYPoints))
				fillDataSet((minValue - fillDecrement), (plottedSoFar + 1) / numberOfXPoints, (plottedSoFar + 1)
						% numberOfXPoints);
			RCPPlotter.imagePlot(plotName, dataSet);

			return;

		}

		else if (isXmapScan()){
			minValue = Double.MAX_VALUE;
			Integer elementIndex = roiNameMap.get(selectedElement);
			if (elementIndex != null) {
				for (int point = 0; point <= plottedSoFar; point++) {
					dataSet.set(detectorValues[elementIndex][point], point / numberOfXPoints, point % numberOfXPoints);
					if (detectorValues[elementIndex][point] < minValue) {
						minValue = detectorValues[elementIndex][point];
					}
				}
			}
			fillDecrement = (int) minValue / 100;
			if (plottedSoFar + 1 != (numberOfXPoints * numberOfYPoints))
				fillDataSet((minValue - fillDecrement), (plottedSoFar + 1) / numberOfXPoints, (plottedSoFar + 1)
						% numberOfXPoints);
			RCPPlotter.imagePlot(plotName, dataSet);
			return;
		}
		throw new Exception("unable to determine the detector for the selected element ");
		// is it xspress or the vortex detector

	}

	private boolean isXspressScan() {
		for (Detector det : detectors) {
			if (det instanceof XspressDetector || det instanceof Xspress2BufferedDetector)
				return true;
		}
		return false;

	}

	private boolean isXmapScan() {
		for (Detector det : detectors) {
			if (det instanceof XmapDetector || det instanceof XmapBufferedDetector)
				return true;
		}
		return false;
	}

	public double[] getXY(int x, int y) {
		double[] xy = new double[3];
		int pointNumber = findPointNumber(y, x);
		xy[0] = xValues[pointNumber];
		xy[1] = yValues[pointNumber];
		xy[2] = zValue;
		return xy;
	}

	private int findPointNumber(int y, int x) {
		// TODO Auto-generated method stub
		return (y * numberOfXPoints + x);
	}

	private void addToRgbFile(String string) throws IOException {
		active = true;
		if (writer != null) {
			writer.write(string + "\n");
			writer.flush();
		}
	}

	private void createRgbFile(String string) {
		if (!string.contains("."))
			string = string + ".rgb";

		try {
			File file = new File(string.substring(0, string.lastIndexOf("/")));
			boolean exists = file.exists();
			if (!exists) {
				file.mkdir();
			}
			writer = new FileWriter(new File(string));
		} catch (IOException e) {
			logger.error("unable to create the rgb file " + string);
		}

	}

	private double getWindowedData(double[] data) {
		double total = 0.0;
		for (int i = windowStart; i <= windowEnd; i++) {
			total = total + data[i];
		}
		return total;
	}

	public void setSelectedElement(String selectedElement) {
		this.selectedElement = selectedElement;
	}

	public String getSelectedElement() {
		return selectedElement;
	}

	public void setDetectorBeanFileName(String detectorBeanFileName) {
		this.detectorBeanFileName = detectorBeanFileName;
	}

	public String getDetectorBeanFileName() {
		return detectorBeanFileName;
	}

	@Override
	public void finalize() throws Throwable {
		// logger.info("finalize called on MFwriter");
		// try {
		// writer.close();
		// } finally {
		// super.finalize();
		// }
		// writer = null;
		// scalerValues = null;
		// detectorValues = null;
		active = false;
	}

	public void setZValue(double zValue) {
		this.zValue = zValue;
	}

	public double getZValue() {
		return zValue;
	}

	public void setEnergyValue(double energyValue) {
		this.energyValue = energyValue;
	}

	public double getEnergyValue() {
		return energyValue;
	}

	public void setPlotUpdateFrequency(int plotUpdateFrequency) {
		this.plotUpdateFrequency = plotUpdateFrequency;
	}

	public int getPlotUpdateFrequency() {
		return plotUpdateFrequency;
	}

	public void setNormalise(boolean normalise) {
		this.normalise = normalise;
	}

	public boolean isNormalise() {
		return normalise;
	}

	public void setNormaliseElement(String normaliseElement) {
		this.normaliseElement = normaliseElement;
	}

	public String getNormaliseElement() {
		return normaliseElement;
	}
}<|MERGE_RESOLUTION|>--- conflicted
+++ resolved
@@ -132,12 +132,7 @@
 		try {
 			detectorBean = BeansFactory.getBean(new File(detectorBeanFileName));
 		} catch (Exception e) {
-<<<<<<< HEAD
-			// TODO Auto-generated catch block
-			e.printStackTrace();
-=======
 			logger.error("Error loading bean from " + detectorBeanFileName, e);
->>>>>>> 9e80f111
 		}
 
 		for (Detector detector : detectors) {
@@ -289,10 +284,6 @@
 					if (normaliseElementIndex != -1)
 						normaliseValue = scalerData[normaliseElementIndex];
 					for (double i : scalerData) {
-
-						String text = Double.toString(Math.abs(i));
-						int integerPlaces = text.indexOf('.');
-						int decimalPlaces = text.length() - integerPlaces - 1;
 						rgbLine.append(i);
 						rgbLine.append("	");
 					}
