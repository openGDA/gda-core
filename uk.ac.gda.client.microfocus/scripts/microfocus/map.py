--- conflicted
+++ resolved
@@ -24,12 +24,8 @@
 
 
 class Map(Scan):
-    
-<<<<<<< HEAD
-    def __init__(self, d7a, d7b, counterTimer01, rcpController, ExafsScriptObserver):
-=======
-    def __init__(self, d7a, d7b, counterTimer01, rcpController, xScan, yScan):
->>>>>>> 2f1d23f9
+
+    def __init__(self, d7a, d7b, counterTimer01, rcpController, xScan, yScan, ExafsScriptObserver):
         self.d7a=d7a
         self.d7b=d7b
         self.counterTimer01=counterTimer01
@@ -38,12 +34,9 @@
         self.detectorBeanFileName = ""
         self.rcpController = rcpController
         self.beamEnabled = True
-<<<<<<< HEAD
-        self.ExafsScriptObserver = ExafsScriptObserver
-=======
         self.xScan = xScan
         self.yScan = yScan
->>>>>>> 2f1d23f9
+        self.ExafsScriptObserver=ExafsScriptObserver
     
     def enableBeam(self):
         self.beamEnabled = True
@@ -155,15 +148,10 @@
             else:
                 self.mfd.setZValue(zScannablePos)
             dataWriter.addDataWriterExtender(self.mfd)
-            
-            
-            
-            
+
             print scanBean.getXScannableName()
             print scanBean.getYScannableName()
-            
-            #print self.xScan
-            
+
             if scanBean.getXScannableName() == 'micosx':
                 xScannable=self.xScan
             else:
@@ -173,10 +161,7 @@
                 yScannable=self.yScan
             else:
                 yScannable = self.finder.find(scanBean.getYScannableName())
-                    
-                    
-                    
-                    
+
             if xScannable is None:
                 xScannable = globals()[scanBean.getXScannableName()]
             if yScannable is None:
