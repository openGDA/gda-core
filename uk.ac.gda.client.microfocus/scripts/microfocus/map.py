from uk.ac.gda.client.microfocus.scan.datawriter import MicroFocusWriterExtender
from uk.ac.gda.beans import BeansFactory
from gda.factory import Finder
from gda.exafs.scan import BeanGroup
from java.io import File
from gda.configuration.properties import LocalProperties
from jarray import array
from gda.data import PathConstructor
from gda.data.scan.datawriter import XasAsciiDataWriter
from exafsscripts.exafs.configFluoDetector import configFluoDetector
from gda.device.detector.xspress import XspressDetector
from gda.device.detector.xspress import ResGrades
from gdascripts.messages import handle_messages
from gda.jython.commands import ScannableCommands
from BeamlineParameters import JythonNameSpaceMapping
from gda.data.scan.datawriter import NexusExtraMetadataDataWriter
from gda.device.scannable import ScannableUtils
from exafsscripts.exafs.scan import Scan
from microfocus_elements import showElementsList, getElementNamesfromIonChamber
from java.lang import String
from gda.device import Detector
import time
from gda.configuration.properties import LocalProperties


class Map(Scan):
    
    def __init__(self, d7a, d7b, counterTimer01):
        self.d7a=d7a
        self.d7b=d7b
        self.counterTimer01=counterTimer01
        self.finder = Finder.getInstance()
        self.mfd = None
        self.detectorBeanFileName = ""
    
    def getMFD(self):
        return self.mfd
    
    def __call__(self, sampleFileName, scanFileName, detectorFileName, outputFileName, folderName=None, scanNumber= -1, validation=True):
    
        origScanPlotSettings = LocalProperties.check("gda.scan.useScanPlotSettings")
        
        datadir = PathConstructor.createFromDefaultProperty() + "/xml/"
        
        xmlFolderName = datadir + folderName + "/"
    
        if(sampleFileName == None or sampleFileName == 'None'):
            sampleBean = None
        else:
            sampleBean  = BeansFactory.getBeanObject(xmlFolderName, sampleFileName)
            
        scanBean = BeansFactory.getBeanObject(xmlFolderName, scanFileName)
        
        detectorBean = BeansFactory.getBeanObject(xmlFolderName, detectorFileName)
        outputBean   = BeansFactory.getBeanObject(xmlFolderName, outputFileName)
    
        beanGroup = BeanGroup()
        beanGroup.setController(self.finder.find("ExafsScriptObserver"))
        beanGroup.setScriptFolder(xmlFolderName)
        beanGroup.setScannable(self.finder.find(scanBean.getXScannableName())) #TODO
        beanGroup.setExperimentFolderName(folderName)
        beanGroup.setScanNumber(scanNumber)
        if(sampleBean != None):
            beanGroup.setSample(sampleBean)
        beanGroup.setDetector(detectorBean)
        beanGroup.setOutput(outputBean)
        beanGroup.setValidate(validation)
        beanGroup.setScan(scanBean)
        XasAsciiDataWriter.setBeanGroup(beanGroup)
        handle_messages.simpleLog("XasAsciiDataWriter.setBeanGroup(beanGroup)")
          
        detectorList = self.getDetectors(detectorBean, scanBean) 
        handle_messages.simpleLog("detectorList")
        print detectorList
    
        self.setupForMap(beanGroup)
        handle_messages.simpleLog("setupForMap")
        
        dataWriter = self.finder.find("DataWriterFactory")
    
        scannablex = self.finder.find(scanBean.getXScannableName())
        scannabley = self.finder.find(scanBean.getYScannableName())
        
        if scannablex==None:
            from gdascripts.parameters import beamline_parameters
            jythonNameMap = beamline_parameters.JythonNameSpaceMapping()
            scannablex=jythonNameMap.__getitem__(scanBean.getXScannableName())
            scannabley=jythonNameMap.__getitem__(scanBean.getYScannableName())
        
        nx = ScannableUtils.getNumberSteps(scannablex,scanBean.getXStart(), scanBean.getXEnd(),scanBean.getXStepSize()) + 1
        ny = ScannableUtils.getNumberSteps(scannabley,scanBean.getYStart(), scanBean.getYEnd(),scanBean.getYStepSize()) + 1
    
        print "number of x points is ", str(nx)
        print "number of y points is ", str(ny)
        energyList = [scanBean.getEnergy()]
        zScannablePos = scanBean.getZValue()
        self.mfd = MicroFocusWriterExtender(nx, ny, scanBean.getXStepSize(), scanBean.getYStepSize())
        self.mfd.setPlotName("MapPlot")

        for energy in energyList:
            
            zScannable = self.finder.find(scanBean.getZScannableName())
            print " the detector is " 
            print detectorList
            if(detectorBean.getExperimentType() == "Transmission"):
                elements =getElementNamesfromIonChamber(detectorBean)
                self.mfd.setRoiNames(array(elements, String))
                self.mfd.setSelectedElement("I0")
                self.mfd.setDetectors(array(detectorList, Detector))
            else:   
                detectorType = detectorBean.getFluorescenceParameters().getDetectorType()
                if(folderName != None):
                    self.detectorBeanFileName =datadir+File.separator +folderName +File.separator+detectorBean.getFluorescenceParameters().getConfigFileName()
                    print "***************1", self.detectorBeanFileName
                else:
                    self.detectorBeanFileName =datadir+detectorBean.getFluorescenceParameters().getConfigFileName()
                    print "***************2", self.detectorBeanFileName
                print self.detectorBeanFileName
                elements = showElementsList(self.detectorBeanFileName)
                selectedElement = elements[0]
                self.mfd.setRoiNames(array(elements, String))
                self.mfd.setDetectorBeanFileName(self.detectorBeanFileName)
                bean = BeansFactory.getBean(File(self.detectorBeanFileName))   
                detector = self.finder.find(bean.getDetectorName())   
                firstDetector = detectorList[0]
                detectorList=[]
                if (detectorBean.getFluorescenceParameters().getDetectorType() == "Germanium" ):
                    detectorList.append(self.finder.find("counterTimer02"))
                else:
                    detectorList.append(self.finder.find("counterTimer03"))
                detectorList.append(self.finder.find("counterTimer01"))
                detectorList.append(detector) 
               
                print " the detector second time is " 
                print detectorList 
                self.mfd.setDetectors(array(detectorList, Detector))     
                self.mfd.setSelectedElement(selectedElement)
                self.mfd.getWindowsfromBean()
            self.mfd.setEnergyValue(energy)
            if(zScannablePos == None):
                self.mfd.setZValue(zScannable.getPosition())
            else:
                self.mfd.setZValue(zScannablePos)
            dataWriter.addDataWriterExtender(self.mfd)
            xScannable = self.finder.find(scanBean.getXScannableName())
            if xScannable is None:
                xScannable =   globals()[scanBean.getXScannableName()]
            yScannable = self.finder.find(scanBean.getYScannableName())
            if yScannable is None:
                yScannable = globals()[scanBean.getYScannableName()]
            useFrames = LocalProperties.check("gda.microfocus.scans.useFrames")
            print "using frames ", str(useFrames)
            energyScannable = self.finder.find(scanBean.getEnergyScannableName())
            print "energy is ", str(energy)
    
            print detectorList
            energyScannable.moveTo(energy) 
            print zScannable
            if(zScannablePos != None):
                zScannable.moveTo(zScannablePos)
            scanBean.setCollectionTime(scanBean.getCollectionTime())
            args=[yScannable, scanBean.getYStart(), scanBean.getYEnd(),  scanBean.getYStepSize(),  xScannable, scanBean.getXStart(), scanBean.getXEnd(),  scanBean.getXStepSize()]
            
            self.counterTimer01.setCollectionTime(scanBean.getCollectionTime())
            
            # what does this do? why is it not in raster map? Adding this to raster map does not set live time.
            if(detectorBean.getExperimentType() == "Fluorescence" and useFrames):
                args+= detectorList
                self.counterTimer01.clearFrameSets()
                print "setting the collection time for frames as ", str(scanBean.getCollectionTime())
                self.counterTimer01.addFrameSet(int(nx),1.0E-4,scanBean.getCollectionTime()*1000.0,0,7,-1,0)
            else:
                for detector in detectorList:
                    args.append(detector)              
                    args.append(scanBean.getCollectionTime())
            print args
            scanStart = time.asctime()
            
            self.redefineNexusMetadataForMaps(beanGroup)
            
            try:
                print args
                mapscan= ScannableCommands.createConcurrentScan(args)
                print mapscan.getScanDataPointQueueLength()
                mapscan.getScanPlotSettings().setIgnore(1)
                self.finder.find("elementListScriptController").update(None, self.detectorBeanFileName);
                mapscan.runScan()
                
            finally:
                scanEnd = time.asctime()
                if(origScanPlotSettings):
                    LocalProperties.set("gda.scan.useScanPlotSettings", "true")
                else:
                    LocalProperties.set("gda.scan.useScanPlotSettings", "false")
                handle_messages.simpleLog("map start time " + str(scanStart))
                handle_messages.simpleLog("map end time " + str(scanEnd)) 
                dataWriter.removeDataWriterExtender(self.mfd)
                self.finish()
    
    def setupForMap(self, beanGroup):
        if beanGroup.getDetector().getExperimentType() == "Fluorescence":
            if (beanGroup.getDetector().getFluorescenceParameters().getDetectorType() == "Germanium" ):
                fullFileName = beanGroup.getScriptFolder() + beanGroup.getDetector().getFluorescenceParameters().getConfigFileName()
                bean = BeansFactory.getBean(File(fullFileName));
                bean.setReadoutMode(XspressDetector.READOUT_MCA);
                bean.setResGrade(ResGrades.NONE);
                elements = bean.getDetectorList();
                for element in elements: 
                    rois = element.getRegionList();
                    element.setWindow(rois.get(0).getRoiStart(), rois.get(0).getRoiEnd())
                BeansFactory.saveBean(File(fullFileName), bean)
            configFluoDetector(beanGroup)
        scan = beanGroup.getScan()
    
<<<<<<< HEAD
        collectionTime = scan.getCollectionTime()
        command_server = self.finder.find("command_server")    
        topupMonitor = command_server.getFromJythonNamespace("topupMonitor", None)    
        beam = command_server.getFromJythonNamespace("beam", None)
        detectorFillingMonitor = command_server.getFromJythonNamespace("detectorFillingMonitor", None)
        trajBeamMonitor = command_server.getFromJythonNamespace("trajBeamMonitor", None)
        print "setting collection time to" , str(collectionTime)        
        topupMonitor.setPauseBeforePoint(True)
        topupMonitor.setCollectionTime(collectionTime)
        
        #self.finder.find("command_server").addDefault(beam);
        
        topupMonitor.setPauseBeforePoint(True)
        topupMonitor.setPauseBeforeLine(False)

        beam.setPauseBeforePoint(True)
        beam.setPauseBeforePoint(True)
        beam.setPauseBeforeLine(True)
        
        if(beanGroup.getDetector().getExperimentType() == "Fluorescence" and beanGroup.getDetector().getFluorescenceParameters().getDetectorType() == "Germanium"):
            self.finder.find("command_server").addDefault(detectorFillingMonitor);
            detectorFillingMonitor.setPauseBeforePoint(True)
            detectorFillingMonitor.setPauseBeforeLine(False)
            detectorFillingMonitor.setCollectionTime(collectionTime)
        trajBeamMonitor.setActive(False)
=======
>>>>>>> 96418354
    
    
        if (LocalProperties.get("gda.mode") == 'live'):
            collectionTime = scan.getCollectionTime()
            command_server = self.finder.find("command_server")    
            topupMonitor = command_server.getFromJythonNamespace("topupMonitor", None)    
            beam = command_server.getFromJythonNamespace("beam", None)
            detectorFillingMonitor = command_server.getFromJythonNamespace("detectorFillingMonitor", None)
            trajBeamMonitor = command_server.getFromJythonNamespace("trajBeamMonitor", None)
            print "setting collection time to" , str(collectionTime)        
            topupMonitor.setPauseBeforePoint(True)
            topupMonitor.setCollectionTime(collectionTime)
            
            self.finder.find("command_server").addDefault(beam);
            
            topupMonitor.setPauseBeforePoint(True)
            topupMonitor.setPauseBeforeLine(False)
    
            beam.setPauseBeforePoint(True)
            beam.setPauseBeforePoint(True)
            beam.setPauseBeforeLine(True)
            
            if(beanGroup.getDetector().getExperimentType() == "Fluorescence" and beanGroup.getDetector().getFluorescenceParameters().getDetectorType() == "Germanium"):
                self.finder.find("command_server").addDefault(detectorFillingMonitor);
                detectorFillingMonitor.setPauseBeforePoint(True)
                detectorFillingMonitor.setPauseBeforeLine(False)
                detectorFillingMonitor.setCollectionTime(collectionTime)
            trajBeamMonitor.setActive(False)



        outputBean=beanGroup.getOutput()
        sampleParameters = beanGroup.getSample()
        outputBean.setAsciiFileName(sampleParameters.getName())
        print "Setting the ascii file name as " ,sampleParameters.getName()
        att1 = sampleParameters.getAttenuatorParameter1()
        att2 = sampleParameters.getAttenuatorParameter2()
        print att1.getSelectedPosition()
        print att2.getSelectedPosition()
        self.d7a(att1.getSelectedPosition())
        self.d7b(att2.getSelectedPosition())
        LocalProperties.set("gda.scan.useScanPlotSettings", "true")
        
        
        
        self.finder.find("RCPController").openPesrpective("uk.ac.gda.microfocus.ui.MicroFocusPerspective")
        
    def redefineNexusMetadataForMaps(self, beanGroup):
        from gda.data.scan.datawriter import NexusFileMetadata
        from gda.data.scan.datawriter.NexusFileMetadata import EntryTypes, NXinstrumentSubTypes
        
        jython_mapper = JythonNameSpaceMapping()
        
        if (LocalProperties.get("gda.mode") == 'dummy'):
            return
        
        NexusExtraMetadataDataWriter.removeAllMetadataEntries()
        
        # primary slits
        NexusExtraMetadataDataWriter.addMetadataEntry(NexusFileMetadata("s1ygap", str(jython_mapper.s1ygap()), EntryTypes.NXinstrument, NXinstrumentSubTypes.NXaperture, "primary_slits"))
        NexusExtraMetadataDataWriter.addMetadataEntry(NexusFileMetadata("s1xgap", str(jython_mapper.s1xgap()), EntryTypes.NXinstrument, NXinstrumentSubTypes.NXaperture, "primary_slits"))
        NexusExtraMetadataDataWriter.addMetadataEntry(NexusFileMetadata("s1ypos", str(jython_mapper.s1ypos()), EntryTypes.NXinstrument, NXinstrumentSubTypes.NXaperture, "primary_slits"))
        NexusExtraMetadataDataWriter.addMetadataEntry(NexusFileMetadata("s1xpos", str(jython_mapper.s1xpos()), EntryTypes.NXinstrument, NXinstrumentSubTypes.NXaperture, "primary_slits"))
    
        # secondary slits
        NexusExtraMetadataDataWriter.addMetadataEntry(NexusFileMetadata("s2ygap", str(jython_mapper.s2ygap()), EntryTypes.NXinstrument, NXinstrumentSubTypes.NXaperture, "secondary_slits"))
        NexusExtraMetadataDataWriter.addMetadataEntry(NexusFileMetadata("s2xgap", str(jython_mapper.s2xgap()), EntryTypes.NXinstrument, NXinstrumentSubTypes.NXaperture, "secondary_slits"))
        NexusExtraMetadataDataWriter.addMetadataEntry(NexusFileMetadata("s2ypos", str(jython_mapper.s2ypos()), EntryTypes.NXinstrument, NXinstrumentSubTypes.NXaperture, "secondary_slits"))
        NexusExtraMetadataDataWriter.addMetadataEntry(NexusFileMetadata("s2xpos", str(jython_mapper.s2xpos()), EntryTypes.NXinstrument, NXinstrumentSubTypes.NXaperture, "secondary_slits"))
    
        # post DCM slits
        NexusExtraMetadataDataWriter.addMetadataEntry(NexusFileMetadata("s3ygap", str(jython_mapper.s3ygap()), EntryTypes.NXinstrument, NXinstrumentSubTypes.NXaperture, "postDCM_slits"))
        NexusExtraMetadataDataWriter.addMetadataEntry(NexusFileMetadata("s3xgap", str(jython_mapper.s3xgap()), EntryTypes.NXinstrument, NXinstrumentSubTypes.NXaperture, "postDCM_slits"))
        NexusExtraMetadataDataWriter.addMetadataEntry(NexusFileMetadata("s3ypos", str(jython_mapper.s3ypos()), EntryTypes.NXinstrument, NXinstrumentSubTypes.NXaperture, "postDCM_slits"))
        NexusExtraMetadataDataWriter.addMetadataEntry(NexusFileMetadata("s3xpos", str(jython_mapper.s3xpos()), EntryTypes.NXinstrument, NXinstrumentSubTypes.NXaperture, "postDCM_slits"))
        
        # Sample Stage
        NexusExtraMetadataDataWriter.addMetadataEntry(NexusFileMetadata("sc_sample_z", str(jython_mapper.sc_sample_z()), EntryTypes.NXinstrument, NXinstrumentSubTypes.NXsample_stage, "Sample_Stage"))
        NexusExtraMetadataDataWriter.addMetadataEntry(NexusFileMetadata("sc_sample_thetacoarse", str(jython_mapper.sc_sample_thetacoarse()), EntryTypes.NXinstrument, NXinstrumentSubTypes.NXsample_stage, "Sample_Stage"))
        NexusExtraMetadataDataWriter.addMetadataEntry(NexusFileMetadata("sc_sample_thetafine", str(jython_mapper.sc_sample_thetafine()), EntryTypes.NXinstrument, NXinstrumentSubTypes.NXsample_stage, "Sample_Stage"))
    
        #attenustors
        NexusExtraMetadataDataWriter.addMetadataEntry(NexusFileMetadata("D7A", str(jython_mapper.D7A()), EntryTypes.NXinstrument, NXinstrumentSubTypes.NXattenuator, "Attenuators"))
        NexusExtraMetadataDataWriter.addMetadataEntry(NexusFileMetadata("D7B", str(jython_mapper.D7B()), EntryTypes.NXinstrument, NXinstrumentSubTypes.NXattenuator, "Attenuators"))
    
        NexusExtraMetadataDataWriter.addMetadataEntry(NexusFileMetadata("energy", str(jython_mapper.energy()), EntryTypes.NXinstrument, NXinstrumentSubTypes.NXmonochromator, "DCM_energy"))
 
    def getDetectors(self, detectorBean, scanBean):
        expt_type = detectorBean.getExperimentType()
        detectorList = []
        if expt_type == "Transmission":
            for group in detectorBean.getDetectorGroups():
                if group.getName() == detectorBean.getTransmissionParameters().getDetectorType():
                    return self._createDetArray(group.getDetector(), scanBean)
        else:
            for group in detectorBean.getDetectorGroups():
                if group.getName() == detectorBean.getFluorescenceParameters().getDetectorType():
                    return self._createDetArray(group.getDetector(), scanBean)
    
    def finish(self):
        command_server = self.finder.find("command_server")
        beam = command_server.getFromJythonNamespace("beam", None)
        detectorFillingMonitor = command_server.getFromJythonNamespace("detectorFillingMonitor", None)
        self.finder.find("command_server").removeDefault(beam);
        self.finder.find("command_server").removeDefault(detectorFillingMonitor);
        self.mfd.finalize()<|MERGE_RESOLUTION|>--- conflicted
+++ resolved
@@ -111,11 +111,8 @@
                 detectorType = detectorBean.getFluorescenceParameters().getDetectorType()
                 if(folderName != None):
                     self.detectorBeanFileName =datadir+File.separator +folderName +File.separator+detectorBean.getFluorescenceParameters().getConfigFileName()
-                    print "***************1", self.detectorBeanFileName
                 else:
                     self.detectorBeanFileName =datadir+detectorBean.getFluorescenceParameters().getConfigFileName()
-                    print "***************2", self.detectorBeanFileName
-                print self.detectorBeanFileName
                 elements = showElementsList(self.detectorBeanFileName)
                 selectedElement = elements[0]
                 self.mfd.setRoiNames(array(elements, String))
@@ -212,35 +209,6 @@
             configFluoDetector(beanGroup)
         scan = beanGroup.getScan()
     
-<<<<<<< HEAD
-        collectionTime = scan.getCollectionTime()
-        command_server = self.finder.find("command_server")    
-        topupMonitor = command_server.getFromJythonNamespace("topupMonitor", None)    
-        beam = command_server.getFromJythonNamespace("beam", None)
-        detectorFillingMonitor = command_server.getFromJythonNamespace("detectorFillingMonitor", None)
-        trajBeamMonitor = command_server.getFromJythonNamespace("trajBeamMonitor", None)
-        print "setting collection time to" , str(collectionTime)        
-        topupMonitor.setPauseBeforePoint(True)
-        topupMonitor.setCollectionTime(collectionTime)
-        
-        #self.finder.find("command_server").addDefault(beam);
-        
-        topupMonitor.setPauseBeforePoint(True)
-        topupMonitor.setPauseBeforeLine(False)
-
-        beam.setPauseBeforePoint(True)
-        beam.setPauseBeforePoint(True)
-        beam.setPauseBeforeLine(True)
-        
-        if(beanGroup.getDetector().getExperimentType() == "Fluorescence" and beanGroup.getDetector().getFluorescenceParameters().getDetectorType() == "Germanium"):
-            self.finder.find("command_server").addDefault(detectorFillingMonitor);
-            detectorFillingMonitor.setPauseBeforePoint(True)
-            detectorFillingMonitor.setPauseBeforeLine(False)
-            detectorFillingMonitor.setCollectionTime(collectionTime)
-        trajBeamMonitor.setActive(False)
-=======
->>>>>>> 96418354
-    
     
         if (LocalProperties.get("gda.mode") == 'live'):
             collectionTime = scan.getCollectionTime()
@@ -268,7 +236,6 @@
                 detectorFillingMonitor.setPauseBeforeLine(False)
                 detectorFillingMonitor.setCollectionTime(collectionTime)
             trajBeamMonitor.setActive(False)
-
 
 
         outputBean=beanGroup.getOutput()
@@ -282,7 +249,6 @@
         self.d7a(att1.getSelectedPosition())
         self.d7b(att2.getSelectedPosition())
         LocalProperties.set("gda.scan.useScanPlotSettings", "true")
-        
         
         
         self.finder.find("RCPController").openPesrpective("uk.ac.gda.microfocus.ui.MicroFocusPerspective")
