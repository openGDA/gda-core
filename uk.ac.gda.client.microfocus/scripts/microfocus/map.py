from jarray import array
import time

from exafsscripts.exafs.scan import Scan
from gdascripts.metadata.metadata_commands import meta_add
from gdascripts.parameters.beamline_parameters import JythonNameSpaceMapping

from gda.configuration.properties import LocalProperties
from gda.data.scan.datawriter import NexusDataWriter, XasAsciiNexusDataWriter
from gda.data.scan.datawriter import XasAsciiNexusDatapointCompletingDataWriter
from gda.device import Detector
from gda.device.scannable import ScannableUtils
from gda.exafs.scan import BeanGroup
from gda.factory import Finder
from gda.jython.commands import ScannableCommands
from uk.ac.gda.beans import BeansFactory
from uk.ac.gda.client.microfocus.scan.datawriter import MicroFocusWriterExtender


class Map(Scan):

    #runPreparer methods that called the prepare method in output, sample and detector preparers. Here only detectorPreparer.prepare is called 
    #outputpreparer.prepare should be called to be able to add metadata in both ASCII and Nexus files. Maybe runPreparers method should move 
    #from XasScan to Scan class? 
    def __init__(self, xspressConfig, vortexConfig, d7a, d7b, kb_vfm_x, counterTimer01, rcpController, ExafsScriptObserver,outputPreparer,detectorPreparer, xScan, yScan):
        self.xspressConfig = xspressConfig
        self.vortexConfig = vortexConfig
        self.d7a = d7a
        self.d7b = d7b
        self.kb_vfm_x = kb_vfm_x
        self.counterTimer01=counterTimer01
        self.rcpController = rcpController
        self.ExafsScriptObserver=ExafsScriptObserver
        self.outputPreparer = outputPreparer
        self.detectorPreparer = detectorPreparer
        self.xScan = xScan
        self.yScan = yScan

        self.finder = Finder.getInstance()
        self.mfd = None
        self.detectorBeanFileName = ""
        self.sampleFilename= None
        self.scanFilename= None
        self.detectorFilename= None
        self.outputFilename= None
        
    def setEnergyScannables(self,energyWithGap, energyNoGap):
        self.energyWithGap = energyWithGap
        self.energyNoGap = energyNoGap
        self.energyScannable = self.energyWithGap
        
    def setUseNoGapEnergy(self):
        self.energyScannable = self.energyNoGap

    def setUseWithGapEnergy(self):
        self.energyScannable = self.energyWithGap
        
    def setStageScannables(self,stage1_x,stage1_y,stage1_z,stage3_x,stage3_y,stage3_z):
        self.stage1_x = stage1_x
        self.stage1_y = stage1_y
        self.stage1_z = stage1_z
        self.stage3_x = stage3_x
        self.stage3_y = stage3_y
        self.stage3_z = stage3_z
        
        self.stage_x = stage1_x
        self.stage_y = stage1_y
        self.stage_z = stage1_z
        
    def setStage(self, stage):
        if stage==1:
            self.stage_x = self.stage1_x
            self.stage_y = self.stage1_y
            self.stage_z = self.stage1_z
        elif stage==3:
            self.stage_x = self.stage3_x
            self.stage_y = self.stage3_y
            self.stage_z = self.stage3_z
        else:
            print "please enter 1 or 3 as a parameter where 1 is the small stage and 3 is the large stage"
    
    def getMFD(self):
        return self.mfd
    
    def setCmos(self,cmos):
        self.cmos = cmos

    
    def __call__(self, sampleFileName, scanFileName, detectorFileName, outputFileName, folderName=None, scanNumber= -1, validation=True):
    
        print ""
        print "*********************"
        self.log("Preparing for map...")
        
        origScanPlotSettings = LocalProperties.check("gda.scan.useScanPlotSettings")
        
        experimentFullPath, experimentFolderName = self.determineExperimentPath(folderName)
        self.setXmlFileNames(sampleFileName, scanFileName, detectorFileName, outputFileName)
    
        if(sampleFileName == None or sampleFileName == 'None'):
            sampleBean = None
        else:
            sampleBean  = BeansFactory.getBeanObject(experimentFullPath, sampleFileName)
            
        scanBean = BeansFactory.getBeanObject(experimentFullPath, scanFileName)
        detectorBean = BeansFactory.getBeanObject(experimentFullPath, detectorFileName)
        outputBean   = BeansFactory.getBeanObject(experimentFullPath, outputFileName)
<<<<<<< HEAD
        
=======
        self._runScript(outputBean.getBeforeScriptName())
>>>>>>> b50e3c61
        
        # sanity check
        if detectorBean.getFluorescenceParameters().getConfigFileName() == None or detectorBean.getFluorescenceParameters().getConfigFileName() == "":
            raise Exception(" No Fluoresence parameters file supplied: have you selected the Fluoresence option in Detector Parameters?")
    
        beanGroup = BeanGroup()
        beanGroup.setController(self.ExafsScriptObserver)
        beanGroup.setXmlFolder(experimentFullPath)
        beanGroup.setScannable(self.stage_x)
        beanGroup.setExperimentFolderName(experimentFolderName)
        beanGroup.setScanNumber(scanNumber)
        if(sampleBean != None):
            beanGroup.setSample(sampleBean)
        beanGroup.setDetector(detectorBean)
        beanGroup.setOutput(outputBean)
        beanGroup.setValidate(validation)
        beanGroup.setScan(scanBean)

        detectorList = self.getDetectors(detectorBean, scanBean)
        self.log("Detectors: " + str(detectorList))
        
        # *************** DIFFERENT
        self._setupForMap(beanGroup)
        
        nx = ScannableUtils.getNumberSteps(self.stage_x,scanBean.getXStart(), scanBean.getXEnd(),scanBean.getXStepSize()) + 1
        ny = ScannableUtils.getNumberSteps(self.stage_y,scanBean.getYStart(), scanBean.getYEnd(),scanBean.getYStepSize()) + 1
        self.log("Number x points: " + str(nx))
        self.log("Number y points: " + str(ny))
        
        energyList = [scanBean.getEnergy()]
        zScannablePos = scanBean.getZValue()
        
        self.detectorPreparer.prepare(scanBean, detectorBean, outputBean, experimentFullPath)
        
        self.detectorBeanFileName = experimentFullPath+detectorBean.getFluorescenceParameters().getConfigFileName()
        self._createMFD(nx, ny, scanBean.getXStepSize(), scanBean.getYStepSize(), detectorList)
#         self.mfd = MicroFocusWriterExtender(nx, ny, scanBean.getXStepSize(), scanBean.getYStepSize(),self.detectorBeanFileName, array(detectorList, Detector))

        for energy in energyList:
            self.log("Energy: " + str(energy))
            self.energyScannable.moveTo(energy) 
            self.mfd.setEnergyValue(energy)
            
            self.mfd.setZValue(zScannablePos)
            if(zScannablePos != None):
                self.log("Moving " + self.stage_z.getName() + " to " + str(zScannablePos))
                self.stage_z.moveTo(zScannablePos)
            
            scanStart = time.asctime()
            
        #    self.redefineNexusMetadataForMaps(beanGroup)
            
            try:
                self._runMap(beanGroup, self.stage_x, self.stage_y, self.stage_z, detectorList,scanNumber,experimentFolderName,experimentFullPath,nx,ny)
            finally:
                scanEnd = time.asctime()
                if(origScanPlotSettings):
                    LocalProperties.set("gda.scan.useScanPlotSettings", "true")
                else:
                    LocalProperties.set("gda.scan.useScanPlotSettings", "false")
                self.log("Map start time " + str(scanStart))
                self.log("Map end time " + str(scanEnd))
                self.finish()
                self._runScript(beanGroup.getOutput().getAfterScriptName())# run the after scan script
                
    def _createMFD(self, nx, ny, xStepSize, yStepSize, detectorList):
        self.mfd = MicroFocusWriterExtender(nx, ny, xStepSize, yStepSize,self.detectorBeanFileName, array(detectorList, Detector))
    
    def _runMap(self,beanGroup, xScannable, yScannable, zScannable, detectorList,scanNumber,experimentFolderName,experimentFullPath,nx,ny):
        
        detectorBean = beanGroup.getDetector()
        scanBean = beanGroup.getScan()
        sampleBean = beanGroup.getSample()
        outputBean=beanGroup.getOutput()
        
        scanBean.setCollectionTime(scanBean.getCollectionTime())
        args=[yScannable, scanBean.getYStart(), scanBean.getYEnd(),  scanBean.getYStepSize(),  xScannable, scanBean.getXStart(), scanBean.getXEnd(),  scanBean.getXStepSize(), zScannable]
        
        self.counterTimer01.setCollectionTime(scanBean.getCollectionTime())
        
        # what does this do? why is it not in raster map? Adding this to raster map does not set live time.
        useFrames = LocalProperties.check("gda.microfocus.scans.useFrames")
        self.log("Using frames: " + str(useFrames))
        if(detectorBean.getExperimentType() == "Fluorescence" and useFrames):
            args+= detectorList
            self.counterTimer01.clearFrameSets()
            self.log("Frame collection time: " + str(scanBean.getCollectionTime()))
            self.counterTimer01.addFrameSet(int(nx),1.0E-4,scanBean.getCollectionTime()*1000.0,0,7,-1,0)
        else:
            for detector in detectorList:
                args.append(detector)              
                args.append(scanBean.getCollectionTime())            
        mapscan= ScannableCommands.createConcurrentScan(args)
        sampleName = sampleBean.getName()
        descriptions = sampleBean.getDescriptions()
        mapscan = self._setUpDataWriter(mapscan,scanBean,detectorBean,sampleBean,outputBean,sampleName,descriptions,scanNumber,experimentFolderName,experimentFullPath)
        mapscan.getScanPlotSettings().setIgnore(1)
        self.finder.find("elementListScriptController").update(None, self.detectorBeanFileName);
        self.log("Starting step map...")
        mapscan.runScan()
    
    # should merge with method in xas_scan but keeping here while developing to see what differences required
    # Here _setUpData method is a repetition of the same method in the class Scan except for the name of the nexus and ascii files
    
    def _setUpDataWriter(self,thisscan,scanBean,detectorBean,sampleBean,outputBean,sampleName,descriptions,repetition,experimentFolderName,experimentFullPath):
        nexusSubFolder = experimentFolderName +"/" + outputBean.getNexusDirectory()
        asciiSubFolder = experimentFolderName +"/" + outputBean.getAsciiDirectory()
        
        nexusFileNameTemplate = nexusSubFolder +"/"+ sampleName+"_%d_"+str(repetition)+".nxs"
        asciiFileNameTemplate = asciiSubFolder +"/"+ sampleName+"_%d_"+str(repetition)+".dat"
        if LocalProperties.check(NexusDataWriter.GDA_NEXUS_BEAMLINE_PREFIX):
            nexusFileNameTemplate = nexusSubFolder +"/%d_"+ sampleName+"_"+str(repetition)+".nxs"
            asciiFileNameTemplate = asciiSubFolder +"/%d_"+ sampleName+"_"+str(repetition)+".dat"

        # Create DataWriter object and give it the parameters.
        # Use XasAsciiNexusDatapointCompletingDataWriter as we will use a PositionCallable for raster 
        # scans to return the real motor positions which are not available until the end of each row.
        twoDWriter = XasAsciiNexusDatapointCompletingDataWriter()
        twoDWriter.addDataWriterExtender(self.mfd)
        dataWriter = twoDWriter.getXasDataWriter()
        
        
        if (Finder.getInstance().find("metashop") != None):
            meta_add(self.detectorFileName, BeansFactory.getXMLString(detectorBean))
            meta_add(self.outputFileName, BeansFactory.getXMLString(outputBean))
            meta_add(self.sampleFileName, BeansFactory.getXMLString(sampleBean))
            meta_add(self.scanFileName, BeansFactory.getXMLString(scanBean))
            meta_add("xmlFolderName", experimentFullPath)
            xmlFilename = self._determineDetectorFilename(detectorBean)
            if ((xmlFilename != None) and (experimentFullPath != None)):
                detectorConfigurationBean = BeansFactory.getBeanObject(experimentFullPath, xmlFilename)
                meta_add("DetectorConfigurationParameters", BeansFactory.getXMLString(detectorConfigurationBean)) 
        else: 
            self.logger.info("Metashop not found")
            
               
        dataWriter.setFolderName(experimentFullPath)
        dataWriter.setScanParametersName(self.scanFileName)
        dataWriter.setDetectorParametersName(self.detectorFileName)
        dataWriter.setSampleParametersName(self.sampleFileName)
        dataWriter.setOutputParametersName(self.outputFileName)
        dataWriter.setRunFromExperimentDefinition(True);
        dataWriter.setDescriptions(descriptions);
        dataWriter.setNexusFileNameTemplate(nexusFileNameTemplate);
        dataWriter.setAsciiFileNameTemplate(asciiFileNameTemplate);
       
        # get the ascii file format configuration (if not set here then will get it from the Finder inside the Java class
        asciidatawriterconfig = self.outputPreparer.getAsciiDataWriterConfig(scanBean)
        if asciidatawriterconfig != None :
            dataWriter.setConfiguration(asciidatawriterconfig)
        thisscan.setDataWriter(twoDWriter)
        return thisscan

    def _setupFromSampleParameters(self, beanGroup):
        outputBean=beanGroup.getOutput()
        sampleParameters = beanGroup.getSample()
        outputBean.setAsciiFileName(sampleParameters.getName())
        self.log("Ascii file prefix: " ,sampleParameters.getName())
        att1 = sampleParameters.getAttenuatorParameter1()
        att2 = sampleParameters.getAttenuatorParameter2()
        self.log("Moving: " + self.d7a.getName() + " to " + att1.getSelectedPosition())
        self.log("Moving: " + self.d7b.getName() + " to " + att2.getSelectedPosition())
        self.d7a(att1.getSelectedPosition())
        self.d7b(att2.getSelectedPosition())
        
        if sampleParameters.isVfmxActive():
            self.log( "Moving kb_vfm_x to:" + str(sampleParameters.getVfmx()))
            self.kb_vfm_x(sampleParameters.getVfmx())
        
        LocalProperties.set("gda.scan.useScanPlotSettings", "true")

    def _setupForMap(self, beanGroup):

        if (LocalProperties.get("gda.mode") == 'live'):
            collectionTime = beanGroup.getScan().getCollectionTime()
            command_server = self.finder.find("command_server")    
            topupMonitor = command_server.getFromJythonNamespace("topupMonitor", None)    
            beamMonitor = command_server.getFromJythonNamespace("beamMonitor", None)
            detectorFillingMonitor = command_server.getFromJythonNamespace("detectorFillingMonitor", None)
            
            topupMonitor.setPauseBeforePoint(True)
            topupMonitor.setCollectionTime(collectionTime)
            topupMonitor.setPauseBeforeLine(False)
    
            beamMonitor.setPauseBeforePoint(True)
            beamMonitor.setPauseBeforeLine(True)
            
            if(beanGroup.getDetector().getExperimentType() == "Fluorescence" and beanGroup.getDetector().getFluorescenceParameters().getDetectorType() == "Germanium"):
                self.finder.find("command_server").addDefault(detectorFillingMonitor);
                detectorFillingMonitor.setPauseBeforePoint(True)
                detectorFillingMonitor.setPauseBeforeLine(False)

        self._setupFromSampleParameters(beanGroup)
        
        self.rcpController.openPerspective("uk.ac.gda.microfocus.ui.MicroFocusPerspective")      

    def getDetectors(self, detectorBean, scanBean):
        expt_type = detectorBean.getExperimentType()
        if expt_type == "Transmission":
            for group in detectorBean.getDetectorGroups():
                if group.getName() == detectorBean.getTransmissionParameters().getDetectorType():
                    return self._createDetArray(group.getDetector(), scanBean)
        else:
            for group in detectorBean.getDetectorGroups():
                if group.getName() == detectorBean.getFluorescenceParameters().getDetectorType():
                    detArray = self._createDetArray(group.getDetector(), scanBean)
 
                    if detectorBean.getFluorescenceParameters().isCollectDiffractionImages():
                        if self.cmos != None:
                            print "Using cmos"
                            detArray += [self.cmos]
                    
                    return detArray
        raise Exception("Detector list not found!")

 
    def finish(self):
        command_server = self.finder.find("command_server")
        beam = command_server.getFromJythonNamespace("beam", None)
        detectorFillingMonitor = command_server.getFromJythonNamespace("detectorFillingMonitor", None)
        self.finder.find("command_server").removeDefault(beam);
        self.finder.find("command_server").removeDefault(detectorFillingMonitor);
        if self.mfd != None:
            self.mfd.closeWriter()<|MERGE_RESOLUTION|>--- conflicted
+++ resolved
@@ -105,11 +105,7 @@
         scanBean = BeansFactory.getBeanObject(experimentFullPath, scanFileName)
         detectorBean = BeansFactory.getBeanObject(experimentFullPath, detectorFileName)
         outputBean   = BeansFactory.getBeanObject(experimentFullPath, outputFileName)
-<<<<<<< HEAD
-        
-=======
         self._runScript(outputBean.getBeforeScriptName())
->>>>>>> b50e3c61
         
         # sanity check
         if detectorBean.getFluorescenceParameters().getConfigFileName() == None or detectorBean.getFluorescenceParameters().getConfigFileName() == "":
