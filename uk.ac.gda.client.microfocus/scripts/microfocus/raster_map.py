from uk.ac.gda.client.microfocus.scan.datawriter import MicroFocusWriterExtender
from uk.ac.gda.beans import BeansFactory
from gda.factory import Finder
from gda.exafs.scan import BeanGroup
from gda.jython.commands.ScannableCommands import scan
from java.io import File
from java.lang import System
from gda.configuration.properties import LocalProperties
from jarray import array
from gda.data import PathConstructor
from gda.data.scan.datawriter import XasAsciiDataWriter
from exafsscripts.exafs.configFluoDetector import configFluoDetector
from gda.device.detector.xspress import XspressDetector, ResGrades
from gda.jython.commands import ScannableCommands
from gdascripts.messages import handle_messages
from gda.device.scannable import ScannableUtils
from gda.data.scan.datawriter import XasAsciiNexusDatapointCompletingDataWriter
from map import Map
from microfocus_elements import showElementsList, getElementNamesfromIonChamber
from gda.scan import ContinuousScan
import time
from java.lang import String
from gda.device import Detector
from gda.configuration.properties import LocalProperties

class RasterMap(Map):
    
    def __init__(self, d7a, d7b, counterTimer01, trajectoryX, raster_counterTimer01, raster_xmap, realX, raster_xspress):
        self.d7a=d7a
        self.d7b=d7b
        self.counterTimer01=counterTimer01
        self.finder = Finder.getInstance()
        self.trajectoryX=trajectoryX
        self.raster_counterTimer01=raster_counterTimer01
        self.raster_xmap=raster_xmap
        self.realX=realX
        self.raster_xspress=raster_xspress
        self.mfd = None
        self.detectorBeanFileName=""
    
    def getMFD(self):
        return self.mfd
    
    def __call__(self, sampleFileName, scanFileName, detectorFileName, outputFileName, folderName=None, scanNumber= -1, validation=True):

        origScanPlotSettings = LocalProperties.check("gda.scan.useScanPlotSettings")
     
        datadir = PathConstructor.createFromDefaultProperty() + "/xml/"
     
        xmlFolderName = datadir + folderName + "/"
        
        if(sampleFileName == None or sampleFileName == 'None'):
            sampleBean = None
        else:
            sampleBean   = BeansFactory.getBeanObject(xmlFolderName, sampleFileName)
            
        scanBean     = BeansFactory.getBeanObject(xmlFolderName, scanFileName)
        detectorBean = BeansFactory.getBeanObject(xmlFolderName, detectorFileName)
      
        outputBean   = BeansFactory.getBeanObject(xmlFolderName, outputFileName)
    
        beanGroup = BeanGroup()
        beanGroup.setController(self.finder.find("ExafsScriptObserver"))
        beanGroup.setScriptFolder(xmlFolderName)
        beanGroup.setScannable(self.finder.find(scanBean.getXScannableName())) #TODO
        beanGroup.setExperimentFolderName(folderName)
        beanGroup.setScanNumber(scanNumber)
        if(sampleBean != None):
            beanGroup.setSample(sampleBean)
        beanGroup.setDetector(detectorBean)
        beanGroup.setOutput(outputBean)
        beanGroup.setValidate(validation)
        beanGroup.setScan(scanBean)
        XasAsciiDataWriter.setBeanGroup(beanGroup)
        
        detectorList = self.getDetectors(detectorBean, scanBean) 
    
        self.setupForRaster(beanGroup)
    
        nx = ScannableUtils.getNumberSteps(self.finder.find(scanBean.getXScannableName()),scanBean.getXStart(), scanBean.getXEnd(),scanBean.getXStepSize()) + 1
        ny = ScannableUtils.getNumberSteps(self.finder.find(scanBean.getYScannableName()),scanBean.getYStart(), scanBean.getYEnd(),scanBean.getYStepSize()) + 1
        print "number of x points is ", str(nx)
        print "number of y points is ", str(ny)
        energyList = [scanBean.getEnergy()]
        zScannablePos = scanBean.getZValue()
        self.mfd = MicroFocusWriterExtender(nx, ny, scanBean.getXStepSize(), scanBean.getYStepSize())
        self.mfd.setPlotName("MapPlot")
        for energy in energyList:
            print " the detector is " 
            print detectorList
            if(detectorBean.getExperimentType() == "Transmission"):
                self.mfd.setSelectedElement("I0")
                self.mfd.setDetectors(array(detectorList, Detector))
            else:   
                detectorType = detectorBean.getFluorescenceParameters().getDetectorType()
                if(folderName != None):
                    self.detectorBeanFileName =datadir+File.separator +folderName +File.separator+detectorBean.getFluorescenceParameters().getConfigFileName()
                else:
                    self.detectorBeanFileName =datadir+detectorBean.getFluorescenceParameters().getConfigFileName()
                print self.detectorBeanFileName
                elements = showElementsList(self.detectorBeanFileName)
                selectedElement = elements[0]
                self.mfd.setRoiNames(array(elements, String))
                self.mfd.setDetectorBeanFileName(self.detectorBeanFileName)
                bean = BeansFactory.getBean(File(self.detectorBeanFileName))   
                detector = self.finder.find(bean.getDetectorName())   
                firstDetector = detectorList[0]
                detectorList=[]
                detectorList.append(self.finder.find("counterTimer01"))
                detectorList.append(detector)  
                self.mfd.setDetectors(array(detectorList, Detector))     
                self.mfd.setSelectedElement(selectedElement)
                self.mfd.getWindowsfromBean()
            self.mfd.setEnergyValue(energy)
            self.mfd.setZValue(zScannablePos)
            xScannable = self.finder.find(scanBean.getXScannableName())
            yScannable = self.finder.find(scanBean.getYScannableName())
            
            useFrames = False
            energyScannable = self.finder.find(scanBean.getEnergyScannableName())
            zScannable = self.finder.find(scanBean.getZScannableName())
            print "energy is ", str(energy)
            print detectorList
            energyScannable.moveTo(energy) 
            zScannable.moveTo(zScannablePos)
            scanStart = time.asctime()
            
            self.redefineNexusMetadataForMaps(beanGroup)
            
            try:
<<<<<<< HEAD
                numberPoints = abs(scanBean.getXEnd()- scanBean.getXStart())/scanBean.getXStepSize() + 1.0
                
                detectorType = detectorBean.getFluorescenceParameters().getDetectorType()
                
                collectionTime = float(scanBean.getRowTime())/float(numberPoints)
                
                self.counterTimer01.setCollectionTime(collectionTime)
                print "row time = ", float(scanBean.getRowTime())
                print "no. points = ", float(numberPoints)
                
                #if(detectorBean.getExperimentType() == "Fluorescence" and useFrames):
                #    print "setting the collection time for frames as ", str(collectionTime)
                #    self.counterTimer01.clearFrameSets()
                #    self.counterTimer01.addFrameSet(int(nx),1.0E-4,collectionTime*1000.0,0,7,-1,0)
                
=======
                detectorType = detectorBean.getFluorescenceParameters().getDetectorType()
>>>>>>> 96418354
                if(detectorType == "Silicon"):
                    print "Vortex raster scan"
                    cs = ContinuousScan(self.trajectoryX, scanBean.getXStart(), scanBean.getXEnd(), nx, scanBean.getRowTime(), [self.raster_counterTimer01, self.raster_xmap]) 
                    xmapRasterscan = ScannableCommands.createConcurrentScan([yScannable, scanBean.getYStart(), scanBean.getYEnd(),  scanBean.getYStepSize(),cs,self.realX])
                    xmapRasterscan.getScanPlotSettings().setIgnore(1)
                    xasWriter = XasAsciiNexusDatapointCompletingDataWriter()
                    xasWriter.addDataWriterExtender(self.mfd)
                    xmapRasterscan.setDataWriter(xasWriter)
                    self.finder.find("elementListScriptController").update(None, self.detectorBeanFileName);
                    xmapRasterscan.runScan()
                else:
                    print "Xspress Raster Scan"
                    xspressRasterscan = ScannableCommands.createConcurrentScan([yScannable, scanBean.getYStart(), scanBean.getYEnd(),  scanBean.getYStepSize(),ContinuousScan(self.trajectoryX, scanBean.getXStart(), scanBean.getXEnd(), nx, scanBean.getRowTime(), [self.raster_counterTimer01, self.raster_xspress]),self.realX])
                    xspressRasterscan.getScanPlotSettings().setIgnore(1)
                    xasWriter = XasAsciiNexusDatapointCompletingDataWriter()
                    xasWriter.addDataWriterExtender(self.mfd)
                    xspressRasterscan.setDataWriter(xasWriter)
                    self.finder.find("elementListScriptController").update(None, self.detectorBeanFileName);
                    xspressRasterscan.runScan()
    
            finally:
                scanEnd = time.asctime()
                if(origScanPlotSettings):
                    LocalProperties.set("gda.scan.useScanPlotSettings", "true")
                else:
                    LocalProperties.set("gda.scan.useScanPlotSettings", "false")
                handle_messages.simpleLog("map start time " + str(scanStart))
                handle_messages.simpleLog("map end time " + str(scanEnd))
                self.finish()
    
    def setupForRaster(self, beanGroup):
        rasterscan = beanGroup.getScan()
        collectionTime = rasterscan.getRowTime()
        command_server = self.finder.find("command_server")    
        
        if (LocalProperties.get("gda.mode") == 'live'):
            topupMonitor1 = command_server.getFromJythonNamespace("topupMonitor", None)    
            beam = command_server.getFromJythonNamespace("beam", None)
            detectorFillingMonitor = command_server.getFromJythonNamespace("detectorFillingMonitor", None)
            trajBeamMonitor = command_server.getFromJythonNamespace("trajBeamMonitor", None)
            if not (trajBeamMonitor == None):
                trajBeamMonitor.setActive(True)
            print "setting collection time to" , str(collectionTime)        
            if(not (topupMonitor1 == None)):
                topupMonitor1.setPauseBeforePoint(False)
                topupMonitor1.setPauseBeforeLine(True)
                topupMonitor1.setCollectionTime(collectionTime)
            if(not (beam == None)):
                self.finder.find("command_server").addDefault(beam);
                beam.setPauseBeforePoint(False)
                beam.setPauseBeforeLine(True)
            if(beanGroup.getDetector().getExperimentType() == "Fluorescence" and beanGroup.getDetector().getFluorescenceParameters().getDetectorType() == "Germanium"and not (detectorFillingMonitor == None)):
                self.finder.find("command_server").addDefault(detectorFillingMonitor);
                detectorFillingMonitor.setPauseBeforePoint(False)
                detectorFillingMonitor.setPauseBeforeLine(True)
                detectorFillingMonitor.setCollectionTime(collectionTime)
           
            fullFileName = beanGroup.getScriptFolder() + beanGroup.getDetector().getFluorescenceParameters().getConfigFileName()
            print fullFileName
            bean = BeansFactory.getBean(File(fullFileName));
            print dir(bean)
            bean.setReadoutMode(XspressDetector.READOUT_MCA);
            bean.setResGrade(ResGrades.NONE);
            elements = bean.getDetectorList();
            for element in elements: 
                rois = element.getRegionList();
                element.setWindow(rois.get(0).getRoiStart(), rois.get(0).getRoiEnd())
            BeansFactory.saveBean(File(fullFileName), bean)
        outputBean=beanGroup.getOutput()
        sampleParameters = beanGroup.getSample()
        outputBean.setAsciiFileName(sampleParameters.getName())
        print "Setting the ascii file name as " ,sampleParameters.getName()    
        att1 = sampleParameters.getAttenuatorParameter1()
        att2 = sampleParameters.getAttenuatorParameter2()
        self.d7a(att1.getSelectedPosition())
        self.d7b(att2.getSelectedPosition())
        if(beanGroup.getDetector().getExperimentType() == "Fluorescence"):
            configFluoDetector(beanGroup)
      
        LocalProperties.set("gda.scan.useScanPlotSettings", "true")
       
        self.finder.find("RCPController").openPesrpective("uk.ac.gda.microfocus.ui.MicroFocusPerspective")<|MERGE_RESOLUTION|>--- conflicted
+++ resolved
@@ -128,11 +128,9 @@
             self.redefineNexusMetadataForMaps(beanGroup)
             
             try:
-<<<<<<< HEAD
-                numberPoints = abs(scanBean.getXEnd()- scanBean.getXStart())/scanBean.getXStepSize() + 1.0
-                
+
                 detectorType = detectorBean.getFluorescenceParameters().getDetectorType()
-                
+ 
                 collectionTime = float(scanBean.getRowTime())/float(numberPoints)
                 
                 self.counterTimer01.setCollectionTime(collectionTime)
@@ -143,10 +141,7 @@
                 #    print "setting the collection time for frames as ", str(collectionTime)
                 #    self.counterTimer01.clearFrameSets()
                 #    self.counterTimer01.addFrameSet(int(nx),1.0E-4,collectionTime*1000.0,0,7,-1,0)
-                
-=======
-                detectorType = detectorBean.getFluorescenceParameters().getDetectorType()
->>>>>>> 96418354
+
                 if(detectorType == "Silicon"):
                     print "Vortex raster scan"
                     cs = ContinuousScan(self.trajectoryX, scanBean.getXStart(), scanBean.getXEnd(), nx, scanBean.getRowTime(), [self.raster_counterTimer01, self.raster_xmap]) 
