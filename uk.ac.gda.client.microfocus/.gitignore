# ignore build output
/bin
<<<<<<< HEAD
=======
/build.xml
/javaCompiler...args
/src/corba/
/temp.folder
/test-reports
/test-scratch
*.class
>>>>>>> 9e80f111

# ignore backup and temporary files
*~
*.tmp
*.bak<|MERGE_RESOLUTION|>--- conflicted
+++ resolved
@@ -1,7 +1,5 @@
 # ignore build output
 /bin
-<<<<<<< HEAD
-=======
 /build.xml
 /javaCompiler...args
 /src/corba/
@@ -9,7 +7,6 @@
 /test-reports
 /test-scratch
 *.class
->>>>>>> 9e80f111
 
 # ignore backup and temporary files
 *~
