--- conflicted
+++ resolved
@@ -65,6 +65,7 @@
 import uk.ac.diamond.scisoft.analysis.io.HDF5LazySaver;
 
 public class NexusFileHDF5 implements NexusFile {
+
 	private static final Logger logger = LoggerFactory.getLogger(NexusFileHDF5.class);
 
 	//TODO: Clean up and move stuff to helper classes?
@@ -1060,11 +1061,7 @@
 		long fileAddr = getLinkTarget(dataPath);
 		nodeMap.put(fileAddr, dataNode);
 		dataNode.setDataset(data);
-<<<<<<< HEAD
 		((GroupNode) parentNode.node).addDataNode(dataName, dataNode);
-=======
-		((GroupNode) parentNode.node).addDataNode(path, dataName, dataNode);
->>>>>>> 4035f194
 		return dataNode;
 	}
 
