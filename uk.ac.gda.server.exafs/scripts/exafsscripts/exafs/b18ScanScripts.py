--- conflicted
+++ resolved
@@ -5,12 +5,9 @@
 from gda.configuration.properties import LocalProperties
 from gda.data import PathConstructor
 from gda.data.scan.datawriter import XasAsciiDataWriter, NexusExtraMetadataDataWriter
-<<<<<<< HEAD
 from gda.exafs.scan import ExafsScanPointCreator, XanesScanPointCreator
 from gda.exafs.scan import BeanGroup, BeanGroups
 from gda.exafs.scan import ScanStartedMessage
-=======
->>>>>>> 08135558
 from gda.device.scannable import XasScannable
 from gda.device.scannable import XasScannableWithDetectorFramesSetup
 from gda.device.scannable import JEPScannable
@@ -28,12 +25,8 @@
 from gda.scan import ScanBase, ContinuousScan, ConcurrentScan
 from uk.ac.gda.beans import BeansFactory
 from uk.ac.gda.beans.exafs import XanesScanParameters
-<<<<<<< HEAD
 from gdascripts.messages.handle_messages import simpleLog
 from gda.jython.scriptcontroller.logging import XasProgressUpdater
-=======
-
->>>>>>> 08135558
 
 
 class Scan:
@@ -75,7 +68,6 @@
     
 class XasScan(Scan):
         
-<<<<<<< HEAD
     def __call__(self, sampleFileName, scanFileName, detectorFileName, outputFileName, folderName=None, numRepetitions= -1, validation=True):
         ScanBase.interrupted = False
     
@@ -109,20 +101,14 @@
         print "Energy control supplied by scannable:", scanBean.getScannableName()
         xas_scannable.setEnergyScannable(Finder.getInstance().find(scanBean.getScannableName()))
         # give the beans to the xasdatawriter class to help define the folders/filenames 
-=======
 
     def _defineBeanGroup(self, folderName, validation, controller, xmlFolderName, sampleBean, scanBean, detectorBean, outputBean):
 
->>>>>>> 08135558
         originalGroup = BeanGroup()
         originalGroup.setController(controller)
         originalGroup.setScriptFolder(xmlFolderName)
         originalGroup.setScannable(Finder.getInstance().find(scanBean.getScannableName())) #TODO
         originalGroup.setExperimentFolderName(folderName)
-<<<<<<< HEAD
-#        originalGroup.setScanNumber(scanNumber)
-=======
->>>>>>> 08135558
         if (sampleBean != None):
             originalGroup.setSample(sampleBean)
         originalGroup.setDetector(detectorBean)
@@ -130,82 +116,6 @@
         originalGroup.setOutput(outputBean)
         originalGroup.setValidate(validation)
         originalGroup.setScan(scanBean)
-<<<<<<< HEAD
-
-# RJW May2012 remove the DOE stuff and replace with the number of repetitions        
-        # Use BeanGroups to generate the DOE experiments.
-#        groups = BeanGroups.expand(originalGroup)
-#        infos = BeanGroups.getInfo(originalGroup)
-#        print "DoE group size", len(groups)
-        
-        for repetitionNumber in range(0, numRepetitions):
-            originalGroup.setScanNumber(repetitionNumber)
-            beanGroup = originalGroup   #groups[i];
-            XasAsciiDataWriter.setBeanGroup(beanGroup)
-    
-            # create the list of scan points
-            points = ()
-            if isinstance(beanGroup.getScan(), XanesScanParameters):
-                points = XanesScanPointCreator.calculateEnergies(beanGroup.getScan())
-                if useFrames:
-                    xas_scannable.setExafsScanRegionTimes(XanesScanPointCreator.getScanTimes(beanGroup.getScan()))
-            else:
-                points = ExafsScanPointCreator.calculateEnergies(beanGroup.getScan())
-                if useFrames:
-                    xas_scannable.setExafsScanRegionTimes(ExafsScanPointCreator.getScanTimes(beanGroup.getScan()))
-
-            # send out initial messages
-            logmsg = XasLoggingMessage(unique_id, scriptType, "Starting "+scriptType+" scan...", str(repetitionNumber), str("0%"),str(0),scanBean,outputFolder)
-            loggingcontroller.update(None,logmsg)
-            loggingcontroller.update(None,ScanStartedMessage(scanBean,detectorBean))
-            loggingbean = XasProgressUpdater(loggingcontroller,logmsg)
-
-            
-            # This step adds information to the sample parameters description 
-            # if we are doing a multiple run.
-#            if len(groups) > 1:
-#                rangeInfo = infos[i]
-#                beanGroup.getSample().addDescription("");
-#                beanGroup.getSample().addDescription("***");
-#                beanGroup.getSample().addDescription("Design of experiments study run '" + str(i + 1) + "' of '" + str(len(groups)) + "'. With following parameter(s):")
-#                beanGroup.getSample().addDescription(rangeInfo.getHeader())
-#                beanGroup.getSample().addDescription(rangeInfo.getValues())
-#                beanGroup.getSample().addDescription("***");
-#                simpleLog("Loop of experiments: run " + str(i + 1) + " of " + str(len(groups)))
-#                simpleLog("Variable(s) being looped over:" + str(rangeInfo.getHeader()))
-#                simpleLog("Current value(s):" + str(rangeInfo.getValues()))
-    
-            # work out which detectors to use (they will need to have been configured already by the GUI)
-            detectorList = self._getDetectors(beanGroup.getDetector(), beanGroup.getScan()) 
-            xas_scannable.setDetectors(detectorList)
-            
-            # set up the sample 
-            self.detectorPreparer.prepare(detectorBean, outputBean, xmlFolderName)
-            temperatureController = self.samplePreparer.prepare(sampleBean)
-            self.outputPreparer.prepare(outputBean)
-    
-            # extract any signal parameters to add to the scan command
-            signalParameters = self._getSignalList(beanGroup.getOutput())
-           
-            self._runScript(beanGroup.getOutput().getBeforeScriptName())
-
-            # run the scans
-            print "detectors:", str(detectorList)
-            if len(signalParameters) > 0:
-                print "signal list:", str(signalParameters)
-            print "number of steps:", len(points)
-            args = [xas_scannable, points]
-            if temperatureController != None:
-                print "adding to the scan", temperatureController
-                args += [temperatureController]
-            args += detectorList 
-            args += signalParameters
-            args += [loggingbean]
-            
-            simpleLog("about to scan")
-            
-            ScanBase.checkForInterrupts()
-=======
         return originalGroup
     
     def _configureScannable(self,beanGroup):
@@ -260,7 +170,6 @@
                     
                 # create the scannable to control energy and time
                 xas_scannable = self._configureScannable(beanGroup)
->>>>>>> 08135558
     
                 # send out initial messages for logging and display to user
                 outputFolder = outputBean.getAsciiDirectory()+ "/" + outputBean.getAsciiFileName()
@@ -379,20 +288,13 @@
 class QexafsScan(Scan):
     
     def __init__(self, detectorPreparer, samplePreparer, outputPreparer, energy_scannable, ion_chambers_scannable):
-<<<<<<< HEAD
-        Scan.__init__(self, detectorPreparer, samplePreparer, outputPreparer)
-=======
         Scan.__init__(self, None,detectorPreparer, samplePreparer, outputPreparer,None)
->>>>>>> 08135558
         self.energy_scannable = energy_scannable
         self.ion_chambers_scannable = ion_chambers_scannable
     
     def __call__(self, sampleFileName, scanFileName, detectorFileName, outputFileName, folderName=None, numRepetitions= -1, validation=True):
-<<<<<<< HEAD
-        xmlFolderName = ExafsEnvironment().getScriptFolder() + folderName + "/"
-=======
         xmlFolderName = ExafsEnvironment().getXMLFolder() + folderName + "/"
->>>>>>> 08135558
+
         sampleBean, scanBean, detectorBean, outputBean = self._createBeans(xmlFolderName, sampleFileName, scanFileName, detectorFileName, outputFileName) 
         controller = Finder.getInstance().find("ExafsScriptObserver")
         XasAsciiDataWriter.setBeanGroup(self._createBeanGroup(controller, xmlFolderName, folderName, sampleBean, detectorBean, outputBean, scanBean))
@@ -493,7 +395,7 @@
             return self._createDetArray(["qexafs_counterTimer01"], scanBean)
         else:
             if detectorBean.getFluorescenceParameters().getDetectorType() == "Silicon":
-                return self._createDetArray(["qexafs_counterTimer01", "qexafs_xmap", "QexafsFFI0"], scanBean)
+                return self._createDetArray(["qexafs_counterTimer01", "qexafs_xmap", "VortexQexafsFFI0"], scanBean)
             else:
                 return self._createDetArray(["qexafs_counterTimer01", "qexafs_xspress", "QexafsFFI0"], scanBean)
         
@@ -529,4 +431,60 @@
             return ExafsEnvironment.testScannable
         # The scannable name is defined in the XML when not in testing mode.
         # Therefore the scannable argument is omitted from the bean
-        return None+        return None
+
+from threading import Thread
+from gda.data import PathConstructor;
+import time
+
+#===============================================================================
+# class CollectCirrusData(Thread):
+#        
+#    def __init__(self, itterations, interval, filename, cirrus, sample_temperature, sample_temperature2, energy_scannable, initial_energy, final_energy, mList):
+#        Thread.__init__(self)
+#        self.itterations=itterations
+#        self.interval=interval
+#        from gda.data import NumTracker;
+#        numTracker = NumTracker("tmp")
+#        thisFileNumber = numTracker.getCurrentFileNumber()+1;
+#        print filename + "/" + str(thisFileNumber) + "_cirrus.txt"
+#        self.filename=filename + str(thisFileNumber) + "_cirrus.txt"
+#        self.cirrus=cirrus
+#        self.sample_temperature = sample_temperature
+#        self.sample_temperature2 = sample_temperature2
+#        self.initial_energy=initial_energy
+#        self.final_energy=final_energy
+#        self.energy_scannable=energy_scannable
+#        self.mList = mList
+#        
+#    def run(self):
+#        timeout = 20
+#        t=0
+#        while int(self.energy_scannable()) not in range(self.initial_energy-10, self.initial_energy+10):
+#            t+=1
+#            if t==timeout:
+#                break
+#        
+#        timeCounter=0
+#        
+#        f = open(self.filename, 'w')
+#        f.write("time    ")
+#        for m in self.mList:
+#            f.write(str(m) + "    ")
+#        f.write("temperature")
+#        f.write("\n")
+#        
+#        for itt in range(self.itterations):
+#            print "writing cirrus data"
+#            self.cirrus.collectData()
+#            data = self.cirrus.readout().toString().split('\t')
+#            f.write(str(timeCounter)+"    ")
+#            for d in data:
+#                f.write(str(d)+"    ")
+#            f.write(str(self.sample_temperature()) + "\n")
+#            f.write(str(self.sample_temperature2()) + "\n")
+#            timeCounter+=self.interval
+#            time.sleep(self.interval)
+#            
+#        f.close()    
+#===============================================================================