--- conflicted
+++ resolved
@@ -1,9 +1,8 @@
 from BeamlineParameters import JythonNameSpaceMapping
-
-from exafsscripts.exafs.setupBeamline import setup,finish
+from gda.data import PathConstructor
+from gda.factory import Finder
 
 from gda.configuration.properties import LocalProperties
-from gda.data import PathConstructor
 from gda.data.scan.datawriter import XasAsciiDataWriter, NexusExtraMetadataDataWriter
 from gda.exafs.scan import ExafsScanPointCreator, XanesScanPointCreator
 from gda.exafs.scan import BeanGroup, BeanGroups
@@ -11,29 +10,9 @@
 from gda.device.scannable import XasScannable
 from gda.device.scannable import XasScannableWithDetectorFramesSetup
 from gda.device.scannable import JEPScannable
-<<<<<<< HEAD
-from gda.exafs.scan import RepetitionsProperties
-from gda.factory import Finder
-from java.lang import InterruptedException
-from gda.jython import ScriptBase
-=======
-from gda.exafs.scan import ExafsScanPointCreator, XanesScanPointCreator
-from gda.exafs.scan import BeanGroup, BeanGroups
-from gda.exafs.scan import ScanStartedMessage
-from gda.exafs.scan import RepetitionsProperties
-from gda.factory import Finder
-from java.lang import InterruptedException
->>>>>>> 225bab4c
+from gda.jython.scriptcontroller.event import ScanCreationEvent, ScanFinishEvent, ScriptProgressEvent
+from gda.scan import ScanBase, ContinuousScan, ConcurrentScan
 from gda.jython.commands.GeneralCommands import run
-from gda.jython.scriptcontroller.event import ScanCreationEvent, ScanFinishEvent, ScriptProgressEvent
-from gda.jython.scriptcontroller.logging import XasProgressUpdater
-from gda.jython.scriptcontroller.logging import LoggingScriptController
-from gda.jython.scriptcontroller.logging import XasLoggingMessage
-<<<<<<< HEAD
-=======
-from gda.jython import ScriptBase
->>>>>>> 225bab4c
-from gda.scan import ScanBase, ContinuousScan, ConcurrentScan
 from uk.ac.gda.beans import BeansFactory
 from uk.ac.gda.beans.exafs import XanesScanParameters
 from gdascripts.messages.handle_messages import simpleLog
@@ -42,12 +21,10 @@
 
 class Scan:
     
-    def __init__(self, loggingcontroller, detectorPreparer, samplePreparer, outputPreparer, beamlineReverter):
+    def __init__(self, detectorPreparer, samplePreparer, outputPreparer):
         self.detectorPreparer = detectorPreparer
         self.samplePreparer = samplePreparer
         self.outputPreparer = outputPreparer
-        self.loggingcontroller = loggingcontroller
-        self.beamlineReverter = beamlineReverter
         
     def _createDetArray(self, names, scanBean=None):
         dets = []
@@ -78,14 +55,45 @@
 
     
 class XasScan(Scan):
-    
-    def _defineBeanGroup(self, folderName, validation, controller, xmlFolderName, sampleBean, scanBean, detectorBean, outputBean):
-
+        
+    def __call__(self, sampleFileName, scanFileName, detectorFileName, outputFileName, folderName=None, numRepetitions= -1, validation=True):
+        ScanBase.interrupted = False
+    
+        controller = Finder.getInstance().find("ExafsScriptObserver")
+        
+        # Create the beans from the file names
+        xmlFolderName = ExafsEnvironment().getScriptFolder() + folderName + "/"
+        print "xmlFolderName", xmlFolderName  
+        
+        sampleBean, scanBean, detectorBean, outputBean = self._createBeans(xmlFolderName, sampleFileName, scanFileName, detectorFileName, outputFileName)
+
+        # send initial message to the log
+        from gda.jython.scriptcontroller.logging import LoggingScriptController
+        from gda.jython.scriptcontroller.logging import XasLoggingMessage
+        loggingcontroller   = Finder.getInstance().find("XASLoggingScriptController")
+        scriptType = "Exafs"
+        if isinstance(scanBean, XanesScanParameters):
+            scriptType = "Xanes"
+        unique_id           = LoggingScriptController.createUniqueID(scriptType);
+
+        # create the scannable which will control energy & time for each point
+        useFrames = LocalProperties.check("gda.microfocus.scans.useFrames")
+        if(detectorBean.getExperimentType() == "Fluorescence" and detectorBean.getFluorescenceParameters().getDetectorType() == "Germanium" and useFrames):
+            xas_scannable = XasScannableWithDetectorFramesSetup()
+            xas_scannable.setHarmonicConverterName("auto_mDeg_idGap_mm_converter")
+        else:
+            xas_scannable = XasScannable()
+            useFrames = 0
+        xas_scannable.setName("xas_scannable")
+        print "Energy control supplied by scannable:", scanBean.getScannableName()
+        xas_scannable.setEnergyScannable(Finder.getInstance().find(scanBean.getScannableName()))
+        # give the beans to the xasdatawriter class to help define the folders/filenames 
         originalGroup = BeanGroup()
         originalGroup.setController(controller)
         originalGroup.setScriptFolder(xmlFolderName)
         originalGroup.setScannable(Finder.getInstance().find(scanBean.getScannableName())) #TODO
         originalGroup.setExperimentFolderName(folderName)
+#        originalGroup.setScanNumber(scanNumber)
         if (sampleBean != None):
             originalGroup.setSample(sampleBean)
         originalGroup.setDetector(detectorBean)
@@ -93,174 +101,99 @@
         originalGroup.setOutput(outputBean)
         originalGroup.setValidate(validation)
         originalGroup.setScan(scanBean)
-        return originalGroup
-    
-    def _configureScannable(self,beanGroup):
-        
-        xas_scannable = XasScannable()
-        xas_scannable.setName("xas_scannable")
-        xas_scannable.setEnergyScannable(Finder.getInstance().find(beanGroup.getScan().getScannableName()))
-        return xas_scannable
-        
-
-    def __call__(self, sampleFileName, scanFileName, detectorFileName, outputFileName, folderName=None, numRepetitions= 1, validation=True):
-        ScanBase.interrupted = False
-        controller = Finder.getInstance().find("ExafsScriptObserver")
-        
-        # Create the beans from the file names
-        xmlFolderName = ExafsEnvironment().getXMLFolder() + folderName + "/"
-        sampleBean, scanBean, detectorBean, outputBean = self._createBeans(xmlFolderName, sampleFileName, scanFileName, detectorFileName, outputFileName)
-
-        # create unique ID for this scan (all repetitions will share the same ID)
-        scriptType = "Exafs"
-        if isinstance(scanBean, XanesScanParameters):
-            scriptType = "Xanes"
-        scan_unique_id = LoggingScriptController.createUniqueID(scriptType);
-        
-        # update to terminal
-<<<<<<< HEAD
-        print "Starting",scriptType,detectorBean.getExperimentType(),"scan over scannable '"+scanBean.getScannableName()+"'..."
-=======
-        print "Starting",scriptType,detectorBean.getFluorescenceParameters().getDetectorType(),"scan over scannable '"+scanBean.getScannableName()+"'..."
->>>>>>> 225bab4c
-        print ""
-        print "Output to",xmlFolderName
-        print ""
-
-        # give the beans to the xasdatawriter class to help define the folders/filenames 
-        beanGroup = self._defineBeanGroup(folderName, validation, controller, xmlFolderName, sampleBean, scanBean, detectorBean, outputBean)
-        
-        self._doLooping(beanGroup,scriptType,scan_unique_id, numRepetitions, xmlFolderName, controller)
-
-    def _doLooping(self,beanGroup,scriptType,scan_unique_id, numRepetitions, xmlFolderName, controller):
-        #
-        # Insert sample environment looping logic here by subclassing
-        #
-        self._doScan(beanGroup,scriptType,scan_unique_id, numRepetitions, xmlFolderName, controller)
-        
-    def _doScan(self,beanGroup,scriptType,scan_unique_id, numRepetitions, xmlFolderName, controller):
-        
-        # reset the properties used to control repetition behaviour
-<<<<<<< HEAD
-        LocalProperties.set(RepetitionsProperties.PAUSE_AFTER_REP_PROPERTY,"false")
-=======
-        LocalProperties.set(RepetitionsProperties.HALT_AFTER_REP_PROPERTY,"false")
->>>>>>> 225bab4c
-        LocalProperties.set(RepetitionsProperties.SKIP_REPETITION_PROPERTY,"false")
-        LocalProperties.set(RepetitionsProperties.NUMBER_REPETITIONS_PROPERTY,str(numRepetitions))
-        repetitionNumber = 0
-
-        try:
-            while True:
-                repetitionNumber+= 1
-                beanGroup.setScanNumber(repetitionNumber)
-                XasAsciiDataWriter.setBeanGroup(beanGroup)
-        
-                # create the list of scan points
-                points = ()
-                if isinstance(beanGroup.getScan(), XanesScanParameters):
-                    points = XanesScanPointCreator.calculateEnergies(beanGroup.getScan())
-                else:
-                    points = ExafsScanPointCreator.calculateEnergies(beanGroup.getScan())
-                    
-                # create the scannable to control energy and time
-                xas_scannable = self._configureScannable(beanGroup)
-    
-                # send out initial messages for logging and display to user
-                outputFolder = beanGroup.getOutput().getAsciiDirectory()+ "/" + beanGroup.getOutput().getAsciiFileName()
-                logmsg = XasLoggingMessage(scan_unique_id, scriptType, "Starting "+scriptType+" scan...", str(repetitionNumber + 1), str("0%"),str(0),beanGroup.getScan(),outputFolder)
-                self.loggingcontroller.update(None,logmsg)
-                self.loggingcontroller.update(None,ScanStartedMessage(beanGroup.getScan(),beanGroup.getDetector())) # informs parts of the UI about current scan
-                loggingbean = XasProgressUpdater(self.loggingcontroller,logmsg)
-    
-                # work out which detectors to use (they will need to have been configured already by the GUI)
-                detectorList = self._getDetectors(beanGroup.getDetector(), beanGroup.getScan()) 
-                xas_scannable.setDetectors(detectorList)
-                
-                # work out extra scannables to include
-                signalParameters = self._getSignalList(beanGroup.getOutput())
-                
-                # run the beamline specific preparers            
-                self.detectorPreparer.prepare(beanGroup.getDetector(), beanGroup.getOutput(), xmlFolderName)
-                sampleScannables = self.samplePreparer.prepare(beanGroup.getSample())
-                outputScannables = self.outputPreparer.prepare(beanGroup.getOutput())
-               
-                # run the before scan script
-                self._runScript(beanGroup.getOutput().getBeforeScriptName())
+
+# RJW May2012 remove the DOE stuff and replace with the number of repetitions        
+        # Use BeanGroups to generate the DOE experiments.
+#        groups = BeanGroups.expand(originalGroup)
+#        infos = BeanGroups.getInfo(originalGroup)
+#        print "DoE group size", len(groups)
+        
+        for repetitionNumber in range(0, numRepetitions):
+            originalGroup.setScanNumber(repetitionNumber)
+            beanGroup = originalGroup   #groups[i];
+            XasAsciiDataWriter.setBeanGroup(beanGroup)
+    
+            # create the list of scan points
+            points = ()
+            if isinstance(beanGroup.getScan(), XanesScanParameters):
+                points = XanesScanPointCreator.calculateEnergies(beanGroup.getScan())
+                if useFrames:
+                    xas_scannable.setExafsScanRegionTimes(XanesScanPointCreator.getScanTimes(beanGroup.getScan()))
+            else:
+                points = ExafsScanPointCreator.calculateEnergies(beanGroup.getScan())
+                if useFrames:
+                    xas_scannable.setExafsScanRegionTimes(ExafsScanPointCreator.getScanTimes(beanGroup.getScan()))
+
+            # send out initial messages
+            logmsg = XasLoggingMessage(unique_id, scriptType, "Starting "+scriptType+" scan...", str(repetitionNumber), str("0%"),str(0),scanBean)
+            loggingcontroller.update(None,logmsg)
+            loggingcontroller.update(None,ScanStartedMessage(scanBean,detectorBean))
+            loggingbean = XasProgressUpdater(loggingcontroller,logmsg)
+
+            
+            # This step adds information to the sample parameters description 
+            # if we are doing a multiple run.
+#            if len(groups) > 1:
+#                rangeInfo = infos[i]
+#                beanGroup.getSample().addDescription("");
+#                beanGroup.getSample().addDescription("***");
+#                beanGroup.getSample().addDescription("Design of experiments study run '" + str(i + 1) + "' of '" + str(len(groups)) + "'. With following parameter(s):")
+#                beanGroup.getSample().addDescription(rangeInfo.getHeader())
+#                beanGroup.getSample().addDescription(rangeInfo.getValues())
+#                beanGroup.getSample().addDescription("***");
+#                simpleLog("Loop of experiments: run " + str(i + 1) + " of " + str(len(groups)))
+#                simpleLog("Variable(s) being looped over:" + str(rangeInfo.getHeader()))
+#                simpleLog("Current value(s):" + str(rangeInfo.getValues()))
+    
+            # work out which detectors to use (they will need to have been configured already by the GUI)
+            detectorList = self._getDetectors(beanGroup.getDetector(), beanGroup.getScan()) 
+            xas_scannable.setDetectors(detectorList)
+            
+            # set up the sample 
+            self.detectorPreparer.prepare(detectorBean, outputBean, xmlFolderName)
+            temperatureController = self.samplePreparer.prepare(sampleBean)
+            self.outputPreparer.prepare(outputBean)
+    
+            # extract any signal parameters to add to the scan command
+            signalParameters = self._getSignalList(beanGroup.getOutput())
+           
+            self._runScript(beanGroup.getOutput().getBeforeScriptName())
+
+            # run the scans
+            print "detectors:", str(detectorList)
+            if len(signalParameters) > 0:
+                print "signal list:", str(signalParameters)
+            print "number of steps:", len(points)
+            args = [xas_scannable, points]
+            if temperatureController != None:
+                print "adding to the scan", temperatureController
+                args += [temperatureController]
+            args += detectorList 
+            args += signalParameters
+            args += [loggingbean]
+            
+            simpleLog("about to scan")
+            
+            ScanBase.checkForInterrupts()
+    
+            try:
+                controller.update(None, ScriptProgressEvent("Running scan"))
+                thisscan = ConcurrentScan(args)
+                controller.update(None, ScanCreationEvent(thisscan.getName()))
+                thisscan.runScan()
+            finally:
+            # clear the extra metadata which would have been added to the Nxues file (rebuilt everytime in setup)
+                controller.update(None, ScanFinishEvent(thisscan.getName(), ScanFinishEvent.FinishType.OK));
+                NexusExtraMetadataDataWriter.removeAllMetadataEntries()
+                LocalProperties.set("gda.scan.useScanPlotSettings", "false")
+                LocalProperties.set("gda.plot.ScanPlotSettings.fromUserList", "false")
      
-                # build the scan command arguments
-                args = [xas_scannable, points]
-                if sampleScannables != None:
-                    args += sampleScannables
-                if outputScannables != None:
-                    args += outputScannables
-                args += detectorList 
-                args += signalParameters
-                args += [loggingbean]
-                
-                # run the scan
-                try:
-                    controller.update(None, ScriptProgressEvent("Running scan"))
-                    ScanBase.interrupted = False
-                    if numRepetitions > 1:
-                        print ""
-                        print "Starting repetition", str(repetitionNumber),"of",numRepetitions
-                    thisscan = ConcurrentScan(args)
-                    controller.update(None, ScanCreationEvent(thisscan.getName()))
-                    thisscan.runScan()
-                except InterruptedException, e:
-                    if LocalProperties.get(RepetitionsProperties.SKIP_REPETITION_PROPERTY) == "true":
-                        LocalProperties.set(RepetitionsProperties.SKIP_REPETITION_PROPERTY,"false")
-                        ScanBase.interrupted = False
-                        # check if a panic stop has been issued, so the whole script should stop
-                        if ScriptBase.isInterrupted():
-                            raise e
-                        # only wanted to skip this repetition, so absorb the exception and continue the loop
-                        if numRepetitions > 1:
-                            print "Repetition", str(repetitionNumber),"skipped."
-                    else:
-                        print e
-                        raise # any other exception we are not expecting so raise whatever this is to abort the script
-                        
-                #update observers
-                controller.update(None, ScanFinishEvent(thisscan.getName(), ScanFinishEvent.FinishType.OK));
-                    
-                # run the after scan script
-                self._runScript(beanGroup.getOutput().getAfterScriptName())
-                
-                #check if halt after current repetition set to true
-<<<<<<< HEAD
-                if numRepetitions > 1 and LocalProperties.get(RepetitionsProperties.PAUSE_AFTER_REP_PROPERTY) == "true":
-                    print "Paused scan after repetition",str(repetitionNumber),". To resume the scan, press the Start button in the Command Queue view. To abort this scan, press the Skip Task button."
-                    Finder.getInstance().find("commandQueueProcessor").pause(500);
-                    LocalProperties.set(RepetitionsProperties.PAUSE_AFTER_REP_PROPERTY,"false")
-                    ScriptBase.checkForPauses()
-=======
-                if numRepetitions > 1 and LocalProperties.get(RepetitionsProperties.HALT_AFTER_REP_PROPERTY) == "true":
-                    print "The repetition loop was requested to be halted, so this scan has ended after", str(repetitionNumber), "repetition(s)."
-                    break
->>>>>>> 225bab4c
-                
-                #check if the number of repetitions has been altered and we should now end the loop
-                numRepsFromProperty = int(LocalProperties.get(RepetitionsProperties.NUMBER_REPETITIONS_PROPERTY))
-                if numRepsFromProperty != numRepetitions and numRepsFromProperty <= (repetitionNumber):
-                    print "The number of repetitions has been reset to",str(numRepsFromProperty), ". As",str(repetitionNumber),"repetitions have been completed this scan will now end."
-                    break
-                elif numRepsFromProperty <= (repetitionNumber):
-                    break
-                    
-        finally:    
-            # repetition loop completed, so reset things
-            if (self.beamlineReverter != None):
-                self.beamlineReverter.scanCompleted() #NexusExtraMetadataDataWriter.removeAllMetadataEntries() for I20
-            LocalProperties.set("gda.scan.useScanPlotSettings", "false")
-            LocalProperties.set("gda.plot.ScanPlotSettings.fromUserList", "false")
+            self._runScript(beanGroup.getOutput().getAfterScriptName())
             
             #remove added metadata from default metadata list to avoid multiple instances of the same metadata
             jython_mapper = JythonNameSpaceMapping()
-            if (jython_mapper.original_header != None):
-                original_header=jython_mapper.original_header[:]
-                Finder.getInstance().find("datawriterconfig").setHeader(original_header)
+            original_header=jython_mapper.original_header[:]
+            Finder.getInstance().find("datawriterconfig").setHeader(original_header)
     
     def _getSignalList(self, outputParameters):
         signalList = []
@@ -288,168 +221,63 @@
         else:
             for group in detectorBean.getDetectorGroups():
                 if group.getName() == detectorBean.getFluorescenceParameters().getDetectorType():
-                    #print detectorBean.getFluorescenceParameters().getDetectorType(), "experiment"
+                    print detectorBean.getFluorescenceParameters().getDetectorType(), "experiment"
                     return self._createDetArray(group.getDetector(), scanBean)
 
    
 class QexafsScan(Scan):
     
-    def __init__(self,loggingcontroller, detectorPreparer, samplePreparer, outputPreparer, energy_scannable, ion_chambers_scannable):
-        Scan.__init__(self, loggingcontroller,detectorPreparer, samplePreparer, outputPreparer,None)
+    def __init__(self, detectorPreparer, samplePreparer, outputPreparer, energy_scannable, ion_chambers_scannable):
+        Scan.__init__(self, detectorPreparer, samplePreparer, outputPreparer)
         self.energy_scannable = energy_scannable
         self.ion_chambers_scannable = ion_chambers_scannable
-        #self.cirrus = cirrus
-        #self.sample_temperature = sample_temperature
-        #self.sample_temperature2 = sample_temperature2
-            
+    
     def __call__(self, sampleFileName, scanFileName, detectorFileName, outputFileName, folderName=None, numRepetitions= -1, validation=True):
-        xmlFolderName = ExafsEnvironment().getXMLFolder() + folderName + "/"
-
+        xmlFolderName = ExafsEnvironment().getScriptFolder() + folderName + "/"
         sampleBean, scanBean, detectorBean, outputBean = self._createBeans(xmlFolderName, sampleFileName, scanFileName, detectorFileName, outputFileName) 
         controller = Finder.getInstance().find("ExafsScriptObserver")
+        XasAsciiDataWriter.setBeanGroup(self._createBeanGroup(controller, xmlFolderName, folderName, sampleBean, detectorBean, outputBean, scanBean))
         outputBean.setAsciiFileName(sampleBean.getName())
-        beanGroup = self._createBeanGroup(controller, xmlFolderName, folderName, sampleBean, detectorBean, outputBean, scanBean)
         # work out which detectors to use (they will need to have been configured already by the GUI)
         detectorList = self._getQEXAFSDetectors(detectorBean, outputBean, scanBean) 
         print "detectors to be used:", str(detectorList)
         
-        
-        # send initial message to the log
-        from gda.jython.scriptcontroller.logging import LoggingScriptController
-        from gda.jython.scriptcontroller.logging import XasLoggingMessage
-        loggingcontroller   = Finder.getInstance().find("XASLoggingScriptController")
-        scriptType = "Qexafs"
-        unique_id  = LoggingScriptController.createUniqueID(scriptType);
-        outputFolder = outputBean.getAsciiDirectory()+ "/" + outputBean.getAsciiFileName()
-
-        #print "output folder=", outputFolder
-        
-                # update to terminal
-        print "Starting Qexafs scan..."
-        print ""
-        print "Output to",xmlFolderName
-        print ""
-
-        
-        # reset the properties used to control repetition behaviour
-<<<<<<< HEAD
-        LocalProperties.set(RepetitionsProperties.PAUSE_AFTER_REP_PROPERTY,"false")
-=======
-        LocalProperties.set(RepetitionsProperties.HALT_AFTER_REP_PROPERTY,"false")
->>>>>>> 225bab4c
-        LocalProperties.set(RepetitionsProperties.SKIP_REPETITION_PROPERTY,"false")
-        LocalProperties.set(RepetitionsProperties.NUMBER_REPETITIONS_PROPERTY,str(numRepetitions))
-        repetitionNumber = 0
-        
-        try:
-            while True:
-                repetitionNumber+= 1
-
-                # set up the sample 
-                self.detectorPreparer.prepare(detectorBean, outputBean, xmlFolderName)
-                self.samplePreparer.prepare(sampleBean)
-                self.outputPreparer.prepare(outputBean)
-                
-                beanGroup.setScanNumber(repetitionNumber)
-                XasAsciiDataWriter.setBeanGroup(beanGroup)
-        
-                # no signal parameters
-                if len(outputBean.getCheckedSignalList()) > 0:
-                    print "Signal parameters not available with QEXAFS"
-                if self.energy_scannable == None:
-                    raise "No object for controlling energy during QEXAFS found! Expected qexafs_energy (or scannable1 for testing)"
-            
-                initial_energy = scanBean.getInitialEnergy()
-                final_energy = scanBean.getFinalEnergy()
-                step_size = scanBean.getStepSize()
-                import math
-                numberPoints = int(math.ceil((final_energy-initial_energy)/step_size))
-            
-                self._runScript(outputBean.getBeforeScriptName())
-            
-                scan_time = scanBean.getTime()
-                
-                # send out initial messages
-                logmsg = XasLoggingMessage(unique_id, scriptType, "Starting "+scriptType+" scan...", str(repetitionNumber), str("0%"),str(0),str(scanBean.getTime()) + "s",outputFolder)
-                loggingcontroller.update(None,logmsg)
-                loggingcontroller.update(None,ScanStartedMessage(scanBean,detectorBean))
-                loggingbean = XasProgressUpdater(loggingcontroller,logmsg)
-                # difference to step scan is that the loggingbean cannot simply be added to the scan, so instead we have to manually call 
-                #atScanStart, atScanEnd and atCommandFailure in this script
-    
-            
-                print "running QEXAFS scan:", self.energy_scannable.getName(), scanBean.getInitialEnergy(), scanBean.getFinalEnergy(), numberPoints, scan_time, detectorList
-                controller.update(None, ScriptProgressEvent("Running QEXAFS scan"))
-                thisscan = ContinuousScan(self.energy_scannable , scanBean.getInitialEnergy(), scanBean.getFinalEnergy(), numberPoints, scan_time, detectorList)
-                controller.update(None, ScanCreationEvent(thisscan.getName()))
-                try:
-                    if numRepetitions > 1:
-                        print ""
-                        print "Starting repetition", str(repetitionNumber),"of",numRepetitions
-                    loggingbean.atScanStart()
-                    thisscan.runScan()  
-                    controller.update(None, ScanFinishEvent(thisscan.getName(), ScanFinishEvent.FinishType.OK));
-                    loggingbean.atScanEnd()            
-                except InterruptedException, e:
-                    loggingbean.atCommandFailure()
-                    if LocalProperties.get(RepetitionsProperties.SKIP_REPETITION_PROPERTY) == "true":
-                        LocalProperties.set(RepetitionsProperties.SKIP_REPETITION_PROPERTY,"false")
-                        ScanBase.interrupted = False
-                        # check if a panic stop has been issued, so the whole script should stop
-                        if ScriptBase.isInterrupted():
-                            raise e
-                        # only wanted to skip this repetition, so absorb the exception and continue the loop
-                        if numRepetitions > 1:
-                            print "Repetition", str(repetitionNumber),"skipped."
-                    else:
-                        print e
-                        raise # any other exception we are not expecting so raise whatever this is to abort the script
-                except:
-                    loggingbean.atCommandFailure()
-                    raise
-                    
-                # run the after scan script
-                self._runScript(outputBean.getAfterScriptName())
-                
-                #check if halt after current repetition set to true
-<<<<<<< HEAD
-                if numRepetitions > 1 and LocalProperties.get(RepetitionsProperties.PAUSE_AFTER_REP_PROPERTY) == "true":
-                    print "Paused scan after repetition",str(repetitionNumber),". To resume the scan, press the Start button in the Command Queue view. To abort this scan, press the Skip Task button."
-                    LocalProperties.set(RepetitionsProperties.PAUSE_AFTER_REP_PROPERTY,"false")
-                    Finder.getInstance().find("commandQueueProcessor").pause(500);
-                    ScriptBase.checkForPauses()
-=======
-                if numRepetitions > 1 and LocalProperties.get(RepetitionsProperties.HALT_AFTER_REP_PROPERTY) == "true":
-                    print "The repetition loop was requested to be halted, so this scan has ended after", str(repetitionNumber), "repetition(s)."
-                    break
->>>>>>> 225bab4c
-                
-                #check if the number of repetitions has been altered and we should now end the loop
-                numRepsFromProperty = int(LocalProperties.get(RepetitionsProperties.NUMBER_REPETITIONS_PROPERTY))
-                if numRepsFromProperty != numRepetitions and numRepsFromProperty <= (repetitionNumber):
-                    print "The number of repetitions has been reset to",str(numRepsFromProperty), ". As",str(repetitionNumber),"repetitions have been completed this scan will now end."
-                    break
-                elif numRepsFromProperty <= (repetitionNumber):
-                    break
-       
-        finally:    
-            # repetition loop completed, so reset things
-            if (self.beamlineReverter != None):
-                self.beamlineReverter.scanCompleted() #NexusExtraMetadataDataWriter.removeAllMetadataEntries() for I20
-            LocalProperties.set("gda.scan.useScanPlotSettings", "false")
-            LocalProperties.set("gda.plot.ScanPlotSettings.fromUserList", "false")
-            
+        for repetitionNumber in range(0, numRepetitions):
+
+            # set up the sample 
+            self.detectorPreparer.prepare(detectorBean, outputBean, xmlFolderName)
+            self.samplePreparer.prepare(sampleBean)
+            self.outputPreparer.prepare(outputBean)
+        
+        # no signal parameters
+            if len(outputBean.getCheckedSignalList()) > 0:
+                print "Signal parameters not available with QEXAFS"
+            if self.energy_scannable == None:
+                raise "No object for controlling energy during QEXAFS found! Expected qexafs_energy (or scannable1 for testing)"
+        
+            initial_energy = scanBean.getInitialEnergy()
+            final_energy = scanBean.getFinalEnergy()
+            step_size = scanBean.getStepSize()
+            import math
+            numberPoints = int(math.ceil((final_energy-initial_energy)/step_size))
+        
+            self._runScript(outputBean.getBeforeScriptName())
+        
+            scan_time = scanBean.getTime()
+        
+            print "running QEXAFS scan:", self.energy_scannable.getName(), scanBean.getInitialEnergy(), scanBean.getFinalEnergy(), numberPoints, scan_time, detectorList
+            controller.update(None, ScriptProgressEvent("Running QEXAFS scan"))
+            thisscan = ContinuousScan(self.energy_scannable , scanBean.getInitialEnergy(), scanBean.getFinalEnergy(), numberPoints, scan_time, detectorList)
+            controller.update(None, ScanCreationEvent(thisscan.getName()))
+            thisscan.runScan()  
+            controller.update(None, ScanFinishEvent(thisscan.getName(), ScanFinishEvent.FinishType.OK));
+        
+            self._runScript(outputBean.getAfterScriptName())
+        
             #remove added metadata from default metadata list to avoid multiple instances of the same metadata
-<<<<<<< HEAD
-            jython_mapper = JythonNameSpaceMapping()
-            if (jython_mapper.original_header != None):
-=======
-            if (jython_mapper.original_header != None):
-                jython_mapper = JythonNameSpaceMapping()
->>>>>>> 225bab4c
-                original_header=jython_mapper.original_header[:]
-                Finder.getInstance().find("datawriterconfig").setHeader(original_header)
-
+        jython_mapper = JythonNameSpaceMapping()
+        original_header=jython_mapper.original_header[:]
+        Finder.getInstance().find("datawriterconfig").setHeader(original_header)
  
     def _getNumberOfFrames(self, detectorBean, scanBean):
          # work out the number of frames to collect
@@ -481,7 +309,7 @@
             return self._createDetArray(["qexafs_counterTimer01"], scanBean)
         else:
             if detectorBean.getFluorescenceParameters().getDetectorType() == "Silicon":
-                return self._createDetArray(["qexafs_counterTimer01", "qexafs_xmap", "VortexQexafsFFI0"], scanBean)
+                return self._createDetArray(["qexafs_counterTimer01", "qexafs_xmap", "QexafsFFI0"], scanBean)
             else:
                 return self._createDetArray(["qexafs_counterTimer01", "qexafs_xspress", "QexafsFFI0"], scanBean)
         
@@ -499,54 +327,12 @@
         beanGroup.setOutput(outputBean)
         beanGroup.setScan(scanBean)
         return beanGroup
-    #===========================================================================
-    # def _control_cirrus_detector(self, bean, initial_energy, final_energy, scan_time):
-    #    
-    #    masses = []
-    #    masses.append(bean.isMass2())
-    #    masses.append(bean.isMass4())
-    #    masses.append(bean.isMass12())
-    #    masses.append(bean.isMass14())
-    #    masses.append(bean.isMass15())
-    #    masses.append(bean.isMass16())
-    #    masses.append(bean.isMass17())
-    #    masses.append(bean.isMass18())
-    #    masses.append(bean.isMass28())
-    #    masses.append(bean.isMass32())
-    #    masses.append(bean.isMass36())
-    #    masses.append(bean.isMass40())
-    #    masses.append(bean.isMass44())
-    #    masses.append(bean.isMass64())
-    #    masses.append(bean.isMass69())
-    #    
-    #    self.initial_energy=initial_energy
-    #    self.final_energy=final_energy
-    #    self.scan_time = scan_time
-    #    
-    #    i=0
-    #    massList = []
-    #    mList= [2,4,12,14,15,16,17,18,28,32,36,40,44,64,69]
-    #    for mass in masses:
-    #        if mass is True:
-    #            massList.append(mList[i])
-    #        i+=1
-    #    if len(massList)>0:
-    #        print str(massList)
-    #        self.cirrus.setMasses(massList)
-    #    else:
-    #        massList=self.cirrus.getMasses()
-    #    
-    #    print "Number of cirrus reads=" + str(int(self.scan_time/bean.getInterval()))
-    #    
-    #    mythread = CollectCirrusData(int(self.scan_time/bean.getInterval()), bean.getInterval(), PathConstructor.createFromProperty("gda.device.cirrus.datadir"), self.cirrus, self.sample_temperature, self.sample_temperature2, self.energy_scannable, self.initial_energy, self.final_energy, massList)
-    #    mythread.start()
-    #===========================================================================
 
                 
 class ExafsEnvironment:
     testScriptFolder = None
     
-    def getXMLFolder(self):
+    def getScriptFolder(self):
         if ExafsEnvironment.testScriptFolder != None:
             return ExafsEnvironment.testScriptFolder
         dataDirectory = PathConstructor.createFromDefaultProperty()
@@ -559,60 +345,4 @@
             return ExafsEnvironment.testScannable
         # The scannable name is defined in the XML when not in testing mode.
         # Therefore the scannable argument is omitted from the bean
-        return None
-
-from threading import Thread
-from gda.data import PathConstructor;
-import time
-
-#===============================================================================
-# class CollectCirrusData(Thread):
-#        
-#    def __init__(self, itterations, interval, filename, cirrus, sample_temperature, sample_temperature2, energy_scannable, initial_energy, final_energy, mList):
-#        Thread.__init__(self)
-#        self.itterations=itterations
-#        self.interval=interval
-#        from gda.data import NumTracker;
-#        numTracker = NumTracker("tmp")
-#        thisFileNumber = numTracker.getCurrentFileNumber()+1;
-#        print filename + "/" + str(thisFileNumber) + "_cirrus.txt"
-#        self.filename=filename + str(thisFileNumber) + "_cirrus.txt"
-#        self.cirrus=cirrus
-#        self.sample_temperature = sample_temperature
-#        self.sample_temperature2 = sample_temperature2
-#        self.initial_energy=initial_energy
-#        self.final_energy=final_energy
-#        self.energy_scannable=energy_scannable
-#        self.mList = mList
-#        
-#    def run(self):
-#        timeout = 20
-#        t=0
-#        while int(self.energy_scannable()) not in range(self.initial_energy-10, self.initial_energy+10):
-#            t+=1
-#            if t==timeout:
-#                break
-#        
-#        timeCounter=0
-#        
-#        f = open(self.filename, 'w')
-#        f.write("time    ")
-#        for m in self.mList:
-#            f.write(str(m) + "    ")
-#        f.write("temperature")
-#        f.write("\n")
-#        
-#        for itt in range(self.itterations):
-#            print "writing cirrus data"
-#            self.cirrus.collectData()
-#            data = self.cirrus.readout().toString().split('\t')
-#            f.write(str(timeCounter)+"    ")
-#            for d in data:
-#                f.write(str(d)+"    ")
-#            f.write(str(self.sample_temperature()) + "\n")
-#            f.write(str(self.sample_temperature2()) + "\n")
-#            timeCounter+=self.interval
-#            time.sleep(self.interval)
-#            
-#        f.close()    
-#===============================================================================+        return None