import threading
<<<<<<< HEAD
import datetime
from time import sleep
from gda.data import PathConstructor
from gda.factory import Finder
=======
from time import sleep
from gda.data import PathConstructor
from gda.factory import Finder
import datetime
>>>>>>> 809ed703

class ThreadClass(threading.Thread):

    def __init__(self, cirrus, energyScannable, startEnergy, stopEnergy, fileName):
        super(ThreadClass, self).__init__()
        self.cirrus = cirrus
        self._stop = threading.Event()
        self.energyScannable = energyScannable
        self.startEnergy = startEnergy
        self.stopEnergy = stopEnergy
        self.fileName = fileName
        
    def stop(self):
        print "cirrus thread stopped"
        self._stop.set()
        f.close()
        
    def stopped(self):
        return self._stop.isSet()
    
    # add method to run indepenent of qexafs and specify filename
    def run(self):
        print "started cirrus thread"
        dataDir = PathConstructor.createFromProperty("gda.data.scan.datawriter.datadir");
        path = dataDir + self.fileName
        f=open(path,'w')
<<<<<<< HEAD
        
        f.write("pressure=")
        f.write(str(self.cirrus.getPressure())+"\n\n")
        
        f.write("# energy")
        for i in range(len(self.cirrus.getMasses())):
            f.write("\tmass " + str(i+1))
        f.write("\n")    
        
=======
        
        t=datetime.datetime.now()
        
        timeString = t.strftime("%Y-%m-%d %H:%M:%S")
        
        f.write("# scan started on "+timeString+"\n\n")
        
        f.write("# pressure=")
        f.write(str(self.cirrus.getPressure())+"\n\n")
        f.write("time")
        
        f.write("\t\tenergy\t\t")
        
        for i in range(len(self.cirrus.getMasses())):
            f.write("\tmass " + str(i+1) + "\t\t")
        f.write("\n")    
>>>>>>> 809ed703
        while self.stopped()==False and (self.energyScannable()<self.startEnergy or self.energyScannable()>self.stopEnergy):
            sleep(1)
            
        while self.stopped()==False and (self.energyScannable()>=self.startEnergy and self.energyScannable()<=self.stopEnergy):
            if self.stopped()==False:
<<<<<<< HEAD
                now = datetime.datetime.now()
                self.cirrus.collectData()
                data = self.cirrus.readout()
                currentEnergy = self.energyScannable()
                f.write(str(currentEnergy))
                for d in data:
                    f.write("\t"+str(d))
                #add time from sys clock
                f.write("\n")
=======
                self.cirrus.collectData()
                data = self.cirrus.readout()
                currentEnergy = self.energyScannable()
                t=datetime.datetime.now()
                
                timeString = t.strftime("%H:%M:%S")
                f.write(timeString + "\t")
                f.write("%.6f" % currentEnergy)
                for d in data:
                    f.write("\t\t%.6f" % d)
                f.write("\n")
                
>>>>>>> 809ed703
                sleep(1)
        f.close()
        print "finished cirrus thread"

#cirrus.setMasses([2, 28, 32])
#finder = Finder.getInstance()
#if energyScannable==None:
#    energyScannable = finder.find("qexafs_energy")
#t = ThreadClass(qexafs_energy, 10000, 15000, "cirrus_scan.dat")
#t.setName("cirrus")
#t.start()<|MERGE_RESOLUTION|>--- conflicted
+++ resolved
@@ -1,106 +1,93 @@
-import threading
-<<<<<<< HEAD
-import datetime
-from time import sleep
-from gda.data import PathConstructor
-from gda.factory import Finder
-=======
-from time import sleep
-from gda.data import PathConstructor
-from gda.factory import Finder
-import datetime
->>>>>>> 809ed703
+from threading import Thread
+from gda.data import PathConstructor;
+import time
 
-class ThreadClass(threading.Thread):
-
-    def __init__(self, cirrus, energyScannable, startEnergy, stopEnergy, fileName):
-        super(ThreadClass, self).__init__()
+class CollectCirrusData(Thread):
+        
+    def __init__(self, itterations, interval, filename, cirrus, sample_temperature, sample_temperature2, energy_scannable, initial_energy, final_energy, mList):
+        Thread.__init__(self)
+        self.itterations = itterations
+        self.interval = interval
+        from gda.data import NumTracker;
+        numTracker = NumTracker("tmp")
+        thisFileNumber = numTracker.getCurrentFileNumber() + 1;
+        print filename + "/" + str(thisFileNumber) + "_cirrus.txt"
+        self.filename = filename + str(thisFileNumber) + "_cirrus.txt"
         self.cirrus = cirrus
-        self._stop = threading.Event()
-        self.energyScannable = energyScannable
-        self.startEnergy = startEnergy
-        self.stopEnergy = stopEnergy
-        self.fileName = fileName
+        self.sample_temperature = sample_temperature
+        self.sample_temperature2 = sample_temperature2
+        self.initial_energy = initial_energy
+        self.final_energy = final_energy
+        self.energy_scannable = energy_scannable
+        self.mList = mList
         
-    def stop(self):
-        print "cirrus thread stopped"
-        self._stop.set()
+    def run(self):
+        timeout = 20
+        t = 0
+        while int(self.energy_scannable()) not in range(self.initial_energy - 10, self.initial_energy + 10):
+            t += 1
+            if t == timeout:
+                break
+        
+        timeCounter = 0
+        
+        f = open(self.filename, 'w')
+        f.write("time    ")
+        for m in self.mList:
+            f.write(str(m) + "    ")
+        f.write("temperature")
+        f.write("\n")
+        
+        for itt in range(self.itterations):
+            print "writing cirrus data"
+            self.cirrus.collectData()
+            data = self.cirrus.readout().toString().split('\t')
+            f.write(str(timeCounter) + "    ")
+            for d in data:
+                f.write(str(d) + "    ")
+            f.write(str(self.sample_temperature()) + "\n")
+            f.write(str(self.sample_temperature2()) + "\n")
+            timeCounter += self.interval
+            time.sleep(self.interval)
+            
         f.close()
         
-    def stopped(self):
-        return self._stop.isSet()
+def _control_cirrus_detector(self, bean, initial_energy, final_energy, scan_time):
+    masses = []
+    masses.append(bean.isMass2())
+    masses.append(bean.isMass4())
+    masses.append(bean.isMass12())
+    masses.append(bean.isMass14())
+    masses.append(bean.isMass15())
+    masses.append(bean.isMass16())
+    masses.append(bean.isMass17())
+    masses.append(bean.isMass18())
+    masses.append(bean.isMass28())
+    masses.append(bean.isMass32())
+    masses.append(bean.isMass36())
+    masses.append(bean.isMass40())
+    masses.append(bean.isMass44())
+    masses.append(bean.isMass64())
+    masses.append(bean.isMass69())
+    self.initial_energy = initial_energy
+    self.final_energy = final_energy
+    self.scan_time = scan_time
+    i = 0
+    massList = []
+    mList = [2, 4, 12, 14, 15, 16, 17, 18, 28, 32, 36, 40, 44, 64, 69]
+    for mass in masses:
+        if mass is True:
+            massList.append(mList[i])
+        i += 1
+    if len(massList) > 0:
+        print str(massList)
+        self.cirrus.setMasses(massList)
+    else:
+        massList = self.cirrus.getMasses()
+    print "Number of cirrus reads=" + str(int(self.scan_time / bean.getInterval()))
+    mythread = CollectCirrusData(int(self.scan_time / bean.getInterval()), bean.getInterval(), PathConstructor.createFromProperty("gda.device.cirrus.datadir"), self.cirrus, self.sample_temperature, self.sample_temperature2, self.energy_scannable, self.initial_energy, self.final_energy, massList)
+    mythread.start()
     
-    # add method to run indepenent of qexafs and specify filename
-    def run(self):
-        print "started cirrus thread"
-        dataDir = PathConstructor.createFromProperty("gda.data.scan.datawriter.datadir");
-        path = dataDir + self.fileName
-        f=open(path,'w')
-<<<<<<< HEAD
-        
-        f.write("pressure=")
-        f.write(str(self.cirrus.getPressure())+"\n\n")
-        
-        f.write("# energy")
-        for i in range(len(self.cirrus.getMasses())):
-            f.write("\tmass " + str(i+1))
-        f.write("\n")    
-        
-=======
-        
-        t=datetime.datetime.now()
-        
-        timeString = t.strftime("%Y-%m-%d %H:%M:%S")
-        
-        f.write("# scan started on "+timeString+"\n\n")
-        
-        f.write("# pressure=")
-        f.write(str(self.cirrus.getPressure())+"\n\n")
-        f.write("time")
-        
-        f.write("\t\tenergy\t\t")
-        
-        for i in range(len(self.cirrus.getMasses())):
-            f.write("\tmass " + str(i+1) + "\t\t")
-        f.write("\n")    
->>>>>>> 809ed703
-        while self.stopped()==False and (self.energyScannable()<self.startEnergy or self.energyScannable()>self.stopEnergy):
-            sleep(1)
-            
-        while self.stopped()==False and (self.energyScannable()>=self.startEnergy and self.energyScannable()<=self.stopEnergy):
-            if self.stopped()==False:
-<<<<<<< HEAD
-                now = datetime.datetime.now()
-                self.cirrus.collectData()
-                data = self.cirrus.readout()
-                currentEnergy = self.energyScannable()
-                f.write(str(currentEnergy))
-                for d in data:
-                    f.write("\t"+str(d))
-                #add time from sys clock
-                f.write("\n")
-=======
-                self.cirrus.collectData()
-                data = self.cirrus.readout()
-                currentEnergy = self.energyScannable()
-                t=datetime.datetime.now()
-                
-                timeString = t.strftime("%H:%M:%S")
-                f.write(timeString + "\t")
-                f.write("%.6f" % currentEnergy)
-                for d in data:
-                    f.write("\t\t%.6f" % d)
-                f.write("\n")
-                
->>>>>>> 809ed703
-                sleep(1)
-        f.close()
-        print "finished cirrus thread"
-
-#cirrus.setMasses([2, 28, 32])
-#finder = Finder.getInstance()
-#if energyScannable==None:
-#    energyScannable = finder.find("qexafs_energy")
-#t = ThreadClass(qexafs_energy, 10000, 15000, "cirrus_scan.dat")
-#t.setName("cirrus")
-#t.start()+#self.cirrus = cirrus
+#self.sample_temperature = sample_temperature
+#self.sample_temperature2 = sample_temperature2