from org.slf4j import LoggerFactory
from uk.ac.gda.beans import BeansFactory

from gda.configuration.properties import LocalProperties
from gda.exafs.scan import BeanGroup, BeanGroups
from gda.jython.commands.GeneralCommands import run
from gda.jython import InterfaceProvider
from gda.data.scan.datawriter import NexusDataWriter, XasAsciiNexusDataWriter
from gdascripts.metadata.metadata_commands import meta_add,meta_ls,meta_rm,meta_clear_alldynamical
from gdascripts.parameters.beamline_parameters import JythonNameSpaceMapping
from gda.factory import Finder

class Scan:
    
    def __init__(self, detectorPreparer, samplePreparer, outputPreparer, commandQueueProcessor, ExafsScriptObserver, XASLoggingScriptController, datawriterconfig, original_header, energy_scannable, ionchambers, includeSampleNameInNexusName=True):
        self.detectorPreparer = detectorPreparer
        self.samplePreparer = samplePreparer
        self.outputPreparer = outputPreparer
        self.commandQueueProcessor = commandQueueProcessor
        self.ExafsScriptObserver=ExafsScriptObserver
        self.XASLoggingScriptController=XASLoggingScriptController
        self.datawriterconfig=datawriterconfig
        self.original_header = original_header
        self.energy_scannable = energy_scannable
        self.ionchambers=ionchambers
        self.includeSampleNameInNexusName = includeSampleNameInNexusName
        self.sampleFileName= None
        self.scanFileName= None
        self.detectorFileName= None
        self.outputFileName= None
        
    def determineExperimentPath(self, experimentFullPath):
        experimentFullPath = experimentFullPath + "/"
        experimentFolderName = experimentFullPath[experimentFullPath.find("xml")+4:]
<<<<<<< HEAD
        print "experimentFullPath=", experimentFullPath
        print "experimentFolderName=", experimentFolderName
=======
        self.log("Using data folder " + experimentFullPath)
        self.log("Using xml subfolder " + experimentFolderName)
>>>>>>> 25dd30a8
        return experimentFullPath, experimentFolderName
    
    def setXmlFileNames(self, sampleFileName, scanFileName, detectorFileName, outputFileName):
        self.sampleFileName= sampleFileName
        self.scanFileName= scanFileName
        self.detectorFileName= detectorFileName
        self.outputFileName= outputFileName
        
    def log(self,*msg):
        self.logger = LoggerFactory.getLogger("exafsscripts.exafs.scan")
        message = ""
        for part in msg:
            message += str(part) + " "
        print message
        self.logger.info(message)
        
    def _resetHeader(self):
        self.datawriterconfig.setHeader(self.original_header)
        meta_clear_alldynamical()
        self.outputPreparer._resetNexusStaticMetadataList()

    def _createDetArray(self, names, scanBean=None):
        dets = []
        numDets = len(names)
        for i in range(0, numDets):
            name = str(names[i])
            exec("thisDetector = JythonNameSpaceMapping()." + names[i])
            if thisDetector == None:
                raise Exception("detector named " + name + " not found!")
            dets.append(thisDetector)
        return dets

    def _createBeans(self, experimentFullPath, sampleFileName, scanFileName, detectorFileName, outputFileName):
        if(self.sampleFileName == None):
            sampleBean = None
        else:
            sampleBean = BeansFactory.getBeanObject(experimentFullPath+"/", sampleFileName)
        scanBean = BeansFactory.getBeanObject(experimentFullPath+"/", scanFileName)
        detectorBean = BeansFactory.getBeanObject(experimentFullPath+"/", detectorFileName)
        outputBean = BeansFactory.getBeanObject(experimentFullPath+"/", outputFileName)
        print "beans created based on ", experimentFullPath, ", ", sampleFileName, ", ", scanFileName, ", ", detectorFileName, ", ",  outputFileName
        return sampleBean, scanBean, detectorBean, outputBean
    
    # from xas
    def _createBeanGroup(self, folderName, validation, controller, experimentFullPath, sampleBean, scanBean, detectorBean, outputBean):
        beanGroup = BeanGroup()
        beanGroup.setController(controller)
        beanGroup.setXmlFolder(experimentFullPath)
        beanGroup.setExperimentFolderName(folderName)
        outputBean.setAsciiFileName(sampleBean.getName())
        beanGroup.setValidate(validation)
        if (sampleBean != None):
            beanGroup.setSample(sampleBean)
        beanGroup.setDetector(detectorBean)
        beanGroup.setOutput(outputBean)
        beanGroup.setScan(scanBean)
        
        return beanGroup
    
    def _runScript(self, scriptName):
        if scriptName != None and scriptName != "":
            scriptName = scriptName[scriptName.rfind("scripts/") + 8:]
            run(scriptName)
    
    def _setUpDataWriterSetFilenames(self,thisscan,scanBean,detectorBean,sampleBean,outputBean,sampleName,descriptions,repetition,experimentFolderName, experimentFullPath):
        self._setUpDataWriter(thisscan,scanBean,detectorBean,sampleBean,outputBean,sampleName,descriptions,repetition,experimentFolderName, experimentFullPath, self.detectorFileName, self.outputFileName, self.sampleFileName, self.scanFileName)
    """
    Get the relevant datawriter config, create a datawriter and if it of the correct type then give it the config.
    Give the datawriter to the scan.
    """
    def _setUpDataWriter(self,thisscan,scanBean,detectorBean,sampleBean,outputBean,sampleName,descriptions,repetition,experimentFolderName, experimentFullPath, detectorFileName, outputFileName, sampleFileName, scanFileName):
        
        nexusSubFolder = experimentFolderName +"/" + outputBean.getNexusDirectory()
        asciiSubFolder = experimentFolderName +"/" + outputBean.getAsciiDirectory()
       
        if LocalProperties.check(NexusDataWriter.GDA_NEXUS_BEAMLINE_PREFIX):
            nexusFileNameTemplate = nexusSubFolder +"/%d_"+ sampleName+"_"+str(repetition)+".nxs"
            asciiFileNameTemplate = asciiSubFolder +"/%d_"+ sampleName+"_"+str(repetition)+".dat"
        else:
            if self.includeSampleNameInNexusName==True:
                nexusFileNameTemplate = nexusSubFolder +"/"+ sampleName+"_%d_"+str(repetition)+".nxs"
                asciiFileNameTemplate = asciiSubFolder +"/"+ sampleName+"_%d_"+str(repetition)+".dat"
            else:
                nexusFileNameTemplate = nexusSubFolder +"/"+ "%d_"+str(repetition)+".nxs"
                asciiFileNameTemplate = asciiSubFolder +"/"+ sampleName+"_%d_"+str(repetition)+".dat"

        # create XasAsciiNexusDataWriter object and give it the parameters
        dataWriter = XasAsciiNexusDataWriter()
        
        print "detectorFileName", detectorFileName
        print "basestring", basestring
        
        if (Finder.getInstance().find("metashop") != None and isinstance(detectorFileName, basestring)):
            
            #print "scanning... ", self.detectorFileName
            print "meta_add detectorFileName", detectorFileName
            meta_add(detectorFileName, BeansFactory.getXMLString(detectorBean))
            print "meta_add outputFileName", outputFileName
            meta_add(outputFileName, BeansFactory.getXMLString(outputBean))
            print "meta_add sampleFileName", sampleFileName
            meta_add(sampleFileName, BeansFactory.getXMLString(sampleBean))
            print "meta_add scanFileName", scanFileName
            meta_add(scanFileName, BeansFactory.getXMLString(scanBean))
            #meta_add("xmlFolderName", experimentFullPath)
            xmlFilename = self._determineDetectorFilename(detectorBean)
            if ((xmlFilename != None) and (experimentFullPath != None)):
                detectorConfigurationBean = BeansFactory.getBeanObject(experimentFullPath, xmlFilename)
                meta_add("DetectorConfigurationParameters", BeansFactory.getXMLString(detectorConfigurationBean)) 
        else: 
            self.logger.info("Metashop not found")
        
        dataWriter.setDescriptions(descriptions);
        dataWriter.setNexusFileNameTemplate(nexusFileNameTemplate);
        dataWriter.setAsciiFileNameTemplate(asciiFileNameTemplate);
        dataWriter.setRunFromExperimentDefinition(True);
        dataWriter.setFolderName(experimentFullPath)
        
        if isinstance(detectorFileName, basestring):
            print "add xml filenames to ascii metadata"
            
            dataWriter.setScanParametersName(scanFileName)
            dataWriter.setDetectorParametersName(detectorFileName)
            dataWriter.setSampleParametersName(sampleFileName)
            dataWriter.setOutputParametersName(outputFileName)
        
        asciidatawriterconfig = self.outputPreparer.getAsciiDataWriterConfig(scanBean)
        if asciidatawriterconfig != None :
            dataWriter.setConfiguration(asciidatawriterconfig)
     
        thisscan.setDataWriter(dataWriter)
        
        return thisscan

    def _determineDetectorFilename(self,detectorBean):
        xmlFileName = None
        if detectorBean.getExperimentType() == "Fluorescence" :
            fluoresenceParameters = detectorBean.getFluorescenceParameters()
            xmlFileName = fluoresenceParameters.getConfigFileName()
        elif detectorBean.getExperimentType() == "XES" :
            fluoresenceParameters = detectorBean.getXesParameters()
            xmlFileName = fluoresenceParameters.getConfigFileName()
        return xmlFileName
    
    def _getMyVisitID(self):
        return InterfaceProvider.getBatonStateProvider().getBatonHolder().getVisitID()<|MERGE_RESOLUTION|>--- conflicted
+++ resolved
@@ -32,13 +32,8 @@
     def determineExperimentPath(self, experimentFullPath):
         experimentFullPath = experimentFullPath + "/"
         experimentFolderName = experimentFullPath[experimentFullPath.find("xml")+4:]
-<<<<<<< HEAD
-        print "experimentFullPath=", experimentFullPath
-        print "experimentFolderName=", experimentFolderName
-=======
         self.log("Using data folder " + experimentFullPath)
         self.log("Using xml subfolder " + experimentFolderName)
->>>>>>> 25dd30a8
         return experimentFullPath, experimentFolderName
     
     def setXmlFileNames(self, sampleFileName, scanFileName, detectorFileName, outputFileName):
