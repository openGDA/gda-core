from BeamlineParameters import JythonNameSpaceMapping
from gda.configuration.properties import LocalProperties
from gda.data.scan.datawriter import XasAsciiDataWriter, NexusExtraMetadataDataWriter
from gda.exafs.scan import ExafsScanPointCreator, XanesScanPointCreator
from gda.exafs.scan import BeanGroup, BeanGroups
from gda.exafs.scan import ScanStartedMessage
from gda.device.scannable import XasScannable
from gda.device.scannable import XasScannableWithDetectorFramesSetup
from gda.device.scannable import JEPScannable
from gda.exafs.scan import RepetitionsProperties
from gda.factory import Finder
from java.lang import InterruptedException
from java.lang import System
from gda.jython import ScriptBase
from gda.jython.scriptcontroller.event import ScanCreationEvent, ScanFinishEvent, ScriptProgressEvent
from gda.jython.scriptcontroller.logging import XasProgressUpdater
from gda.jython.scriptcontroller.logging import LoggingScriptController
from gda.jython.scriptcontroller.logging import XasLoggingMessage
from gda.scan import ScanBase, ConcurrentScan
from uk.ac.gda.beans.exafs import XanesScanParameters
from scan import Scan
from exafs_environment import ExafsEnvironment

class XasScan(Scan):
    
    def _defineBeanGroup(self, folderName, validation, controller, xmlFolderName, sampleBean, scanBean, detectorBean, outputBean):
        originalGroup = BeanGroup()
        originalGroup.setController(controller)
        originalGroup.setScriptFolder(xmlFolderName)
        originalGroup.setScannable(Finder.getInstance().find(scanBean.getScannableName())) #TODO
        originalGroup.setExperimentFolderName(folderName)
        if (sampleBean != None):
            originalGroup.setSample(sampleBean)
        originalGroup.setDetector(detectorBean)
        outputBean.setAsciiFileName(sampleBean.getName())
        originalGroup.setOutput(outputBean)
        originalGroup.setValidate(validation)
        originalGroup.setScan(scanBean)
        return originalGroup
    
    def _configureScannable(self,beanGroup):
        xas_scannable = XasScannable()
        xas_scannable.setName("xas_scannable")
        xas_scannable.setEnergyScannable(Finder.getInstance().find(beanGroup.getScan().getScannableName()))
        return xas_scannable

    def __call__(self, sampleFileName, scanFileName, detectorFileName, outputFileName, folderName=None, numRepetitions= 1, validation=True):
        ScanBase.interrupted = False
        ScriptBase.interrupted = False
        ScriptBase.paused = False
        controller = Finder.getInstance().find("ExafsScriptObserver")
        
        # Create the beans from the file names
        xmlFolderName = ExafsEnvironment().getXMLFolder() + folderName + "/"

        print "xmlFolderName=" + str(xmlFolderName)
        print "sampleFileName=" + str(sampleFileName)
        print "scanFileName=" + str(scanFileName)
        print "detectorFileName=" + str(detectorFileName)
        print "outputFileName=" + str(outputFileName)
        
        sampleBean, scanBean, detectorBean, outputBean = self._createBeans(xmlFolderName, sampleFileName, scanFileName, detectorFileName, outputFileName)

        # create unique ID for this scan (all repetitions will share the same ID)
        scriptType = "Exafs"
        if isinstance(scanBean, XanesScanParameters):
            scriptType = "Xanes"
        scan_unique_id = LoggingScriptController.createUniqueID(scriptType);
        
        # update to terminal
        print "**********************************"
        print "Starting",scriptType,detectorBean.getExperimentType(),"scan over scannable '"+scanBean.getScannableName()+"'..."
        print ""
        print "Output to",xmlFolderName
        print ""

        # give the beans to the xasdatawriter class to help define the folders/filenames 
        beanGroup = self._defineBeanGroup(folderName, validation, controller, xmlFolderName, sampleBean, scanBean, detectorBean, outputBean)
        
        self._doLooping(beanGroup,scriptType,scan_unique_id, numRepetitions, xmlFolderName, controller)

    def _doLooping(self,beanGroup,scriptType,scan_unique_id, numRepetitions, xmlFolderName, controller):
        # Insert sample environment looping logic here by subclassing
        self._doScan(beanGroup,scriptType,scan_unique_id, numRepetitions, xmlFolderName, controller)
        
    def _doScan(self,beanGroup,scriptType,scan_unique_id, numRepetitions, xmlFolderName, controller):
        # reset the properties used to control repetition behaviour
        LocalProperties.set(RepetitionsProperties.PAUSE_AFTER_REP_PROPERTY,"false")
        LocalProperties.set(RepetitionsProperties.SKIP_REPETITION_PROPERTY,"false")
        LocalProperties.set(RepetitionsProperties.NUMBER_REPETITIONS_PROPERTY,str(numRepetitions))
        repetitionNumber = 0
        timeRepetitionsStarted = System.currentTimeMillis();

        try:
            while True:
                repetitionNumber+= 1
                beanGroup.setScanNumber(repetitionNumber)
                XasAsciiDataWriter.setBeanGroup(beanGroup)
                self._beforeEachRepetition(beanGroup,scriptType,scan_unique_id, numRepetitions, xmlFolderName, controller,repetitionNumber)
        
                # create the list of scan points
                points = ()
                if isinstance(beanGroup.getScan(), XanesScanParameters):
                    points = XanesScanPointCreator.calculateEnergies(beanGroup.getScan())
                else:
                    points = ExafsScanPointCreator.calculateEnergies(beanGroup.getScan())
                    
                # create the scannable to control energy and time
                xas_scannable = self._configureScannable(beanGroup)
    
                # send out initial messages for logging and display to user
                outputFolder = beanGroup.getOutput().getAsciiDirectory()+ "/" + beanGroup.getOutput().getAsciiFileName()
                
                initialPercent = str(int((float(repetitionNumber - 1) / float(numRepetitions)) * 100)) + "%" 
                logmsg = XasLoggingMessage(scan_unique_id, scriptType, "Starting "+scriptType+" scan...", str(repetitionNumber), str(numRepetitions), initialPercent,str(0),str(0),beanGroup.getScan(),outputFolder)
                self.loggingcontroller.update(None,logmsg)
                self.loggingcontroller.update(None,ScanStartedMessage(beanGroup.getScan(),beanGroup.getDetector())) # informs parts of the UI about current scan
                loggingbean = XasProgressUpdater(self.loggingcontroller,logmsg,timeRepetitionsStarted)
    
                # work out which detectors to use (they will need to have been configured already by the GUI)
                detectorList = self._getDetectors(beanGroup.getDetector(), beanGroup.getScan()) 
                xas_scannable.setDetectors(detectorList)
                
                # work out extra scannables to include
                signalParameters = self._getSignalList(beanGroup.getOutput())
                
                # run the beamline specific preparers            
                self.detectorPreparer.prepare(beanGroup.getDetector(), beanGroup.getOutput(), xmlFolderName)
                sampleScannables = self.samplePreparer.prepare(beanGroup.getSample())
                outputScannables = self.outputPreparer.prepare(beanGroup.getOutput())
                scanPlotSettings = self.outputPreparer.getPlotSettings(beanGroup)
                #print scanPlotSettings
                # run the before scan script
                self._runScript(beanGroup.getOutput().getBeforeScriptName())
     
                # build the scan command arguments
                args = [xas_scannable, points]
                if sampleScannables != None:
                    args += sampleScannables
                if outputScannables != None:
                    args += outputScannables
                args += detectorList 
                args += signalParameters
                args += [loggingbean]
                
                # run the scan
                try:
                    controller.update(None, ScriptProgressEvent("Running scan"))
                    ScanBase.interrupted = False
                    if numRepetitions > 1:
                        print ""
                        self.log( "Starting repetition", str(repetitionNumber),"of",numRepetitions)
                    else:
                        print ""
                        self.log( "Starting "+scriptType+" scan...")
                    thisscan = ConcurrentScan(args)
                    thisscan = self._setUpDataWriter(thisscan,beanGroup)
                    controller.update(None, ScanCreationEvent(thisscan.getName()))
                    if (scanPlotSettings != None):
                        self.log( "Setting the filter for columns to plot...")
                        thisscan.setScanPlotSettings(scanPlotSettings)
                    thisscan.runScan()
                except InterruptedException, e:
                    if LocalProperties.get(RepetitionsProperties.SKIP_REPETITION_PROPERTY) == "true":
                        LocalProperties.set(RepetitionsProperties.SKIP_REPETITION_PROPERTY,"false")
                        ScanBase.interrupted = False
                        # check if a panic stop has been issued, so the whole script should stop
                        if ScriptBase.isInterrupted():
                            raise e
                        # only wanted to skip this repetition, so absorb the exception and continue the loop
                        if numRepetitions > 1:
                            self.log( "Repetition", str(repetitionNumber),"skipped.")
                    else:
                        print e
                        raise # any other exception we are not expecting so raise whatever this is to abort the script
                        
                #update observers
                controller.update(None, ScanFinishEvent(thisscan.getName(), ScanFinishEvent.FinishType.OK));
                    
                # run the after scan script
                self._runScript(beanGroup.getOutput().getAfterScriptName())
                
                #check if halt after current repetition set to true
<<<<<<< HEAD
                if LocalProperties.get(RepetitionsProperties.PAUSE_AFTER_REP_PROPERTY) == "true":
                    print "Paused scan after repetition",str(repetitionNumber),". To resume the scan, press the Start button in the Command Queue view. To abort this scan, press the Skip Task button."
=======
                if numRepetitions > 1 and LocalProperties.get(RepetitionsProperties.PAUSE_AFTER_REP_PROPERTY) == "true":
                    self.log( "Paused scan after repetition",str(repetitionNumber),". To resume the scan, press the Start button in the Command Queue view. To abort this scan, press the Skip Task button.")
>>>>>>> 444e0368
                    Finder.getInstance().find("commandQueueProcessor").pause(500);
                    LocalProperties.set(RepetitionsProperties.PAUSE_AFTER_REP_PROPERTY,"false")
                    ScriptBase.checkForPauses()
                
                #check if the number of repetitions has been altered and we should now end the loop
                numRepsFromProperty = int(LocalProperties.get(RepetitionsProperties.NUMBER_REPETITIONS_PROPERTY))
                if numRepsFromProperty != numRepetitions and numRepsFromProperty <= (repetitionNumber):
                    self.log( "The number of repetitions has been reset to",str(numRepsFromProperty), ". As",str(repetitionNumber),"repetitions have been completed this scan will now end.")
                    break
                elif numRepsFromProperty <= (repetitionNumber):
                    break
                numRepetitions = numRepsFromProperty
        finally:    
            # repetition loop completed, so reset things
            if (self.beamlineReverter != None):
                self.beamlineReverter.scanCompleted() #NexusExtraMetadataDataWriter.removeAllMetadataEntries() for I20
            LocalProperties.set("gda.scan.useScanPlotSettings", "false")
            LocalProperties.set("gda.plot.ScanPlotSettings.fromUserList", "false")
            XasAsciiDataWriter.setBeanGroup(None)
            
            #remove added metadata from default metadata list to avoid multiple instances of the same metadata
            jython_mapper = JythonNameSpaceMapping()
            if (jython_mapper.original_header != None):
                original_header=jython_mapper.original_header[:]
                Finder.getInstance().find("datawriterconfig").setHeader(original_header)
                
            print "**********************************"
    
    def _beforeEachRepetition(self,beanGroup,scriptType,scan_unique_id, numRepetitions, xmlFolderName, controller, repNum):
        return

    def _getSignalList(self, outputParameters):
        signalList = []
        for signal in outputParameters.getSignalList():
             scannable = JEPScannable.createJEPScannable(signal.getLabel(), signal.getScannableName(), signal.getDataFormat(), signal.getName(), signal.getExpression())
             signalList.append(scannable)
        return signalList
            
    def _getDetectors(self, detectorBean, scanBean):
        expt_type = detectorBean.getExperimentType()
        detectorList = []
        if expt_type == "Transmission":
            print "This is a transmission scan"
            for group in detectorBean.getDetectorGroups():
                if group.getName() == detectorBean.getTransmissionParameters().getDetectorType():
                    return self._createDetArray(group.getDetector(), scanBean)
        elif expt_type == "XES":
            for group in detectorBean.getDetectorGroups():
                if group.getName() == "XES":
                    return self._createDetArray(group.getDetector(), scanBean)
        else:
            print "This is a fluoresence scan"
            for group in detectorBean.getDetectorGroups():
                if group.getName() == detectorBean.getFluorescenceParameters().getDetectorType():
                    #print detectorBean.getFluorescenceParameters().getDetectorType(), "experiment"
                    return self._createDetArray(group.getDetector(), scanBean)

    """
    Get the relevant datawriter config, create a datawriter and if it of the correct type then give it the config.
    Give the datawriter to the scan.
    """
    def _setUpDataWriter(self,thisscan,beanGroup):
        from gda.data.scan.datawriter import  DefaultDataWriterFactory,ConfigurableAsciiFormat
        asciidatawriterconfig = self.outputPreparer.getAsciiDataWriterConfig(beanGroup)
        if asciidatawriterconfig != None:
            dataWriter = DefaultDataWriterFactory.createDataWriterFromFactory()
            if isinstance(dataWriter,ConfigurableAsciiFormat):
                dataWriter.setConfiguration(asciidatawriterconfig)
            thisscan.setDataWriter(dataWriter)
        return thisscan<|MERGE_RESOLUTION|>--- conflicted
+++ resolved
@@ -181,13 +181,8 @@
                 self._runScript(beanGroup.getOutput().getAfterScriptName())
                 
                 #check if halt after current repetition set to true
-<<<<<<< HEAD
-                if LocalProperties.get(RepetitionsProperties.PAUSE_AFTER_REP_PROPERTY) == "true":
-                    print "Paused scan after repetition",str(repetitionNumber),". To resume the scan, press the Start button in the Command Queue view. To abort this scan, press the Skip Task button."
-=======
                 if numRepetitions > 1 and LocalProperties.get(RepetitionsProperties.PAUSE_AFTER_REP_PROPERTY) == "true":
                     self.log( "Paused scan after repetition",str(repetitionNumber),". To resume the scan, press the Start button in the Command Queue view. To abort this scan, press the Skip Task button.")
->>>>>>> 444e0368
                     Finder.getInstance().find("commandQueueProcessor").pause(500);
                     LocalProperties.set(RepetitionsProperties.PAUSE_AFTER_REP_PROPERTY,"false")
                     ScriptBase.checkForPauses()
