from java.lang import InterruptedException, System
from java.lang import Thread as JThread
import java.lang.Exception

from uk.ac.gda.beans import BeansFactory

from gda.configuration.properties import LocalProperties
from gda.data.scan.datawriter import XasAsciiDataWriter, DefaultDataWriterFactory, ConfigurableAsciiFormat, NexusDataWriter, XasAsciiNexusDataWriter
from gda.device.scannable import XasScannable, XasScannableWithDetectorFramesSetup, JEPScannable
from gda.exafs.scan import ExafsScanPointCreator, XanesScanPointCreator, ScanStartedMessage
from gda.exafs.scan import RepetitionsProperties
from gda.jython import ScriptBase
from gda.jython.scriptcontroller.event import ScanCreationEvent, ScanFinishEvent, ScriptProgressEvent
from gda.jython.scriptcontroller.logging import XasProgressUpdater, LoggingScriptController, XasLoggingMessage
from gda.scan import ScanBase, ConcurrentScan, ScanInterruptedException
from gdascripts.metadata.metadata_commands import meta_clear_alldynamical

from scan import Scan

from uk.ac.gda.beans.exafs import XasScanParameters, XanesScanParameters, XesScanParameters

class XasScan(Scan):

    def __init__(self,detectorPreparer, samplePreparer, outputPreparer, commandQueueProcessor, ExafsScriptObserver, XASLoggingScriptController, datawriterconfig, original_header, energy_scannable, ionchambers, configXspressDeadtime=False, moveMonoToStartBeforeScan=False, useItterator=False, handleGapConverter=False, includeSampleNameInNexusName=True):
        Scan.__init__(self, detectorPreparer, samplePreparer, outputPreparer, commandQueueProcessor, ExafsScriptObserver, XASLoggingScriptController, datawriterconfig, original_header, energy_scannable, ionchambers, includeSampleNameInNexusName)
        self.moveMonoToStartBeforeScan=moveMonoToStartBeforeScan
        self.useItterator=useItterator
        self.handleGapConverter=handleGapConverter

    def __call__(self, sampleFileName, scanFileName, detectorFileName, outputFileName, experimentFullPath, numRepetitions= 1, validation=True):
        self.setXmlFileNames(sampleFileName, scanFileName, detectorFileName, outputFileName)
        ScriptBase.paused = False
        self.runFromXml(sampleFileName, scanFileName, detectorFileName, outputFileName, experimentFullPath, numRepetitions, validation)
        
    def runFromBeansAndScanXml(self, sampleBean, scanFileName, detectorBean, outputBean, experimentFullPath, numRepetitions= 1, validation=True):
        scanBean = BeansFactory.getBeanObject(experimentFullPath, scanFileName)
        self.runFromBeans(sampleBean, scanBean, detectorBean, outputBean, experimentFullPath, numRepetitions, validation)
        
    def runFromBeans(self, sampleBean, scanBean, detectorBean, outputBean, experimentFullPath, numRepetitions= 1, validation=True):
        # create unique ID for this scan (all repetitions will share the same ID)
        scriptType = "Exafs"
        if isinstance(scanBean, XanesScanParameters):
            scriptType = "Xanes"
        scan_unique_id = LoggingScriptController.createUniqueID(scriptType);
        #self.log("Starting",scriptType,detectorBean.getExperimentType(),"scan over scannable '"+self.energy_scannable.getName()+"'...")
        # give the beans to the xasdatawriter class to help define the folders/filenames 
        controller = self.ExafsScriptObserver
        experimentFullPath, experimentFolderName = self.determineExperimentPath(experimentFullPath)
        beanGroup = self._createBeanGroup(experimentFolderName, validation, controller, experimentFullPath, sampleBean, scanBean, detectorBean, outputBean)
        self._doLooping(beanGroup,scriptType,scan_unique_id, numRepetitions, experimentFullPath, experimentFolderName, controller, sampleBean, scanBean, detectorBean, outputBean)
    
    def runFromXml(self, sampleFileName, scanFileName, detectorFileName, outputFileName, experimentFullPath, numRepetitions= 1, validation=True):
        sampleBean, scanBean, detectorBean, outputBean = self._createBeans(experimentFullPath,  sampleFileName, scanFileName, detectorFileName, outputFileName)
        self.runFromBeans(sampleBean, scanBean, detectorBean, outputBean, experimentFullPath, numRepetitions, validation)
    
    # reset the properties used to control repetition behaviour
    def setQueuePropertiesStart(self, numRepetitions):
        LocalProperties.set(RepetitionsProperties.PAUSE_AFTER_REP_PROPERTY,"false")
        LocalProperties.set(RepetitionsProperties.SKIP_REPETITION_PROPERTY,"false")
        LocalProperties.set(RepetitionsProperties.NUMBER_REPETITIONS_PROPERTY,str(numRepetitions))
    
    def setQueuePropertiesEnd(self):
        LocalProperties.set("gda.scan.useScanPlotSettings", "false")
        LocalProperties.set("gda.plot.ScanPlotSettings.fromUserList", "false")
    
    def printRepetition(self, numRepetitions, repetitionNumber, scriptType):
        if numRepetitions > 1:
            print ""
            self.log( "Starting repetition", str(repetitionNumber),"of",numRepetitions)
        else:
            print ""
            self.log( "Starting "+scriptType+" scan...")
            
    def calcInitialPercent(self, numRepetitions, repetitionNumber):
        return str(int((float(repetitionNumber - 1) / float(numRepetitions)) * 100)) + "%"
    
    def calcTimeSinceRepetitionsStarted(self, timeRepetitionsStarted):
        return System.currentTimeMillis() - timeRepetitionsStarted
    
    def getLogMessage(self, numRepetitions, repetitionNumber, timeRepetitionsStarted, scan_unique_id, scriptType, scanBean, experimentFolderName, sampleName):
        initialPercent = self.calcInitialPercent(numRepetitions, repetitionNumber)
        timeSinceRepetitionsStarted = self.calcTimeSinceRepetitionsStarted(timeRepetitionsStarted)
        return XasLoggingMessage(self._getMyVisitID(), scan_unique_id, scriptType, "Starting "+scriptType+" scan...", str(repetitionNumber), str(numRepetitions), str(1), str(1),initialPercent,str(0),str(timeSinceRepetitionsStarted),scanBean,experimentFolderName, sampleName, 0)
        
    def handleScanInterrupt(self, numRepetitions, repetitionNumber,exceptionObject):
        if LocalProperties.get(RepetitionsProperties.SKIP_REPETITION_PROPERTY) == "true":
            LocalProperties.set(RepetitionsProperties.SKIP_REPETITION_PROPERTY,"false")
            # check if a panic stop has been issued, so the whole script should stop
            if JThread.currentThread().isInterrupted():
                raise ScanInterruptedException()
            # only wanted to skip this repetition, so absorb the exception and continue the loop
            if numRepetitions > 1:
                self.log("Repetition", str(repetitionNumber),"skipped.")
        else:
            print exceptionObject
            raise # any other exception we are not expecting so raise whatever this is to abort the script
                        
    def _doItterator(self, iterator, numRepetitions, beanGroup,scriptType,scan_unique_id, experimentFullPath, controller,timeRepetitionsStarted, sampleBean, scanBean, detectorBean, outputBean, repetitionNumber, experimentFolderName):
        iterator.resetIterator()
        num_sample_repeats = int(iterator.getNumberOfRepeats())
        total_repeats = num_sample_repeats * numRepetitions
        for i in range(num_sample_repeats):
            ScriptBase.checkForPauses()
            iterator.moveToNext()
            sampleName = iterator.getNextSampleName()
            descriptions = iterator.getNextSampleDescriptions()
            this_repeat = ((repetitionNumber -1 ) * num_sample_repeats) + (i + 1)
            initialPercent = self.calcInitialPercent(total_repeats, this_repeat)
#             print "initialPercent",str(initialPercent),"% of repeat",str(i+1),"of repetition",str(repetitionNumber)
            timeSinceRepetitionsStarted = System.currentTimeMillis() - timeRepetitionsStarted
            logmsg = XasLoggingMessage(self._getMyVisitID(), scan_unique_id, scriptType, "Starting "+scriptType+" scan...", str(repetitionNumber), str(numRepetitions), str(i+1), str(num_sample_repeats), initialPercent,str(0),str(timeSinceRepetitionsStarted),beanGroup.getScan(),experimentFolderName, sampleName, 0)
            
            if num_sample_repeats == 1:
                self.printRepetition(numRepetitions, repetitionNumber, scriptType)
            # the iterator has already printed a message if num_sample_repeats > 1

            self._doScan(beanGroup,scriptType,scan_unique_id, experimentFullPath, controller,timeRepetitionsStarted, sampleBean, scanBean, detectorBean, outputBean, numRepetitions, repetitionNumber, experimentFolderName,sampleName,descriptions,logmsg)
    
    def _doLooping(self,beanGroup,scriptType,scan_unique_id, numRepetitions, experimentFullPath, experimentFolderName, controller, sampleBean, scanBean, detectorBean, outputBean):
        """
        This is the basic looping based on the number of repetitions set in the UI.
        
        Beamlines should override this method if extra looping logic is required e.g. from sample environment settings
        """
        ScriptBase.checkForPauses()
        if self.moveMonoToStartBeforeScan==True:
            self.moveMonoToInitialPosition(scanBean) # I20 always moves things back to initial positions after each scan. To save time, move mono to initial position here
            self.energy_scannable.waitWhileBusy()
            
        self.setQueuePropertiesStart(numRepetitions)
        repetitionNumber = 0
        timeRepetitionsStarted = System.currentTimeMillis();
        try:
            while True:
                repetitionNumber+= 1
                # TODO does this need to be inside the _doIterator loop?
                ScriptBase.checkForPauses()
                self._beforeEachRepetition(beanGroup,scriptType,scan_unique_id, numRepetitions, controller,repetitionNumber)
                ScriptBase.checkForPauses()
                if self.handleGapConverter==True:
                    self.setupHarmonic()
                try:
                    if self.useItterator==True:
                        iterator = self.samplePreparer.createIterator(sampleBean,beanGroup.getDetector().getExperimentType())
                        self._doItterator(iterator, numRepetitions, beanGroup,scriptType,scan_unique_id, experimentFullPath, controller,timeRepetitionsStarted, sampleBean, scanBean, detectorBean, outputBean, repetitionNumber, experimentFolderName)
                    else:
                        # resolve these two values here as they will vary when using iterators
                        sampleName = sampleBean.getName()
                        descriptions = sampleBean.getDescriptions()
                        self.printRepetition(numRepetitions, repetitionNumber, scriptType)

<<<<<<< HEAD
                        logmsg = self.getLogMessage(numRepetitions, repetitionNumber, timeRepetitionsStarted, scan_unique_id, scriptType, scanBean, experimentFolderName, sampleName)
                        self._doScan(beanGroup,scriptType,scan_unique_id, experimentFullPath, controller,timeRepetitionsStarted, sampleBean, scanBean, detectorBean, outputBean, numRepetitions, repetitionNumber, experimentFolderName,sampleName,descriptions,logmsg)
                    
                except InterruptedException, e:
                    self.handleScanInterrupt(numRepetitions, repetitionNumber,e)
                self._runScript(beanGroup.getOutput().getAfterScriptName())# run the after scan script
                self.checkForPause(numRepetitions, repetitionNumber)
                finished=self.checkIfRepetitionsFinished(numRepetitions, repetitionNumber)
                if finished is True:
                    break
                numRepetitions = self.numRepsFromProperty
        finally:
            if self.moveMonoToStartBeforeScan==True:
                self.energy_scannable.stop()
            if self.handleGapConverter==True and gap_converter!=None:
                gap_converter.enableAutoConversion()
            # repetition loop completed, so reset things
            self.setQueuePropertiesEnd()
            self._resetHeader()
            self.detectorPreparer.completeCollection()
            
    # Runs a single XAS/XANES scan.
=======
			self._doScan(beanGroup,scriptType,scan_unique_id, experimentFullPath, controller,timeRepetitionsStarted, sampleBean, scanBean, detectorBean, outputBean, numRepetitions, repetitionNumber, experimentFolderName,sampleName,descriptions,logmsg)
	
	def _doLooping(self,beanGroup,scriptType,scan_unique_id, numRepetitions, experimentFullPath, experimentFolderName, controller, sampleBean, scanBean, detectorBean, outputBean):
		"""
		This is the basic looping based on the number of repetitions set in the UI.
		
		Beamlines should override this method if extra looping logic is required e.g. from sample environment settings
		"""
		ScriptBase.checkForPauses()
		if self.moveMonoToStartBeforeScan==True:
			self.moveMonoToInitialPosition(scanBean) # I20 always moves things back to initial positions after each scan. To save time, move mono to initial position here
			self.energy_scannable.waitWhileBusy()
			
		self.setQueuePropertiesStart(numRepetitions)
		repetitionNumber = 0
		timeRepetitionsStarted = System.currentTimeMillis();
		try:
			while True:
				repetitionNumber+= 1
				self._beforeEachRepetition(beanGroup,scriptType,scan_unique_id, numRepetitions, controller,repetitionNumber)
				if self.handleGapConverter==True:
					self.setupHarmonic()
				try:
					if self.useItterator==True:
						iterator = self.samplePreparer.createIterator(sampleBean,beanGroup.getDetector().getExperimentType())
						self._doItterator(iterator, numRepetitions, beanGroup,scriptType,scan_unique_id, experimentFullPath, controller,timeRepetitionsStarted, sampleBean, scanBean, detectorBean, outputBean, repetitionNumber, experimentFolderName)
					else:
						# resolve these two values here as they will vary when using iterators
						sampleName = sampleBean.getName()
						descriptions = sampleBean.getDescriptions()
						self.printRepetition(numRepetitions, repetitionNumber, scriptType)
						logmsg = self.getLogMessage(numRepetitions, repetitionNumber, timeRepetitionsStarted, scan_unique_id, scriptType, scanBean, experimentFolderName)
						self._doScan(beanGroup,scriptType,scan_unique_id, experimentFullPath, controller,timeRepetitionsStarted, sampleBean, scanBean, detectorBean, outputBean, numRepetitions, repetitionNumber, experimentFolderName,sampleName,descriptions,logmsg)
				except java.lang.Exception, e:
					self.handleScanInterrupt(numRepetitions, repetitionNumber)
				except InterruptedException, e:
					self.handleScanInterrupt(numRepetitions, repetitionNumber)
				self._runScript(beanGroup.getOutput().getAfterScriptName())# run the after scan script
				self.checkForPause(numRepetitions, repetitionNumber)
				finished=self.checkIfRepetitionsFinished(numRepetitions, repetitionNumber)
				if finished is True:
					break
				numRepetitions = self.numRepsFromProperty
		finally:
			if self.moveMonoToStartBeforeScan==True:
				self.energy_scannable.stop()
			if self.handleGapConverter==True:
				gap_converter.enableAutoConversion()
			# repetition loop completed, so reset things
			self.setQueuePropertiesEnd()
			self._resetHeader()
			self.detectorPreparer.completeCollection()
			ScriptBase.checkForPauses()
			
	# Runs a single XAS/XANES scan.
	def _doScan(self,beanGroup,scriptType,scan_unique_id, experimentFullPath, controller,timeRepetitionsStarted, sampleBean, scanBean, detectorBean, outputBean, numRepetitions, repetitionNumber, experimentFolderName,sampleName,descriptions,logmsg):
		#self.loggingcontroller.update(None,logmsg)
		self.XASLoggingScriptController.update(None,ScanStartedMessage(scanBean,detectorBean)) # informs parts of the UI about current scan
		# run the before scan script
		self._runScript(outputBean.getBeforeScriptName())
		# work out which detectors to use (they will need to have been configured already by the GUI)
		detectorList = self._getDetectors(detectorBean, scanBean) 
		# work out extra scannables to include
		sampleScannables, outputScannables, scanPlotSettings = self.runPreparers(beanGroup, experimentFullPath, sampleBean, scanBean, detectorBean, outputBean)
		signalParameters = self._getSignalList(outputBean)
		loggingbean = XasProgressUpdater(self.XASLoggingScriptController,logmsg,timeRepetitionsStarted)
		# build the scan command arguments
		args = self.buildScanArguments(scanBean, sampleScannables, outputScannables, detectorList, signalParameters, loggingbean)
		# run the scan
		controller.update(None, ScriptProgressEvent("Running scan"))
		ScanBase.interrupted = False
		thisscan = self.createScan(args, scanBean,detectorBean,sampleBean,outputBean,sampleName,descriptions,repetitionNumber,experimentFolderName, experimentFullPath)
		controller.update(None, ScanCreationEvent(thisscan.getName()))
		if (scanPlotSettings != None):
			self.log("Setting the filter for columns to plot...")
			thisscan.setScanPlotSettings(scanPlotSettings)
		thisscan.runScan()
		#update observers
		controller.update(None, ScanFinishEvent(thisscan.getName(), ScanFinishEvent.FinishType.OK));
>>>>>>> 25dd30a8

    def _doScan(self,beanGroup,scriptType,scan_unique_id, experimentFullPath, controller,timeRepetitionsStarted, sampleBean, scanBean, detectorBean, outputBean, numRepetitions, repetitionNumber, experimentFolderName,sampleName,descriptions,logmsg):
        ScriptBase.checkForPauses()
        #self.loggingcontroller.update(None,logmsg)
        self.XASLoggingScriptController.update(None,ScanStartedMessage(scanBean,detectorBean)) # informs parts of the UI about current scan
        # run the before scan script
        self._runScript(outputBean.getBeforeScriptName())
        # work out which detectors to use (they will need to have been configured already by the GUI)
        detectorList = self._getDetectors(detectorBean, scanBean) 
        # work out extra scannables to include
        ScriptBase.checkForPauses()
        sampleScannables, outputScannables, scanPlotSettings = self.runPreparers(beanGroup, experimentFullPath, sampleBean, scanBean, detectorBean, outputBean)
        signalParameters = self._getSignalList(outputBean)
        loggingbean = XasProgressUpdater(self.XASLoggingScriptController,logmsg,timeRepetitionsStarted)
        # build the scan command arguments
        args = self.buildScanArguments(scanBean, sampleScannables, outputScannables, detectorList, signalParameters, loggingbean)
        # run the scan
        controller.update(None, ScriptProgressEvent("Running scan"))
        thisscan = self.createScan(args, scanBean,detectorBean,sampleBean,outputBean,sampleName,descriptions,repetitionNumber,experimentFolderName, experimentFullPath)
        controller.update(None, ScanCreationEvent(thisscan.getName()))
        if (scanPlotSettings != None):
            self.log("Setting the filter for columns to plot...")
            thisscan.setScanPlotSettings(scanPlotSettings)
        thisscan.runScan()
        print "state at end of scan",thisscan.getStatus().toString()
        #update observers
        controller.update(None, ScanFinishEvent(thisscan.getName(), ScanFinishEvent.FinishType.OK));

    def _createAndconfigureXASScannable(self):
        xas_scannable = XasScannable()
        xas_scannable.setName("xas_scannable")
        # to be consistent with the rest of this object, no longer use the scannable defined in the bean but 
        # use the energy scannable injected in the constructor
        xas_scannable.setEnergyScannable(self.energy_scannable)
        return xas_scannable

    def createScan(self, args, scanBean,detectorBean,sampleBean,outputBean,sampleName,descriptions,repetition,experimentFolderName, experimentFullPath):
        thisscan = ConcurrentScan(args)
        self._setUpDataWriterSetFilenames(thisscan, scanBean,detectorBean,sampleBean,outputBean,sampleName,descriptions, repetition, experimentFolderName, experimentFullPath)
        thisscan.setReturnScannablesToOrginalPositions(False)
        return thisscan
    
    # run the beamline specific preparers            
    def runPreparers(self, beanGroup, experimentFullPath, sampleBean, scanBean, detectorBean, outputBean):
        self.detectorPreparer.prepare(scanBean, detectorBean, outputBean, experimentFullPath)
        meta_clear_alldynamical()
        sampleScannables = self.samplePreparer.prepare(sampleBean)
        outputScannables = self.outputPreparer.prepare(outputBean, scanBean)
        scanPlotSettings = self.outputPreparer.getPlotSettings(detectorBean,outputBean)
        self.detectorPreparer.prepare(scanBean, detectorBean, outputBean, experimentFullPath)
        return sampleScannables, outputScannables, scanPlotSettings

    def buildScanArguments(self, scanBean, sampleScannables, outputScannables, detectorList, signalParameters, loggingbean):
        xas_scannable = self._createAndconfigureXASScannable()
        xas_scannable.setDetectors(detectorList)
        args = [xas_scannable, self.resolveEnergiesFromScanBean(scanBean)]
        args = self.addScannableArgs(args, sampleScannables, outputScannables, detectorList, signalParameters, loggingbean)
        return args

    def addScannableArgs(self, args, sampleScannables, outputScannables, detectorList, signalParameters, loggingbean):
        if sampleScannables != None:
            args += sampleScannables
        if outputScannables != None:
            args += outputScannables
        args += detectorList
        args += signalParameters
        args += [loggingbean]
        return args

    def resolveEnergiesFromScanBean(self, scanBean):
        if isinstance(scanBean, XanesScanParameters):
            return XanesScanPointCreator.calculateEnergies(scanBean)
        else:
            return ExafsScanPointCreator.calculateEnergies(scanBean)

    def _beforeEachRepetition(self,beanGroup,scriptType,scan_unique_id, numRepetitions, controller, repetitionNumber):
        beanGroup.setScanNumber(repetitionNumber)
        times = []
        if isinstance(beanGroup.getScan(),XasScanParameters):
            times = ExafsScanPointCreator.getScanTimeArray(beanGroup.getScan())
        elif isinstance(beanGroup.getScan(),XanesScanParameters):
            times = XanesScanPointCreator.getScanTimeArray(beanGroup.getScan())
        if len(times) > 0:
            print times
            print "ic", self.ionchambers
            self.ionchambers.setTimes(times)
            self.log("Setting detector frame times, using array of length",str(len(times)) + "...")
        return

    # TODO this should be in output preparer.
    def _getSignalList(self, outputParameters):
        signalList = []
        for signal in outputParameters.getSignalList():
             dp = signal.getDecimalPlaces()
             dataFormat = '%6.'+str(dp)+'f'    # construct data format from dp e.g. "%6.2f"
             scannable = JEPScannable.createJEPScannable(signal.getLabel(), signal.getScannableName(), dataFormat, signal.getName(), signal.getExpression())
             signalList.append(scannable)
        return signalList
            
    def _getDetectors(self, detectorBean, scanBean):
        expt_type = detectorBean.getExperimentType()
        detectorList = []
        if expt_type == "Transmission":
            self.log("This is a transmission scan")
            for group in detectorBean.getDetectorGroups():
                if group.getName() == detectorBean.getTransmissionParameters().getDetectorType():
                    return self._createDetArray(group.getDetector(), scanBean)
        elif expt_type == "XES":
            for group in detectorBean.getDetectorGroups():
                if group.getName() == "XES":
                    return self._createDetArray(group.getDetector(), scanBean)
        else:
            self.log("This is a fluoresence scan")
            for group in detectorBean.getDetectorGroups():
                if group.getName() == detectorBean.getFluorescenceParameters().getDetectorType():
                    #print detectorBean.getFluorescenceParameters().getDetectorType(), "experiment"
                    return self._createDetArray(group.getDetector(), scanBean)
    
    # Move to start energy so that harmonic can be set by gap_converter for i18 only
    def setupHarmonic(self, scanBean, gap_converter):
        initialEnergy = scanBean.getInitialEnergy()
        print "moving ", self.energy_scannable.getName(), " to start energy ", initialEnergy
        self.energyScannable(initialEnergy)
        print "move complete, diasabling harmonic change"
        if gap_converter != None:
            gap_converter.disableAutoConversion()

    #check if halt after current repetition set to true
    def checkForPause(self, numRepetitions,repetitionNumber):
        if numRepetitions > 1 and LocalProperties.get(RepetitionsProperties.PAUSE_AFTER_REP_PROPERTY) == "true":
            self.log("Paused scan after repetition",str(repetitionNumber),". To resume the scan, press the Start button in the Command Queue view. To abort this scan, press the Skip Task button.")
            # should not operate the Command Queue here, as it will simply make the queue pause once this scan has completed
#             self.commandQueueProcessor.pause(500);
            # instead set the Script pause flag and wait until someone clears it to resume this scan
            ScriptBase.setPaused(True)
            LocalProperties.set(RepetitionsProperties.PAUSE_AFTER_REP_PROPERTY,"false")
            ScriptBase.checkForPauses()
        
    #check if the number of repetitions has been altered and we should now end the loop
    def checkIfRepetitionsFinished(self, numRepetitions, repetitionNumber):
        self.numRepsFromProperty = int(LocalProperties.get(RepetitionsProperties.NUMBER_REPETITIONS_PROPERTY))
        if self.numRepsFromProperty != numRepetitions and self.numRepsFromProperty <= (repetitionNumber):
            self.log("The number of repetitions has been reset to",str(self.numRepsFromProperty), ". As",str(repetitionNumber),"repetitions have been completed this scan will now end.")
            return True
        elif self.numRepsFromProperty <= (repetitionNumber):
            return True# normal end to loop
    
    def moveMonoToInitialPosition(self, scanBean):
        if self.energy_scannable != None and isinstance(scanBean,XasScanParameters):
            initialPosition = scanBean.getInitialEnergy()
        elif self.energy_scannable != None and isinstance(scanBean,XanesScanParameters):
            initialPosition = scanBean.getRegions().get(0).getEnergy()
        elif self.energy_scannable != None and isinstance(scanBean,XesScanParameters):
            xes_scanType = scanBean.getScanType()
            if xes_scanType == XesScanParameters.SCAN_XES_FIXED_MONO:
                initialPosition = scanBean.getMonoEnergy()
            else:
                initialPosition = scanBean.getMonoInitialEnergy()
        self.energy_scannable.waitWhileBusy()
        self.energy_scannable.asynchronousMoveTo(initialPosition)
        self.log("Moving mono to initial position...")<|MERGE_RESOLUTION|>--- conflicted
+++ resolved
@@ -149,30 +149,6 @@
                         descriptions = sampleBean.getDescriptions()
                         self.printRepetition(numRepetitions, repetitionNumber, scriptType)
 
-<<<<<<< HEAD
-                        logmsg = self.getLogMessage(numRepetitions, repetitionNumber, timeRepetitionsStarted, scan_unique_id, scriptType, scanBean, experimentFolderName, sampleName)
-                        self._doScan(beanGroup,scriptType,scan_unique_id, experimentFullPath, controller,timeRepetitionsStarted, sampleBean, scanBean, detectorBean, outputBean, numRepetitions, repetitionNumber, experimentFolderName,sampleName,descriptions,logmsg)
-                    
-                except InterruptedException, e:
-                    self.handleScanInterrupt(numRepetitions, repetitionNumber,e)
-                self._runScript(beanGroup.getOutput().getAfterScriptName())# run the after scan script
-                self.checkForPause(numRepetitions, repetitionNumber)
-                finished=self.checkIfRepetitionsFinished(numRepetitions, repetitionNumber)
-                if finished is True:
-                    break
-                numRepetitions = self.numRepsFromProperty
-        finally:
-            if self.moveMonoToStartBeforeScan==True:
-                self.energy_scannable.stop()
-            if self.handleGapConverter==True and gap_converter!=None:
-                gap_converter.enableAutoConversion()
-            # repetition loop completed, so reset things
-            self.setQueuePropertiesEnd()
-            self._resetHeader()
-            self.detectorPreparer.completeCollection()
-            
-    # Runs a single XAS/XANES scan.
-=======
 			self._doScan(beanGroup,scriptType,scan_unique_id, experimentFullPath, controller,timeRepetitionsStarted, sampleBean, scanBean, detectorBean, outputBean, numRepetitions, repetitionNumber, experimentFolderName,sampleName,descriptions,logmsg)
 	
 	def _doLooping(self,beanGroup,scriptType,scan_unique_id, numRepetitions, experimentFullPath, experimentFolderName, controller, sampleBean, scanBean, detectorBean, outputBean):
@@ -252,7 +228,7 @@
 		thisscan.runScan()
 		#update observers
 		controller.update(None, ScanFinishEvent(thisscan.getName(), ScanFinishEvent.FinishType.OK));
->>>>>>> 25dd30a8
+
 
     def _doScan(self,beanGroup,scriptType,scan_unique_id, experimentFullPath, controller,timeRepetitionsStarted, sampleBean, scanBean, detectorBean, outputBean, numRepetitions, repetitionNumber, experimentFolderName,sampleName,descriptions,logmsg):
         ScriptBase.checkForPauses()
