from java.lang import InterruptedException, System
import java.lang.Exception

from gda.configuration.properties import LocalProperties
from gda.data.scan.datawriter import XasAsciiDataWriter, NexusExtraMetadataDataWriter, DefaultDataWriterFactory, ConfigurableAsciiFormat, NexusDataWriter
from gda.device.scannable import XasScannable, XasScannableWithDetectorFramesSetup, JEPScannable
from gda.exafs.scan import ExafsScanPointCreator, XanesScanPointCreator, ScanStartedMessage
from gda.exafs.scan import RepetitionsProperties
from gda.jython import ScriptBase
from gda.jython.scriptcontroller.event import ScanCreationEvent, ScanFinishEvent, ScriptProgressEvent
from gda.jython.scriptcontroller.logging import XasProgressUpdater, LoggingScriptController, XasLoggingMessage
from gda.scan import ScanBase, ConcurrentScan, ScanInterruptedException

from scan import Scan

from uk.ac.gda.beans.exafs import XasScanParameters, XanesScanParameters, XesScanParameters

class XasScan(Scan):

	def __init__(self,detectorPreparer, samplePreparer, outputPreparer, commandQueueProcessor, ExafsScriptObserver, XASLoggingScriptController, datawriterconfig, original_header, energy_scannable, ionchambers, configXspressDeadtime=False, moveMonoToStartBeforeScan=False, useItterator=False, handleGapConverter=False, includeSampleNameInNexusName=True):
		Scan.__init__(self, detectorPreparer, samplePreparer, outputPreparer, commandQueueProcessor, ExafsScriptObserver, XASLoggingScriptController, datawriterconfig, original_header, energy_scannable, ionchambers, includeSampleNameInNexusName)
		self.moveMonoToStartBeforeScan=moveMonoToStartBeforeScan
		self.useItterator=useItterator
		self.handleGapConverter=handleGapConverter

	def __call__(self, sampleFileName, scanFileName, detectorFileName, outputFileName, experimentFullPath, numRepetitions= 1, validation=True):
		experimentFullPath, experimentFolderName = self.determineExperimentPath(experimentFullPath)
		ScanBase.interrupted = False
		ScriptBase.interrupted = False
		ScriptBase.paused = False
		controller = self.ExafsScriptObserver
		sampleBean, scanBean, detectorBean, outputBean = self._createBeans(experimentFullPath, sampleFileName, scanFileName, detectorFileName, outputFileName)
		# create unique ID for this scan (all repetitions will share the same ID)
		scriptType = "Exafs"
		if isinstance(scanBean, XanesScanParameters):
			scriptType = "Xanes"
		scan_unique_id = LoggingScriptController.createUniqueID(scriptType);
		self.log("Starting",scriptType,detectorBean.getExperimentType(),"scan over scannable '"+self.energy_scannable.getName()+"'...")
		# give the beans to the xasdatawriter class to help define the folders/filenames 
		beanGroup = self._createBeanGroup(experimentFolderName, validation, controller, experimentFullPath, sampleBean, scanBean, detectorBean, outputBean)
		self._doLooping(beanGroup,scriptType,scan_unique_id, numRepetitions, experimentFullPath, experimentFolderName, controller, sampleBean, scanBean, detectorBean, outputBean)
	
	# reset the properties used to control repetition behaviour
	def setQueuePropertiesStart(self, numRepetitions):
		LocalProperties.set(RepetitionsProperties.PAUSE_AFTER_REP_PROPERTY,"false")
		LocalProperties.set(RepetitionsProperties.SKIP_REPETITION_PROPERTY,"false")
		LocalProperties.set(RepetitionsProperties.NUMBER_REPETITIONS_PROPERTY,str(numRepetitions))
	
	def setQueuePropertiesEnd(self):
		LocalProperties.set("gda.scan.useScanPlotSettings", "false")
		LocalProperties.set("gda.plot.ScanPlotSettings.fromUserList", "false")
	
	def printRepetition(self, numRepetitions, repetitionNumber, scriptType):
		if numRepetitions > 1:
			print ""
			self.log( "Starting repetition", str(repetitionNumber),"of",numRepetitions)
		else:
			print ""
			self.log( "Starting "+scriptType+" scan...")
			
	def calcInitialPercent(self, numRepetitions, repetitionNumber):
		return str(int((float(repetitionNumber - 1) / float(numRepetitions)) * 100)) + "%"
	
	def calcTimeSinceRepetitionsStarted(self, timeRepetitionsStarted):
		return System.currentTimeMillis() - timeRepetitionsStarted
	
	def getLogMessage(self, numRepetitions, repetitionNumber, timeRepetitionsStarted, scan_unique_id, scriptType, scanBean, experimentFolderName, sampleName):
		initialPercent = self.calcInitialPercent(numRepetitions, repetitionNumber)
		timeSinceRepetitionsStarted = self.calcTimeSinceRepetitionsStarted(timeRepetitionsStarted)
		return XasLoggingMessage(self._getMyVisitID(), scan_unique_id, scriptType, "Starting "+scriptType+" scan...", str(repetitionNumber), str(numRepetitions), str(1), str(1),initialPercent,str(0),str(timeSinceRepetitionsStarted),scanBean,experimentFolderName, sampleName, 0)
		
	def handleScanInterrupt(self, numRepetitions, repetitionNumber):
		ScanBase.interrupted = False
		if LocalProperties.get(RepetitionsProperties.SKIP_REPETITION_PROPERTY) == "true":
			LocalProperties.set(RepetitionsProperties.SKIP_REPETITION_PROPERTY,"false")
			# check if a panic stop has been issued, so the whole script should stop
			if ScriptBase.isInterrupted():
				ScriptBase.interrupted = False
				raise ScanInterruptedException()
			# only wanted to skip this repetition, so absorb the exception and continue the loop
			if numRepetitions > 1:
				self.log("Repetition", str(repetitionNumber),"skipped.")
		else:
			print e
			raise # any other exception we are not expecting so raise whatever this is to abort the script
						
	def _doItterator(self, iterator, numRepetitions, beanGroup,scriptType,scan_unique_id, experimentFullPath, controller,timeRepetitionsStarted, sampleBean, scanBean, detectorBean, outputBean, repetitionNumber, experimentFolderName):
		iterator.resetIterator()
		num_sample_repeats = int(iterator.getNumberOfRepeats())
		total_repeats = num_sample_repeats * numRepetitions
		for i in range(num_sample_repeats):
			iterator.moveToNext()
			sampleName = iterator.getNextSampleName()
			descriptions = iterator.getNextSampleDescriptions()
			this_repeat = ((repetitionNumber -1 ) * num_sample_repeats) + (i + 1)
			initialPercent = self.calcInitialPercent(total_repeats, this_repeat)
# 			print "initialPercent",str(initialPercent),"% of repeat",str(i+1),"of repetition",str(repetitionNumber)
			timeSinceRepetitionsStarted = System.currentTimeMillis() - timeRepetitionsStarted
			logmsg = XasLoggingMessage(self._getMyVisitID(), scan_unique_id, scriptType, "Starting "+scriptType+" scan...", str(repetitionNumber), str(numRepetitions), str(i+1), str(num_sample_repeats), initialPercent,str(0),str(timeSinceRepetitionsStarted),beanGroup.getScan(),experimentFolderName, sampleName, 0)
			
			if num_sample_repeats == 1:
				self.printRepetition(numRepetitions, repetitionNumber, scriptType)
			# the iterator has already printed a message if num_sample_repeats > 1

			self._doScan(beanGroup,scriptType,scan_unique_id, experimentFullPath, controller,timeRepetitionsStarted, sampleBean, scanBean, detectorBean, outputBean, numRepetitions, repetitionNumber, experimentFolderName,sampleName,descriptions,logmsg, sampleFileName, scanFileName, detectorFileName, outputFileName)
	
	def _doLooping(self,beanGroup,scriptType,scan_unique_id, numRepetitions, experimentFullPath, experimentFolderName, controller, sampleBean, scanBean, detectorBean, outputBean):
		"""
		This is the basic looping based on the number of repetitions set in the UI.
		
		Beamlines should override this method if extra looping logic is required e.g. from sample environment settings
		"""
		ScriptBase.checkForPauses()
		if self.moveMonoToStartBeforeScan==True:
			self.moveMonoToInitialPosition(scanBean) # I20 always moves things back to initial positions after each scan. To save time, move mono to initial position here
			self.energy_scannable.waitWhileBusy()
			
		self.setQueuePropertiesStart(numRepetitions)
		repetitionNumber = 0
		timeRepetitionsStarted = System.currentTimeMillis();
		try:
			while True:
				repetitionNumber+= 1
				# TODO does this need to be inside the _doIterator loop?
				self._beforeEachRepetition(beanGroup,scriptType,scan_unique_id, numRepetitions, controller,repetitionNumber)
				if self.handleGapConverter==True:
					self.setupHarmonic()
				try:
					if self.useItterator==True:
						iterator = self.samplePreparer.createIterator(sampleBean,beanGroup.getDetector().getExperimentType())
						self._doItterator(iterator, numRepetitions, beanGroup,scriptType,scan_unique_id, experimentFullPath, controller,timeRepetitionsStarted, sampleBean, scanBean, detectorBean, outputBean, repetitionNumber, experimentFolderName)
					else:
						# resolve these two values here as they will vary when using iterators
						sampleName = sampleBean.getName()
						descriptions = sampleBean.getDescriptions()
						self.printRepetition(numRepetitions, repetitionNumber, scriptType)
<<<<<<< HEAD
						logmsg = self.getLogMessage(numRepetitions, repetitionNumber, timeRepetitionsStarted, scan_unique_id, scriptType, scanBean, experimentFolderName)
						self._doScan(beanGroup,scriptType,scan_unique_id, experimentFullPath, controller,timeRepetitionsStarted, sampleBean, scanBean, detectorBean, outputBean, numRepetitions, repetitionNumber, experimentFolderName,sampleName,descriptions,logmsg, sampleFileName, scanFileName, detectorFileName, outputFileName)
=======
						logmsg = self.getLogMessage(numRepetitions, repetitionNumber, timeRepetitionsStarted, scan_unique_id, scriptType, scanBean, experimentFolderName, sampleName)
						self._doScan(beanGroup,scriptType,scan_unique_id, experimentFullPath, controller,timeRepetitionsStarted, sampleBean, scanBean, detectorBean, outputBean, numRepetitions, repetitionNumber, experimentFolderName,sampleName,descriptions,logmsg)
>>>>>>> 5f194358
					
				except InterruptedException, e:
					self.handleScanInterrupt(numRepetitions, repetitionNumber)
				self._runScript(beanGroup.getOutput().getAfterScriptName())# run the after scan script
				self.checkForPause(numRepetitions, repetitionNumber)
				finished=self.checkIfRepetitionsFinished(numRepetitions, repetitionNumber)
				if finished is True:
					break
				numRepetitions = self.numRepsFromProperty
		finally:
			if self.moveMonoToStartBeforeScan==True:
				self.energy_scannable.stop()
			if self.handleGapConverter==True and gap_converter!=None:
				gap_converter.enableAutoConversion()
			# repetition loop completed, so reset things
			self.setQueuePropertiesEnd()
			self._resetHeader()
			self.detectorPreparer.completeCollection()
			ScriptBase.checkForPauses()
			
	# Runs a single XAS/XANES scan.

	def _doScan(self,beanGroup,scriptType,scan_unique_id, experimentFullPath, controller,timeRepetitionsStarted, sampleBean, scanBean, detectorBean, outputBean, numRepetitions, repetitionNumber, experimentFolderName,sampleName,descriptions,logmsg, sampleFileName, scanFileName, detectorFileName, outputFileName):
		#self.loggingcontroller.update(None,logmsg)
		self.XASLoggingScriptController.update(None,ScanStartedMessage(scanBean,detectorBean)) # informs parts of the UI about current scan
		# run the before scan script
		self._runScript(outputBean.getBeforeScriptName())
		# work out which detectors to use (they will need to have been configured already by the GUI)
		detectorList = self._getDetectors(detectorBean, scanBean) 
		# work out extra scannables to include
		sampleScannables, outputScannables, scanPlotSettings = self.runPreparers(beanGroup, experimentFullPath, sampleBean, scanBean, detectorBean, outputBean)
		signalParameters = self._getSignalList(outputBean)
		loggingbean = XasProgressUpdater(self.XASLoggingScriptController,logmsg,timeRepetitionsStarted)
		# build the scan command arguments
		args = self.buildScanArguments(scanBean, sampleScannables, outputScannables, detectorList, signalParameters, loggingbean)
		# run the scan
		controller.update(None, ScriptProgressEvent("Running scan"))
		ScanBase.interrupted = False
		thisscan = self.createScan(args, scanBean,detectorBean,sampleBean,outputBean,sampleName,descriptions,repetitionNumber,experimentFolderName, experimentFullPath, sampleFileName, scanFileName, detectorFileName, outputFileName)
		controller.update(None, ScanCreationEvent(thisscan.getName()))
		if (scanPlotSettings != None):
			self.log("Setting the filter for columns to plot...")
			thisscan.setScanPlotSettings(scanPlotSettings)
		thisscan.runScan()
		#update observers
		controller.update(None, ScanFinishEvent(thisscan.getName(), ScanFinishEvent.FinishType.OK));

	def _createAndconfigureXASScannable(self):
		xas_scannable = XasScannable()
		xas_scannable.setName("xas_scannable")
		# to be consistent with the rest of this object, no longer use the scannable defined in the bean but 
		# use the energy scannable injected in the constructor
		xas_scannable.setEnergyScannable(self.energy_scannable)
		return xas_scannable

	def createScan(self, args, scanBean,detectorBean,sampleBean,outputBean,sampleName,descriptions,repetition,experimentFolderName, experimentFullPath, sampleFileName, scanFileName, detectorFileName, outputFileName):
		thisscan = ConcurrentScan(args)
		thisscan = self._setUpDataWriter(thisscan, scanBean,detectorBean,sampleBean,outputBean,sampleName,descriptions, repetition, experimentFolderName, experimentFullPath, sampleFileName, scanFileName, detectorFileName, outputFileName)
		thisscan.setReturnScannablesToOrginalPositions(False)
		return thisscan
	
	# run the beamline specific preparers			
	def runPreparers(self, beanGroup, experimentFullPath, sampleBean, scanBean, detectorBean, outputBean):
		self.detectorPreparer.prepare(scanBean, detectorBean, outputBean, experimentFullPath)
		sampleScannables = self.samplePreparer.prepare(sampleBean)
		outputScannables = self.outputPreparer.prepare(outputBean, scanBean)
		scanPlotSettings = self.outputPreparer.getPlotSettings(detectorBean,outputBean)
		return sampleScannables, outputScannables, scanPlotSettings

	def buildScanArguments(self, scanBean, sampleScannables, outputScannables, detectorList, signalParameters, loggingbean):
		xas_scannable = self._createAndconfigureXASScannable()
		xas_scannable.setDetectors(detectorList)
		args = [xas_scannable, self.resolveEnergiesFromScanBean(scanBean)]
		args = self.addScannableArgs(args, sampleScannables, outputScannables, detectorList, signalParameters, loggingbean)
		return args

	def addScannableArgs(self, args, sampleScannables, outputScannables, detectorList, signalParameters, loggingbean):
		if sampleScannables != None:
			args += sampleScannables
		if outputScannables != None:
			args += outputScannables
		args += detectorList
		args += signalParameters
		args += [loggingbean]
		return args

	def resolveEnergiesFromScanBean(self, scanBean):
		if isinstance(scanBean, XanesScanParameters):
			return XanesScanPointCreator.calculateEnergies(scanBean)
		else:
			return ExafsScanPointCreator.calculateEnergies(scanBean)

	def _beforeEachRepetition(self,beanGroup,scriptType,scan_unique_id, numRepetitions, controller, repetitionNumber):
		beanGroup.setScanNumber(repetitionNumber)
		times = []
		if isinstance(beanGroup.getScan(),XasScanParameters):
			times = ExafsScanPointCreator.getScanTimeArray(beanGroup.getScan())
		elif isinstance(beanGroup.getScan(),XanesScanParameters):
			times = XanesScanPointCreator.getScanTimeArray(beanGroup.getScan())
		if len(times) > 0:
			print times
			print "ic", self.ionchambers
			self.ionchambers.setTimes(times)
			self.log("Setting detector frame times, using array of length",str(len(times)) + "...")
		return

	# TODO this should be in output preparer.
	def _getSignalList(self, outputParameters):
		signalList = []
		for signal in outputParameters.getSignalList():
			 dp = signal.getDecimalPlaces()
			 dataFormat = '%6.'+str(dp)+'f'	# construct data format from dp e.g. "%6.2f"
			 scannable = JEPScannable.createJEPScannable(signal.getLabel(), signal.getScannableName(), dataFormat, signal.getName(), signal.getExpression())
			 signalList.append(scannable)
		return signalList
			
	def _getDetectors(self, detectorBean, scanBean):
		expt_type = detectorBean.getExperimentType()
		detectorList = []
		if expt_type == "Transmission":
			self.log("This is a transmission scan")
			for group in detectorBean.getDetectorGroups():
				if group.getName() == detectorBean.getTransmissionParameters().getDetectorType():
					return self._createDetArray(group.getDetector(), scanBean)
		elif expt_type == "XES":
			for group in detectorBean.getDetectorGroups():
				if group.getName() == "XES":
					return self._createDetArray(group.getDetector(), scanBean)
		else:
			self.log("This is a fluoresence scan")
			for group in detectorBean.getDetectorGroups():
				if group.getName() == detectorBean.getFluorescenceParameters().getDetectorType():
					#print detectorBean.getFluorescenceParameters().getDetectorType(), "experiment"
					return self._createDetArray(group.getDetector(), scanBean)
	
	# Move to start energy so that harmonic can be set by gap_converter for i18 only
	def setupHarmonic(self, scanBean, gap_converter):
		initialEnergy = scanBean.getInitialEnergy()
		print "moving ", self.energy_scannable.getName(), " to start energy ", initialEnergy
		self.energyScannable(initialEnergy)
		print "move complete, diasabling harmonic change"
		if gap_converter != None:
			gap_converter.disableAutoConversion()

	#check if halt after current repetition set to true
	def checkForPause(self, numRepetitions,repetitionNumber):
		if numRepetitions > 1 and LocalProperties.get(RepetitionsProperties.PAUSE_AFTER_REP_PROPERTY) == "true":
			self.log("Paused scan after repetition",str(repetitionNumber),". To resume the scan, press the Start button in the Command Queue view. To abort this scan, press the Skip Task button.")
			self.commandQueueProcessor.pause(500);
			LocalProperties.set(RepetitionsProperties.PAUSE_AFTER_REP_PROPERTY,"false")
			ScriptBase.checkForPauses()
		
	#check if the number of repetitions has been altered and we should now end the loop
	def checkIfRepetitionsFinished(self, numRepetitions, repetitionNumber):
		self.numRepsFromProperty = int(LocalProperties.get(RepetitionsProperties.NUMBER_REPETITIONS_PROPERTY))
		if self.numRepsFromProperty != numRepetitions and self.numRepsFromProperty <= (repetitionNumber):
			self.log("The number of repetitions has been reset to",str(self.numRepsFromProperty), ". As",str(repetitionNumber),"repetitions have been completed this scan will now end.")
			return True
		elif self.numRepsFromProperty <= (repetitionNumber):
			return True# normal end to loop
	
	def moveMonoToInitialPosition(self, scanBean):
		if self.energy_scannable != None and isinstance(scanBean,XasScanParameters):
			initialPosition = scanBean.getInitialEnergy()
		elif self.energy_scannable != None and isinstance(scanBean,XanesScanParameters):
			initialPosition = scanBean.getRegions().get(0).getEnergy()
		elif self.energy_scannable != None and isinstance(scanBean,XesScanParameters):
			xes_scanType = scanBean.getScanType()
			if xes_scanType == XesScanParameters.SCAN_XES_FIXED_MONO:
				initialPosition = scanBean.getMonoEnergy()
			else:
				initialPosition = scanBean.getMonoInitialEnergy()
		self.energy_scannable.waitWhileBusy()
		self.energy_scannable.asynchronousMoveTo(initialPosition)
		self.log("Moving mono to initial position...")<|MERGE_RESOLUTION|>--- conflicted
+++ resolved
@@ -134,13 +134,9 @@
 						sampleName = sampleBean.getName()
 						descriptions = sampleBean.getDescriptions()
 						self.printRepetition(numRepetitions, repetitionNumber, scriptType)
-<<<<<<< HEAD
-						logmsg = self.getLogMessage(numRepetitions, repetitionNumber, timeRepetitionsStarted, scan_unique_id, scriptType, scanBean, experimentFolderName)
+
+						logmsg = self.getLogMessage(numRepetitions, repetitionNumber, timeRepetitionsStarted, scan_unique_id, scriptType, scanBean, experimentFolderName, sampleName)
 						self._doScan(beanGroup,scriptType,scan_unique_id, experimentFullPath, controller,timeRepetitionsStarted, sampleBean, scanBean, detectorBean, outputBean, numRepetitions, repetitionNumber, experimentFolderName,sampleName,descriptions,logmsg, sampleFileName, scanFileName, detectorFileName, outputFileName)
-=======
-						logmsg = self.getLogMessage(numRepetitions, repetitionNumber, timeRepetitionsStarted, scan_unique_id, scriptType, scanBean, experimentFolderName, sampleName)
-						self._doScan(beanGroup,scriptType,scan_unique_id, experimentFullPath, controller,timeRepetitionsStarted, sampleBean, scanBean, detectorBean, outputBean, numRepetitions, repetitionNumber, experimentFolderName,sampleName,descriptions,logmsg)
->>>>>>> 5f194358
 					
 				except InterruptedException, e:
 					self.handleScanInterrupt(numRepetitions, repetitionNumber)
