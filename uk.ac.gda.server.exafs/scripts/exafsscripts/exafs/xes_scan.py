import array
from java.lang import InterruptedException
from java.lang import System
from xas_scan import XasScan
from exafsscripts.exafs.i20.I20SampleIterators import XASXANES_Roomtemp_Iterator, XES_Roomtemp_Iterator, XASXANES_Cryostat_Iterator
from gda.configuration.properties import LocalProperties
from gda.data.scan.datawriter import  XasAsciiDataWriter
from gda.device import DeviceException
from gda.exafs.scan import BeanGroup, BeanGroups
from gda.exafs.scan import RepetitionsProperties,ScanStartedMessage
from gda.exafs.scan import ExafsScanPointCreator,XanesScanPointCreator
from gda.jython import ScriptBase
from gda.jython.commands import ScannableCommands
from gda.jython.scriptcontroller.event import ScanCreationEvent, ScanFinishEvent, ScriptProgressEvent
from gda.jython.scriptcontroller.logging import LoggingScriptController
from gda.jython.scriptcontroller.logging import XasLoggingMessage
from gda.jython.scriptcontroller.logging import XasProgressUpdater
from gda.scan import ScanBase, ContinuousScan, ConcurrentScan
from gda.util import Element
from uk.ac.gda.beans import BeansFactory
from uk.ac.gda.beans.exafs import XanesScanParameters
from uk.ac.gda.beans.exafs import XesScanParameters
from uk.ac.gda.beans.exafs.i20 import I20SampleParameters, CryostatParameters
from uk.ac.gda.doe import DOEUtils

class I20XesScan(XasScan):
    
    def __init__(self, detectorPreparer, samplePreparer, outputPreparer, commandQueueProcessor, ExafsScriptObserver, XASLoggingScriptController, datawriterconfig, original_header, energy_scannable, ionchambers, sample_x, sample_y, sample_z, sample_rot, sample_fine_rot, twodplotter, I1,XESEnergy,XESBragg, xes_offsets):
        XasScan.__init__(self,detectorPreparer, samplePreparer, outputPreparer, commandQueueProcessor, ExafsScriptObserver, XASLoggingScriptController, datawriterconfig, original_header, energy_scannable, ionchambers, configXspressDeadtime=False, moveMonoToStartBeforeScan=True, useItterator=True, handleGapConverter=False)
        self.sample_x=sample_x
        self.sample_y=sample_y
        self.sample_z=sample_z
        self.sample_rot=sample_rot
        self.sample_fine_rot=sample_fine_rot
        self.twodplotter = twodplotter
        self.I1 = I1
        self.XESEnergy = XESEnergy
        self.XESBragg = XESBragg
        self.xes_offsets = xes_offsets
        self.xes_args = []
        self.isXESScanArgs = True
        
    def __call__ (self,sampleFileName, scanFileName, detectorFileName, outputFileName, experimentFullPath, numRepetitions= 1, validation=True):
        self.experimentFullPath, self.experimentFolderName = self.determineExperimentPath(experimentFullPath)
        self.experimentFullPath = self.experimentFullPath + "/"
        self.sampleBean = BeansFactory.getBeanObject(self.experimentFullPath, sampleFileName)
        self.scanBean = BeansFactory.getBeanObject(self.experimentFullPath, scanFileName)
        self.detectorBean = BeansFactory.getBeanObject(self.experimentFullPath, detectorFileName)
        self.outputBean = BeansFactory.getBeanObject(self.experimentFullPath, outputFileName)
        scriptType = "Xes"
        scan_unique_id = LoggingScriptController.createUniqueID(scriptType);
        self.beanGroup = BeanGroup()
        self.beanGroup.setController(self.ExafsScriptObserver)
        self.beanGroup.setXmlFolder(self.experimentFolderName)
        self.beanGroup.setExperimentFolderName(self.experimentFullPath)
        self.beanGroup.setSample(self.sampleBean)
        self.beanGroup.setDetector(self.detectorBean)
        self.beanGroup.setOutput(self.outputBean)
        self.beanGroup.setScan(self.scanBean)
        offsetStoreName = self.scanBean.getOffsetsStoreName()
        if offsetStoreName != None and offsetStoreName != "" :
            print "Applying offsets from store named",str(offsetStoreName)
            self.xes_offsets.apply(offsetStoreName)
        else:
            print "Not changing the XES spectrometer calibration settings"
        # if get here then its an XES step scan
        self._runCorrectScanType(numRepetitions, validation,scan_unique_id)
    
    def _run_fixed_xes_scan_xas(self, numRepetitions, validation, scan_unique_id):
        self.log("Starting XAS scan with fixed analyser energy...")
        self._doXASScan(numRepetitions, validation,scan_unique_id)
        return
    
    def _run_fixed_scan_xanes(self, numRepetitions, validation, scan_unique_id):
        self.log("Starting XANES scan with fixed analyser energy...")
        self._doXASScan(numRepetitions, validation,scan_unique_id)
        return
    
    def _run_xes_fixed_mono(self):
        self.log("Starting XES scan with fixed mono...")
        self.log("Output to",self.experimentFolderName)
        self.xes_args = [self.XESEnergy, self.scanBean.getXesInitialEnergy(), self.scanBean.getXesFinalEnergy(), self.scanBean.getXesStepSize(), self.energy_scannable, self.scanBean.getMonoEnergy()]
        self.log("Moving spectrometer to initial position of " + str(self.scanBean.getXesInitialEnergy()))
        self.XESEnergy.moveTo(self.scanBean.getXesInitialEnergy())
        self.log("Move done.")
    
    def _run_xes_scan_mono(self):
        self.log("Starting 2D scan over XES and mono...")
        self.log("Output to",self.experimentFolderName)
        ef_args = [self.XESEnergy, self.scanBean.getXesInitialEnergy(), self.scanBean.getXesFinalEnergy(), self.scanBean.getXesStepSize()]
        e0_args = [self.mono_energy, self.scanBean.getMonoInitialEnergy(), self.scanBean.getMonoFinalEnergy(), self.scanBean.getMonoStepSize()]
        if self.scanBean.getLoopChoice() == XesScanParameters.LOOPOPTIONS[0]:
            self.xes_args = ef_args + e0_args
            self.twodplotter.setX_colName("XESEnergy")
            self.twodplotter.setY_colName("bragg1")
            self.twodplotter.setZ_colName("FFI1")
            self.twodplotter.setXArgs(self.scanBean.getXesInitialEnergy(),self.scanBean.getXesFinalEnergy(),self.scanBean.getXesStepSize())
            self.twodplotter.setYArgs(self.scanBean.getMonoInitialEnergy(),self.scanBean.getMonoFinalEnergy(),self.scanBean.getMonoStepSize())
        else:
            self.xes_args = e0_args + ef_args
            self.twodplotter.setY_colName("XESEnergy")
            self.twodplotter.setX_colName("bragg1")
            self.twodplotter.setZ_colName("FFI1")
            self.twodplotter.setYArgs(self.scanBean.getXesInitialEnergy(),self.scanBean.getXesFinalEnergy(),self.scanBean.getXesStepSize())
            self.twodplotter.setXArgs(self.scanBean.getMonoInitialEnergy(),self.scanBean.getMonoFinalEnergy(),self.scanBean.getMonoStepSize())
        self.xes_args += [self.twodplotter]
        self.log("Moving mono and spectrometer to initial positions...")
        self.XESEnergy(self.scanBean.getXesInitialEnergy())
        self.mono_energy(self.scanBean.getMonoInitialEnergy())
        self.XESEnergy.waitWhileBusy()
        self.mono_energy.waitWhileBusy()
        self.log("Moves done.")
    
    def _runCorrectScanType(self, numRepetitions, validation, scan_unique_id):
        if self.XESBragg.isBusy():
            self.log("XESBragg is moving. Waiting for it to finish...")
            self.XESBragg.waitWhileBusy()
            self.log("XESBragg move completed.")
        scanType = self.beanGroup.getScan().getScanType()
        if scanType == XesScanParameters.FIXED_XES_SCAN_XAS:
            self._run_fixed_xes_scan_xas(numRepetitions, validation, scan_unique_id)
        elif scanType == XesScanParameters.FIXED_XES_SCAN_XANES:
            self._run_fixed_scan_xanes(numRepetitions, validation, scan_unique_id)
        elif scanType == XesScanParameters.SCAN_XES_FIXED_MONO:
            self._run_xes_fixed_mono()
        elif scanType == XesScanParameters.SCAN_XES_SCAN_MONO:
            self._run_xes_scan_mono()
        else:
            raise "scan type in XES Scan Parameters bean/xml not acceptable"
        try:
            self._doLooping(self.beanGroup,"Xes",scan_unique_id, numRepetitions, self.experimentFullPath, self.experimentFolderName, self.XASLoggingScriptController, self.sampleBean, self.scanBean, self.detectorBean, self.outputBean)
        finally:
            self.twodplotter.atScanEnd()# make sure the plotter is switched off
            
    def buildScanArguments(self, scanBean, sampleScannables, outputScannables, detectorList, signalParameters, loggingbean):
        if self.isXESScanArgs==True:
            xas_scannable = self._createAndconfigureXASScannable()
            xas_scannable.setDetectors(detectorList)
            args = list(self.xes_args)
            args = self.addScannableArgs(args, sampleScannables, outputScannables, detectorList, signalParameters, loggingbean)
            return args
        else:
            return XASScan.buildScanArguments()
    
    def _doXASScan(self,numRepetitions, validation,scan_unique_id):
        self.log("Output to",self.outputfolderName)
        self.log("moving XES analyser stage to collect at", self.beanGroup.getScan().getXesEnergy())
        initialXESEnergy = self.XESEnergy()
        self.XESEnergy.waitWhileBusy()
        self.XESEnergy(self.beanGroup.getScan().getXesEnergy())
        ScannableCommands.add_default([self.XESEnergy,self.XESBragg])
        try:
            self.outputPreparer.mode = "xes"
            self.isXESScanArgs=False
            XASScan.__call__(self.beanGroup.getSample(), xas_scanfilename, self.beanGroup.getDetector(), self.beanGroup.getOutput(), self.experimentFullPath, numRepetitions, validation)
        finally:
            self.isXESScanArgs=True
            self.outputPreparer.mode = "xas"
<<<<<<< HEAD
            ScannableCommands.remove_default([self.XESEnergy,self.XESBragg])
            self.XESEnergy(initialXESEnergy)
=======
            ScannableCommands.remove_default([self.xes_energy,self.analyserAngle])
            self.xes_energy(initialXESEnergy)
>>>>>>> 2b30b149
<|MERGE_RESOLUTION|>--- conflicted
+++ resolved
@@ -156,10 +156,5 @@
         finally:
             self.isXESScanArgs=True
             self.outputPreparer.mode = "xas"
-<<<<<<< HEAD
             ScannableCommands.remove_default([self.XESEnergy,self.XESBragg])
-            self.XESEnergy(initialXESEnergy)
-=======
-            ScannableCommands.remove_default([self.xes_energy,self.analyserAngle])
-            self.xes_energy(initialXESEnergy)
->>>>>>> 2b30b149
+            self.XESEnergy(initialXESEnergy)