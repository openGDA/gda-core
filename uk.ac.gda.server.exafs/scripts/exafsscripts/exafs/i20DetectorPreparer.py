--- conflicted
+++ resolved
@@ -43,15 +43,11 @@
                 saveRawSpectrum = outputBean.isVortexSaveRawSpectrum()
                 self._configureSiDetector(xmlFileName, saveRawSpectrum)
         elif detectorBean.getExperimentType() == "XES" :
-<<<<<<< HEAD
-            xmlFileName = scriptFolder + detectorBean.getXesParameters().getConfigFileName()
-            VortexDetectorConfiguration(self.ExafsScriptObserver,xmlFileName,None,outputBean).configure()
-=======
             fluoresenceParameters = detectorBean.getXesParameters()
             xmlFileName = experimentFullPath + fluoresenceParameters.getConfigFileName()
             saveRawSpectrum = outputBean.isVortexSaveRawSpectrum()
             self._configureSiDetector(xmlFileName, saveRawSpectrum)
->>>>>>> a8dade36
+
             
         ionChamberParamsArray = None
         if detectorBean.getExperimentType() == "Fluorescence" :
