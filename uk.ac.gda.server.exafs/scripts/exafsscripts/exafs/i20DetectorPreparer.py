--- conflicted
+++ resolved
@@ -31,13 +31,7 @@
         self.setUpIonChambers(scanBean)
         
         if detectorBean.getExperimentType() == "Fluorescence" :
-<<<<<<< HEAD
-            detType = detectorBean.getFluorescenceParameters().getDetectorType()
-            fullFileName = str(scriptFolder) + str(detectorBean.getFluorescenceParameters().getConfigFileName())
-            print "Configuring",detType,"detector using",fullFileName
-=======
             fluoresenceParameters = detectorBean.getFluorescenceParameters()
->>>>>>> a6c22159
             detType = fluoresenceParameters.getDetectorType()
             xmlFileName = scriptFolder + fluoresenceParameters.getConfigFileName()
             if detType == "Germanium":
@@ -148,4 +142,66 @@
             
     def _configureCryostat(self, cryoStatParameters):
         if LocalProperties.get("gda.mode") != 'dummy':
-            self.cryostat_scannable.setupFromBean(cryoStatParameters)+            self.cryostat_scannable.setupFromBean(cryoStatParameters)
+
+    # This is only required for I20
+    def setDetectorCorrectionParameters(self,beanGroup):
+        scanObj = beanGroup.getScan()
+        dtEnergy = 0.0
+        # Use the fluo (emission) energy of the nearest transition based on the element and excitation edge
+        # to calculate the energy dependent deadtime parameters.
+        edge = scanObj.getEdge()
+        if isinstance(scanObj,XasScanParameters) or isinstance(scanObj,XanesScanParameters):
+            element = scanObj.getElement()
+            elementObj = Element.getElement(element)
+            dtEnergy = self._getEmissionEnergy(elementObj,edge)
+            dtEnergy /= 1000 # convert from eV to keV
+            print "Setting Ge detector deadtime calculation energy to be",str(dtEnergy),"keV based on element",element,"and edge",edge
+        else :
+            dtEnergy = scanObj.getFinalEnergy() 
+            dtEnergy /= 1000 # convert from eV to keV
+        self.xspress2system.setDeadtimeCalculationEnergy(dtEnergy)
+ 
+    def _getEmissionEnergy(self,elementObj,edge):
+        if str(edge) == "K":
+            return elementObj.getEmissionEnergy("Ka1")
+        elif str(edge) == "L1":
+            return elementObj.getEmissionEnergy("La1")
+        elif str(edge) == "L2":
+            return elementObj.getEmissionEnergy("La1")
+        elif str(edge) == "L3":
+            return elementObj.getEmissionEnergy("La1")
+        elif str(edge) == "M1":
+            return elementObj.getEmissionEnergy("Ma1")
+        elif str(edge) == "M2":
+            return elementObj.getEmissionEnergy("Ma1")
+        elif str(edge) == "M3":
+            return elementObj.getEmissionEnergy("Ma1")
+        elif str(edge) == "M4":
+            return elementObj.getEmissionEnergy("Ma1")
+        elif str(edge) == "M5":
+            return elementObj.getEmissionEnergy("Ma1")
+        else:
+            return elementObj.getEmissionEnergy("Ka1")
+ 
+    def _getEmissionEnergy(self,elementObj,edge):
+        if str(edge) == "K":
+            return elementObj.getEmissionEnergy("Ka1")
+        elif str(edge) == "L1":
+            return elementObj.getEmissionEnergy("La1")
+        elif str(edge) == "L2":
+            return elementObj.getEmissionEnergy("La1")
+        elif str(edge) == "L3":
+            return elementObj.getEmissionEnergy("La1")
+        elif str(edge) == "M1":
+            return elementObj.getEmissionEnergy("Ma1")
+        elif str(edge) == "M2":
+            return elementObj.getEmissionEnergy("Ma1")
+        elif str(edge) == "M3":
+            return elementObj.getEmissionEnergy("Ma1")
+        elif str(edge) == "M4":
+            return elementObj.getEmissionEnergy("Ma1")
+        elif str(edge) == "M5":
+            return elementObj.getEmissionEnergy("Ma1")
+        else:
+            return elementObj.getEmissionEnergy("Ka1")