--- conflicted
+++ resolved
@@ -352,6 +352,12 @@
         # create unique ID for this scan (all repetitions will share the same ID)
         scriptType = "Xes"
         scan_unique_id = LoggingScriptController.createUniqueID(scriptType);
+        
+        # update to terminal
+        print "Starting xes scan..."
+        print ""
+        print "Output to",xmlFolderName
+        print ""
 
         # give the beans to the xasdatawriter class to help define the folders/filenames 
         beanGroup = BeanGroup()
@@ -372,7 +378,6 @@
         
         # ion chambers
         self.setUpIonChambers(beanGroup)
-        
 
         if beanGroup.getSample().getSampleEnvironment() == I20SampleParameters.SAMPLE_ENV_XES[1] :
             
@@ -500,10 +505,7 @@
                 args += ef_args + e0_args
             else:
                 args += e0_args + ef_args
-<<<<<<< HEAD
             args += [self.jython_mapper.twodplotter]
-=======
-            args += [jython_mapper.twodplotter]
             
             # I20 always moves things back to initial positions after ecah scan. To save time, move mono to intial position here
             print "Moving mono and spectrometer to initial positions..."
@@ -513,7 +515,6 @@
             mono_energy.waitWhileBusy()
             print "Moves done."
 
->>>>>>> 85e41a1f
 
         elif scanType == XesScanParameters.FIXED_XES_SCAN_XAS:
             print "Starting XAS scan with fixed analyser energy..."
