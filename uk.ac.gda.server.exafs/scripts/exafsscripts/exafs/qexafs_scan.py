--- conflicted
+++ resolved
@@ -127,11 +127,7 @@
                 try:
                     if numRepetitions > 1:
                         print ""
-<<<<<<< HEAD
-                        print "Starting repetition", str(repetitionNumber), "of", numRepetitions
-=======
                         self.log("Starting repetition " + str(repetitionNumber) + " of " + str(numRepetitions))
->>>>>>> 25dd30a8
                     loggingbean.atScanStart()
                     thisscan.runScan()
                     controller.update(None, ScanFinishEvent(thisscan.getName(), ScanFinishEvent.FinishType.OK));
