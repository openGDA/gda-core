from gda.configuration.properties import LocalProperties
from gda.factory import Finder
from gda.scan import ScanPlotSettings

from uk.ac.gda.beans import BeansFactory
from uk.ac.gda.beans.exafs import XesScanParameters

from gdascripts.parameters import beamline_parameters

from BeamlineParameters import JythonNameSpaceMapping

class I20OutputPreparer:
    
    def __init__(self):
        self.mode = "xas"
        pass
    
    def prepare(self, outputParameters):
        
        from gda.data.scan.datawriter import NexusExtraMetadataDataWriter
        NexusExtraMetadataDataWriter.removeAllMetadataEntries();
        #redefineNexusMetadata(beanGroup)

        jython_mapper = JythonNameSpaceMapping()
        jython_mapper.ionchambers.setOutputLogValues(True) 
        
        return []

    #
    # Determines the AsciiDataWriterConfiguration to use to format the header/footer of the ascii data files
    #
    # If this returns None, then let the Ascii Data Writer class find the config for itself.
    #
    def getAsciiDataWriterConfig(self,beanGroup):
        scan = beanGroup.getScan()
        if self.mode == "xes" or isinstance(scan,XesScanParameters):
            # will return None if not found
            print "Ascii (.dat) files will have XES header."
            return Finder.getInstance().find("datawriterconfig_xes")
        else:
            # will return None if not found
            print "Ascii (.dat) files will have XAS format header."
            return Finder.getInstance().find("datawriterconfig")

    #
    # For any specific plotting requirements based on all the options in this experiment
    #
    def getPlotSettings(self,beanGroup):
        
        if beanGroup.getDetector().getExperimentType() == "Fluorescence" :
            detType = beanGroup.getDetector().getFluorescenceParameters().getDetectorType()
            if detType == "Germanium" :
                fluoDetBean = BeansFactory.getBeanObject(beanGroup.getScriptFolder(), beanGroup.getDetector().getFluorescenceParameters().getConfigFileName())
                if fluoDetBean.isXspressShowDTRawValues():
                    # create a filter for the DT columns and return it
                    LocalProperties.set("gda.scan.useScanPlotSettings", "true")
                    jython_mapper = JythonNameSpaceMapping()
                    sps = ScanPlotSettings()
                    sps.setXAxisName("Energy")  # column will be converted to this name
                    
                    fluoDetGroup = None
                    listDetectorGroups = beanGroup.getDetector().getDetectorGroups()
                    for detGroup in listDetectorGroups:
                        if detGroup.getName() == "Germanium":
                            fluoDetGroup = detGroup

                    axes = []
                    for det in fluoDetGroup.getDetector():
                        thisDet =  jython_mapper.__getattr__(str(det))
                        extraNames = thisDet.getExtraNames()
                        axes += extraNames
                        
                    extraColumns = beanGroup.getOutput().getSignalList()
                    for column in extraColumns:
                        axes += column.getLabel()

                    visibleAxes = []
                    #invisibleAxes = []
                    for axis in axes:
                        if not str(axis).startswith("Element"):
                             visibleAxes += [axis]
                    sps.setYAxesShown(visibleAxes)
<<<<<<< HEAD
                    #sps.setYAxesNotShown(invisibleAxes)
                    # if anything extra, such as columns added in the output parameters xml should also be plotted
=======
                    sps.setYAxesNotShown(invisibleAxes)
                    # if anythign extra, such as columns added in the output parameters xml should also be plotted
>>>>>>> 481b118d
                    sps.setUnlistedColumnBehaviour(2)
                    #print sps
                    return sps
        return None
    
    def _containsUnderbar(self,string):
        for c in string:
            if c == "_":
                return True
        return False
         
def redefineNexusMetadata(beanGroup):

    from gda.data.scan.datawriter import NexusExtraMetadataDataWriter
    from gda.data.scan.datawriter import NexusFileMetadata
    from gda.data.scan.datawriter.NexusFileMetadata import EntryTypes, NXinstrumentSubTypes
    
    jython_mapper = JythonNameSpaceMapping()
    
    if (LocalProperties.get("gda.mode") == 'dummy'):
        return
    
    # primary slits
    NexusExtraMetadataDataWriter.addMetadataEntry(NexusFileMetadata("Xsize",str(jython_mapper.s1_hgap()),EntryTypes.NXinstrument,NXinstrumentSubTypes.NXaperture,"primary slits"))
    NexusExtraMetadataDataWriter.addMetadataEntry(NexusFileMetadata("Xcentre",str(jython_mapper.s1_hoffset()),EntryTypes.NXinstrument,NXinstrumentSubTypes.NXaperture,"primary slits"))
    NexusExtraMetadataDataWriter.addMetadataEntry(NexusFileMetadata("Ysize",str(jython_mapper.s1_vgap()),EntryTypes.NXinstrument,NXinstrumentSubTypes.NXaperture,"primary slits"))
    NexusExtraMetadataDataWriter.addMetadataEntry(NexusFileMetadata("Ycentre",str(jython_mapper.s1_voffset()),EntryTypes.NXinstrument,NXinstrumentSubTypes.NXaperture,"primary slits"))

    # M1
    NexusExtraMetadataDataWriter.addMetadataEntry(NexusFileMetadata("Pitch",str(jython_mapper.m1_pitch()),EntryTypes.NXinstrument,NXinstrumentSubTypes.NXmirror,"M1"))
    NexusExtraMetadataDataWriter.addMetadataEntry(NexusFileMetadata("Stripe",str(jython_mapper.m1m2_stripe()),EntryTypes.NXinstrument,NXinstrumentSubTypes.NXmirror,"M1"))
    NexusExtraMetadataDataWriter.addMetadataEntry(NexusFileMetadata("Y",str(jython_mapper.m1_height()),EntryTypes.NXinstrument,NXinstrumentSubTypes.NXmirror,"M1"))
    NexusExtraMetadataDataWriter.addMetadataEntry(NexusFileMetadata("Curvature",str(jython_mapper.m1_bend()),EntryTypes.NXinstrument,NXinstrumentSubTypes.NXmirror,"M1"))
    NexusExtraMetadataDataWriter.addMetadataEntry(NexusFileMetadata("Ellipticity",str(jython_mapper.m1_elip()),EntryTypes.NXinstrument,NXinstrumentSubTypes.NXmirror,"M1"))
    NexusExtraMetadataDataWriter.addMetadataEntry(NexusFileMetadata("Sag",str(jython_mapper.m1_yaw()),EntryTypes.NXinstrument,NXinstrumentSubTypes.NXmirror,"M1"))

    # M2
    NexusExtraMetadataDataWriter.addMetadataEntry(NexusFileMetadata("Pitch",str(jython_mapper.m2_pitch()),EntryTypes.NXinstrument,NXinstrumentSubTypes.NXmirror,"M2"))
    NexusExtraMetadataDataWriter.addMetadataEntry(NexusFileMetadata("Y",str(jython_mapper.m2_height()),EntryTypes.NXinstrument,NXinstrumentSubTypes.NXmirror,"M2"))
    NexusExtraMetadataDataWriter.addMetadataEntry(NexusFileMetadata("Curvature",str(jython_mapper.m2_bend()),EntryTypes.NXinstrument,NXinstrumentSubTypes.NXmirror,"M2"))
    NexusExtraMetadataDataWriter.addMetadataEntry(NexusFileMetadata("Ellipticity",str(jython_mapper.m1_elip()),EntryTypes.NXinstrument,NXinstrumentSubTypes.NXmirror,"M2"))

    # ATNs 1,2&3
    NexusExtraMetadataDataWriter.addMetadataEntry(NexusFileMetadata("Position",str(jython_mapper.atn1()),EntryTypes.NXinstrument,NXinstrumentSubTypes.NXattenuator,"ATN1"))
    NexusExtraMetadataDataWriter.addMetadataEntry(NexusFileMetadata("Position",str(jython_mapper.atn2()),EntryTypes.NXinstrument,NXinstrumentSubTypes.NXattenuator,"ATN2"))
    NexusExtraMetadataDataWriter.addMetadataEntry(NexusFileMetadata("Position",str(jython_mapper.atn3()),EntryTypes.NXinstrument,NXinstrumentSubTypes.NXattenuator,"ATN3"))
    
    #Y slits  ????
#    NexusExtraMetadataDataWriter.addMetadataEntry(NexusFileMetadata("YPlus",str(jython_mapper.s1_voffset()),EntryTypes.NXinstrument,NXinstrumentSubTypes.NXaperture,"Y slits"))

    # Mono
    NexusExtraMetadataDataWriter.addMetadataEntry(NexusFileMetadata("Crystal Cut",str(jython_mapper.crystalcut()),EntryTypes.NXinstrument,NXinstrumentSubTypes.NXmonochromator,"Mono"))
    NexusExtraMetadataDataWriter.addMetadataEntry(NexusFileMetadata("Crystal 1 pitch",str(jython_mapper.crystal1_pitch()),EntryTypes.NXinstrument,NXinstrumentSubTypes.NXmonochromator,"Mono"))
    NexusExtraMetadataDataWriter.addMetadataEntry(NexusFileMetadata("Crystal 2 roll",str(jython_mapper.crystal2_roll()),EntryTypes.NXinstrument,NXinstrumentSubTypes.NXmonochromator,"Mono"))
    NexusExtraMetadataDataWriter.addMetadataEntry(NexusFileMetadata("Pair 2 roll",str(jython_mapper.pair2_roll()),EntryTypes.NXinstrument,NXinstrumentSubTypes.NXmonochromator,"Mono"))
    
    # Mono slits S2
    NexusExtraMetadataDataWriter.addMetadataEntry(NexusFileMetadata("Xsize",str(jython_mapper.s2_hgap()),EntryTypes.NXinstrument,NXinstrumentSubTypes.NXaperture,"mono slits"))
    NexusExtraMetadataDataWriter.addMetadataEntry(NexusFileMetadata("Xcentre",str(jython_mapper.s2_hoffset()),EntryTypes.NXinstrument,NXinstrumentSubTypes.NXaperture,"mono slits"))
    NexusExtraMetadataDataWriter.addMetadataEntry(NexusFileMetadata("Ysize",str(jython_mapper.s2_vgap()),EntryTypes.NXinstrument,NXinstrumentSubTypes.NXaperture,"mono slits"))
    NexusExtraMetadataDataWriter.addMetadataEntry(NexusFileMetadata("Ycentre",str(jython_mapper.s2_voffset()),EntryTypes.NXinstrument,NXinstrumentSubTypes.NXaperture,"mono slits"))
    
    # M3
    NexusExtraMetadataDataWriter.addMetadataEntry(NexusFileMetadata("Crystal 3 Pitch",str(jython_mapper.m3_pitch()),EntryTypes.NXinstrument,NXinstrumentSubTypes.NXmirror,"M3"))
    NexusExtraMetadataDataWriter.addMetadataEntry(NexusFileMetadata("Crystal 3 Stripe",str(jython_mapper.m3_stripe()),EntryTypes.NXinstrument,NXinstrumentSubTypes.NXmirror,"M3"))
    NexusExtraMetadataDataWriter.addMetadataEntry(NexusFileMetadata("Crystal 3 Sag",str(jython_mapper.m3_yaw()),EntryTypes.NXinstrument,NXinstrumentSubTypes.NXmirror,"M3"))
    NexusExtraMetadataDataWriter.addMetadataEntry(NexusFileMetadata("Crystal 3 Y",str(jython_mapper.m3_height()),EntryTypes.NXinstrument,NXinstrumentSubTypes.NXmirror,"M3"))
    
    # M4
    NexusExtraMetadataDataWriter.addMetadataEntry(NexusFileMetadata("Crystal 4 Pitch",str(jython_mapper.m4_pitch()),EntryTypes.NXinstrument,NXinstrumentSubTypes.NXmirror,"M4"))
    NexusExtraMetadataDataWriter.addMetadataEntry(NexusFileMetadata("Crystal 4 Stripe",str(jython_mapper.m4_stripe()),EntryTypes.NXinstrument,NXinstrumentSubTypes.NXmirror,"M4"))
    NexusExtraMetadataDataWriter.addMetadataEntry(NexusFileMetadata("Crystal 4 Y",str(jython_mapper.m4_height()),EntryTypes.NXinstrument,NXinstrumentSubTypes.NXmirror,"M4"))
    NexusExtraMetadataDataWriter.addMetadataEntry(NexusFileMetadata("Crystal 4 Curvature",str(jython_mapper.m4_curvature()),EntryTypes.NXinstrument,NXinstrumentSubTypes.NXmirror,"M4"))
    NexusExtraMetadataDataWriter.addMetadataEntry(NexusFileMetadata("Crystal 4 Ellipticity",str(jython_mapper.m4_yaw()),EntryTypes.NXinstrument,NXinstrumentSubTypes.NXmirror,"M4"))
    
    # HR mirror
    NexusExtraMetadataDataWriter.addMetadataEntry(NexusFileMetadata("Pitch",str(jython_mapper.hr_pitch()),EntryTypes.NXinstrument,NXinstrumentSubTypes.NXmirror,"HR mirror"))
    NexusExtraMetadataDataWriter.addMetadataEntry(NexusFileMetadata("Y",str(jython_mapper.hr_height()),EntryTypes.NXinstrument,NXinstrumentSubTypes.NXmirror,"HR mirror"))
    NexusExtraMetadataDataWriter.addMetadataEntry(NexusFileMetadata("Stripe",str(jython_mapper.hr_stripe()),EntryTypes.NXinstrument,NXinstrumentSubTypes.NXmirror,"HR mirror"))
    
    # filter
    
    # mono slits
    
    # ST1?
    
    # Gain and HV for Io, it anf iref
    
    # pos of reference wheel
    
    # ring current
    
    # YSlits drian current
    
#    if isInstance(beanGroup.getScan,XesScanParameters):
        
        # analysertype and crystal cut
        
        # ST2 x and y pos
        
        # xes sample stage positions ??
        
        # xes bragg (deg)
        
        # detector x and y
        
        # analyser hor and rot    <|MERGE_RESOLUTION|>--- conflicted
+++ resolved
@@ -80,13 +80,8 @@
                         if not str(axis).startswith("Element"):
                              visibleAxes += [axis]
                     sps.setYAxesShown(visibleAxes)
-<<<<<<< HEAD
-                    #sps.setYAxesNotShown(invisibleAxes)
-                    # if anything extra, such as columns added in the output parameters xml should also be plotted
-=======
                     sps.setYAxesNotShown(invisibleAxes)
                     # if anythign extra, such as columns added in the output parameters xml should also be plotted
->>>>>>> 481b118d
                     sps.setUnlistedColumnBehaviour(2)
                     #print sps
                     return sps
