--- conflicted
+++ resolved
@@ -8,13 +8,7 @@
 from gda.factory import Finder
 from gda.data.scan.datawriter import NexusDataWriter
 from java.util import HashSet 
-<<<<<<< HEAD
-# from gda.data.scan.datawriter import NexusExtraMetadataDataWriter
-# from gda.data.scan.datawriter import NexusExtraMetadataDataWriter
-# from gda.data.scan.datawriter import NexusFileMetadata
-# from gda.data.scan.datawriter.NexusFileMetadata import EntryTypes, NXinstrumentSubTypes
-=======
->>>>>>> 29e4369c
+
         
 class I20OutputPreparer:
     
@@ -49,11 +43,7 @@
             # will return None if not found
             print "Ascii (.dat) files will have XAS format header."
             return self.datawriterconfig
-<<<<<<< HEAD
 
-=======
-        
->>>>>>> 29e4369c
     def _resetNexusStaticMetadataList(self):
         self.meta.removeNexusMetadataList(self.getXasNexusMetadataList() + self.getXesNexusMetadataList())   
     
@@ -69,17 +59,10 @@
         addList=[]
         if (isinstance(scanBean, XesScanParameters)):
             addList = addListXes
-        elif isinstance(scanBean,XasScanParameters) or isinstance(scanBean,XanesScanParameters):
-<<<<<<< HEAD
-            addList = addListXas      
-=======
             addList = addListXas
-       
         
->>>>>>> 29e4369c
         self.meta.addNexusMetadataList(addList)
-                    
-                    
+                         
     def getXasNexusMetadataList(self):
         addListXas = ["atn5_filter5_name", "atn5_filter5", "atn5_filter6_name", "atn5_filter6", "atn5_filter7_name", "atn5_filter7",
                        "atn5_filter8_name", "atn5_filter8", "i0_stanford_offset_current", "i0_stanford_offset", "i0_stanford_offset_units",
@@ -134,10 +117,4 @@
                     # if anythign extra, such as columns added in the output parameters xml should also be plotted
                     sps.setUnlistedColumnBehaviour(2)
                     return sps
-        return None
-<<<<<<< HEAD
-    
-=======
-    
-#    
->>>>>>> 29e4369c
+        return None