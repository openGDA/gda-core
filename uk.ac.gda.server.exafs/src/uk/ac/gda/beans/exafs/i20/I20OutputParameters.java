--- conflicted
+++ resolved
@@ -18,25 +18,22 @@
 
 package uk.ac.gda.beans.exafs.i20;
 
+import java.net.URL;
 import uk.ac.gda.beans.exafs.OutputParameters;
+import uk.ac.gda.util.beans.xml.XMLHelpers;
 
 /**
  * So I20 can have the fluo detector output parameters in a different place to everyone else.
  */
 public class I20OutputParameters extends OutputParameters {
-<<<<<<< HEAD
-=======
-
 	private boolean vortexSaveRawSpectrum = false;
 	private boolean xspressOnlyShowFF = false;
 	private boolean xspressShowDTRawValues = false;
 	private boolean xspressSaveRawSpectrum = false;
 
-	static {
-		mappingURL = I20OutputParameters.class.getResource("I20SampleParametersMapping.xml");
-		schemaUrl = I20OutputParameters.class.getResource("I20SampleParametersMapping.xsd");
-	}
-	
+	public static final URL mappingURL = OutputParameters.class.getResource("I20SampleParametersMapping.xml");
+	public static final URL schemaUrl = OutputParameters.class.getResource("I20SampleParametersMapping.xsd");
+
 	public static I20OutputParameters createFromXML(String filename) throws Exception {
 		return (I20OutputParameters) XMLHelpers.createFromXML(mappingURL, I20OutputParameters.class, schemaUrl, filename);
 	}
@@ -44,8 +41,6 @@
 	public static void writeToXML(I20OutputParameters outputParams, String filename) throws Exception {
 		XMLHelpers.writeToXML(mappingURL, outputParams, filename);
 	}
->>>>>>> 466eec67
-	
 
 	public boolean isVortexSaveRawSpectrum() {
 		return vortexSaveRawSpectrum;
