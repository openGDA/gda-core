--- conflicted
+++ resolved
@@ -108,11 +108,7 @@
 					<xsd:complexType>
 						<xsd:sequence>
 							<xsd:element name="loopChoice"
-<<<<<<< HEAD
-								maxOccurs="1" minOccurs="1">
-=======
 								maxOccurs="1" minOccurs="0">
->>>>>>> 0bf25914
 								<xsd:simpleType>
 									<xsd:restriction base="xsd:string">
 										<xsd:enumeration value="Loop over sample, then temperature" />
@@ -143,7 +139,6 @@
 								<xsd:simpleType>
 									<xsd:restriction base="xsd:string">
 										<xsd:enumeration value="3 Samples" />
-										<xsd:enumeration value="4 Samples" />
 										<xsd:enumeration value="Liquid Cell" />
 									</xsd:restriction>
 								</xsd:simpleType>
