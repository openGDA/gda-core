--- conflicted
+++ resolved
@@ -34,13 +34,9 @@
 	/**
 	 * Gives the preparer the parameters for the next experiment and do any preparation for the whole experiment.
 	 */
-<<<<<<< HEAD
-	void configure(IOutputParameters outputParameters, IScanParameters scanBean, IDetectorParameters detectorBean) throws DeviceException;
+	void configure(IOutputParameters outputParameters, IScanParameters scanBean, IDetectorParameters detectorBean, ISampleParameters sampleParameters)
+			throws DeviceException;
 
-=======
-	void configure(IOutputParameters outputParameters, IScanParameters scanBean, IDetectorParameters detectorBean, ISampleParameters sampleParameters) throws DeviceException;
-	
->>>>>>> 612ef8b3
 	/**
 	 * Perform any beamline-specific set up before data collection.
 	 */
