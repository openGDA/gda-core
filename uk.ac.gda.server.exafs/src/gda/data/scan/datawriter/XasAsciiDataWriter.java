/*-
 * Copyright © 2012 Diamond Light Source Ltd.
 *
 * This file is part of GDA.
 *
 * GDA is free software: you can redistribute it and/or modify it under the
 * terms of the GNU General Public License version 3 as published by the Free
 * Software Foundation.
 *
 * GDA is distributed in the hope that it will be useful, but WITHOUT ANY
 * WARRANTY; without even the implied warranty of MERCHANTABILITY or FITNESS
 * FOR A PARTICULAR PURPOSE. See the GNU General Public License for more
 * details.
 *
 * You should have received a copy of the GNU General Public License along
 * with GDA. If not, see <http://www.gnu.org/licenses/>.
 */

package gda.data.scan.datawriter;

import gda.configuration.properties.LocalProperties;
import gda.data.PathConstructor;
import gda.device.Detector;
import gda.device.detector.DarkCurrentDetector;
import gda.device.detector.DarkCurrentResults;
import gda.exafs.scan.BeanGroup;
import gda.scan.IScanDataPoint;

import java.io.File;
import java.util.List;

import org.slf4j.Logger;
import org.slf4j.LoggerFactory;

import uk.ac.gda.beans.BeansFactory;
import uk.ac.gda.beans.exafs.ISampleParameters;
import uk.ac.gda.beans.exafs.OutputParameters;
import uk.ac.gda.beans.exafs.i20.I20SampleParameters;
import uk.ac.gda.util.io.FileUtils;

/**
 * Extension to the asciidatawriter which uses xml files if defined which have more options specific to the exafs RCP
 * GUI as used on spectroscopy beamlines
 */
public class XasAsciiDataWriter extends AsciiDataWriter{

	private static Logger logger = LoggerFactory.getLogger(XasAsciiDataWriter.class);

	protected static BeanGroup group;

	public static void setBeanGroup(BeanGroup group) {
		XasAsciiDataWriter.group = group;
	}

	public static BeanGroup getBeanGroup() {
		return group;
	}

	public static String getDataDirectory() {
		if (group != null && group.getExperimentFolderName() != null) {
			return PathConstructor.createFromDefaultProperty() + group.getExperimentFolderName() + "/";
		}
		return PathConstructor.createFromDefaultProperty();
	}

	private String nexusFilePath;

	public XasAsciiDataWriter() throws InstantiationException {
		super();
		determineFilename();
		setScanDataPointFormatter(new XasScanDataPointFormatter());
	}

	@Override
	public void writeHeader() {
		
		// use configured header first
		super.writeHeader();

		try {
			// only do this when running from the GUI
			if (group == null) {
				return;
			}

			file.write("#\n");
			file.write("# Ascii output file name: '" + fileName + "'\n");
			if (nexusFilePath != null) {
				file.write("# Nexus output file: '" + nexusFilePath + "'\n");
				file.write("# The XML files, ScanParameters, SampleParameters, DetectorParameters, OutputParameters\n");
				file.write("# are stored in the nexus file.\n");
			}

			file.write("#\n");
			final ISampleParameters p = (ISampleParameters) getBean(group.getSample());
			// write out sample parameters
			if (p != null) {
				// I20 has an extra Sample Name field
				if (p instanceof I20SampleParameters) {
					String sampleName = ((I20SampleParameters) p).getSampleName();
					if (!sampleName.isEmpty()) {
						file.write("# Sample name: " + sampleName + "\n");
					}
				}

				for (int i = 0; i < p.getDescriptions().size(); i++) {
					String startMsg = "# ";
					if (i == 0) {
						startMsg += "Sample description: ";
					} else {
						startMsg += "Additional comments: ";
					}
					file.write(startMsg + p.getDescriptions().get(i) + "\n");
				}
			}
			file.flush();

		} catch (Exception e) {
			logger.error("Exception while writing out header of ascii file: " + fileUrl);
		}

	}

	/**
	 * The Xas scan should have columns ordered as follows: Fluorescence: Energy I0 It Iref ln(I0/It) ln(I0/Iref) FF
	 * FF/I0 time Transmission: Energy I0 It Iref ln(I0/It) ln(I0/Iref) time
	 */
	@Override
	public void addData(IScanDataPoint dataPoint) throws Exception {

		try {
			if (firstData) {
				this.setupFile();
				
				// write out the command if its not too long
				if (!dataPoint.getCommand().contains("org.python.core")){
					file.write("# command: " + dataPoint.getCommand() + "\n");
				}

				file.write("#\n");
				// Set the detector type
				String xspressName = LocalProperties.get("gda.exafs.xspressName","xspress2system");
				String xmapName = LocalProperties.get("gda.exafs.xmapName","xmapMca");
				if (dataPoint.isDetector(xspressName)) {
					file.write("# Detector: Ge (XSPRESS)\n");
				} else if (dataPoint.isDetector(xmapName)) {
					file.write("# Detector: Si (XIA)\n");
				}

				// write out dark current if a detector present is a DarkCurrentDetector
				final DarkCurrentResults da = getDarkCurrent(dataPoint);
				if (da != null && da.getCounts().length >= 3) {
					file.write("#\n");
					file.write(String.format(
<<<<<<< HEAD
							"# Dark current intensity (Hz), collected over %.2fs: I0 %0.2f   It %0.2f   Iref %0.2f\n",
=======
							"# Dark current intensity was collected over %.2fs. Average counts per second: I0 %.2f   It %.2f   Iref %.2f\n",
>>>>>>> 0bf25914
							da.getTimeInS(), da.getCounts()[0] / da.getTimeInS(), da.getCounts()[1] / da.getTimeInS(),
							da.getCounts()[2] / da.getTimeInS()));
					file.write("# Dark current has been automatically removed from counts in main scan (I0,It,Iref)\n");
					file.write("#\n");
				}

				if (da != null && da.getCounts().length == 1) {
					file.write("#\n");
					file.write(String.format("# Dark current intensity (Hz), collected over %.2fs: I1 %.2f\n",
							da.getTimeInS(), da.getCounts()[0] / da.getTimeInS()));
					file.write("# Dark current has been automatically removed from counts in main scan (I1)\n");
					file.write("#\n");
				}

				columnHeader = dataPoint.getHeaderString(getScanDataPointFormatter());
				writeColumnHeadings();
				firstData = false;
			}
			super.addData(dataPoint);
		} finally {
			firstData = false;
		}
	}

	private DarkCurrentResults getDarkCurrent(IScanDataPoint dataPoint) {
		final List<Detector> d = dataPoint.getDetectors();
		for (Detector detector : d) {
			if (detector instanceof DarkCurrentDetector) {
				return ((DarkCurrentDetector) detector).getDarkCurrentResults();
			}
		}
		return null;
	}

	@Override
	public void writeFooter() {
		super.writeFooter();
		group = null;
	}

	protected void determineFilename() {

		String nameFrag = LocalProperties.get("gda.instrument");

		dataDir = getDataDirectory();

		final File file = new File(dataDir);
		if (!file.exists())
			file.mkdirs();
		// NOTE: The dir was not tested for existing before being tested for being writable.
		// This means that when it was not existing at the start of a new visit for instance,
		// it was failing the canWrite test here and consequently writing to the wrong folder.
		if (!file.canWrite()) {
			final File newFile = FileUtils.createNewUniqueDir(file.getParentFile(), file.getName());
			logger.info("'" + dataDir + "' is not writable. Using '" + newFile.getName() + "' instead.");
			dataDir = newFile.getName() + "/";
		}
		try {
			if (group != null && group.getScanNumber() >= 0) {
				final OutputParameters params = (OutputParameters) XasAsciiDataWriter.group.getOutput();
				dataDir += params.getAsciiDirectory() + "/";
				final ISampleParameters sampleParams = XasAsciiDataWriter.group.getSample();
				String sampleName = sampleParams.getName().trim().replaceAll(" ", "_");
				filePrefix = sampleName + "_";
				if (nameFrag != null && nameFrag.equals("i20")){
					currentFileName = filePrefix + getFileNumber()+ "_" + group.getScanNumber() + "." + this.fileExtension;
				} else {
					currentFileName = getFileNumber()+ "_" + group.getScanNumber() +"_" + sampleName + "." + this.fileExtension;
				}
			} else {
				dataDir += "ascii/";
				if (nameFrag != null && nameFrag.equals("i20")){
					filePrefix = Long.toString(getFileNumber());
					currentFileName = filePrefix +"." + this.fileExtension;
				} else {
					filePrefix = nameFrag;
					currentFileName = filePrefix + "_" + getFileNumber()+ "." + this.fileExtension;
				}
			}
		} catch (RuntimeException ne) {
			if (group != null && group.isIncompleteDataAllowed()) {
				return;
			}
			throw ne;
		} catch (Exception e) {
			logger.error("Exception getting next file number", e);
			currentFileName = filePrefix + "." + this.fileExtension;
		}
	}


	protected Object getBean(final Object var) {
		try {
			return BeansFactory.getBeanObject(group.getScriptFolder(), var);
		} catch (Exception ne) {
			if (group.isIncompleteDataAllowed()) {
				return null;
			}
			throw new RuntimeException(ne);
		}
	}

	public void setNexusFilePath(String nexusFileTemplate) {
		this.nexusFilePath = nexusFileTemplate;
	}
}<|MERGE_RESOLUTION|>--- conflicted
+++ resolved
@@ -152,11 +152,7 @@
 				if (da != null && da.getCounts().length >= 3) {
 					file.write("#\n");
 					file.write(String.format(
-<<<<<<< HEAD
-							"# Dark current intensity (Hz), collected over %.2fs: I0 %0.2f   It %0.2f   Iref %0.2f\n",
-=======
 							"# Dark current intensity was collected over %.2fs. Average counts per second: I0 %.2f   It %.2f   Iref %.2f\n",
->>>>>>> 0bf25914
 							da.getTimeInS(), da.getCounts()[0] / da.getTimeInS(), da.getCounts()[1] / da.getTimeInS(),
 							da.getCounts()[2] / da.getTimeInS()));
 					file.write("# Dark current has been automatically removed from counts in main scan (I0,It,Iref)\n");
