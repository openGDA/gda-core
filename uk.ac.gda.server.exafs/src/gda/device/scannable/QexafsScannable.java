/*-
 * Copyright © 2010 Diamond Light Source Ltd.
 *
 * This file is part of GDA.
 *
 * GDA is free software: you can redistribute it and/or modify it under the
 * terms of the GNU General Public License version 3 as published by the Free
 * Software Foundation.
 *
 * GDA is distributed in the hope that it will be useful, but WITHOUT ANY
 * WARRANTY; without even the implied warranty of MERCHANTABILITY or FITNESS
 * FOR A PARTICULAR PURPOSE. See the GNU General Public License for more
 * details.
 *
 * You should have received a copy of the GNU General Public License along
 * with GDA. If not, see <http://www.gnu.org/licenses/>.
 */

package gda.device.scannable;

import gda.device.ContinuousParameters;
import gda.device.DeviceException;
import gda.epics.connection.EpicsChannelManager;
import gda.epics.connection.EpicsController;
import gda.epics.connection.InitializationListener;
import gda.factory.FactoryException;
import gda.jscience.physics.quantities.BraggAngle;
import gda.jscience.physics.quantities.PhotonEnergy;
import gda.util.QuantityFactory;
import gov.aps.jca.CAException;
import gov.aps.jca.Channel;
import gov.aps.jca.TimeoutException;

import org.jscience.physics.quantities.Angle;
import org.jscience.physics.quantities.Constants;
import org.jscience.physics.quantities.Energy;
import org.jscience.physics.quantities.Length;
import org.jscience.physics.quantities.Quantity;
import org.jscience.physics.units.NonSI;
import org.jscience.physics.units.SI;
import org.slf4j.Logger;
import org.slf4j.LoggerFactory;

/**
 * For B18 QEXAFS scans. Operates the mono energy but also set position compare to define when and how TTL pulses are
 * sent from the bragg motor to the TFG.
 * <p>
 * This will change the speed of the Bragg motor if the required movement is slower than the Bragg's maximum (which is
 * also the Bragg default speed). If the required motion is faster than the maximum then this will be logged and the
 * speed will be set to the maximum.
 * <p>
 * TODO: change movement control based on exit mode (current behaviour is fixed exit mode); 
 */
public class QexafsScannable extends ScannableMotor implements ContinuouslyScannable, InitializationListener, IQexafsScannableState {

	private static final Logger logger = LoggerFactory.getLogger(QexafsScannable.class);

	private ContinuousParameters continuousParameters;
	private String outputModePV; // 0 = OFF, 1 = ON, 2 = AUTO
	private String startPV; // in degrees
	private String stopPV; // in degrees
	private String stepPV; // in degrees
	private String accelPV; // in degrees/s/s
	private String xtalSwitchPV; // will be a string such as "Si(111)"
	private String braggCurrentSpeedPV; // the max and default speed of
	private String braggMaxSpeedPV; // the max and default speed of
	private String energySwitchPV; // combined energy motion flag
	private String stepIncDegPV; // after start,stop,step set this is the step size in deg
	private String pulseWidthDegPV; // pulse width - treated here as read-only
	private String numPulsesPV; // the number of pulses that will be sent out, after start,stop,step set

	private boolean channelsConfigured = false;
	private EpicsController controller;
	private EpicsChannelManager channelManager;
	private Channel outputModeChnl;
	private Channel startChnl;
	private Channel stopChnl;
	private Channel stepChnl;
	private Channel accelChnl;
	private Channel xtalSwitchChnl;
	private Channel currentSpeedChnl;
	private Channel maxSpeedChnl;
	private Channel energySwitchChnl;
	private Channel stepIncDegChnl;
	private Channel pulseWidthDegChnl;
	private Channel numPulsesChnl;

	private Angle startAngle;
	private Angle endAngle;
	private Angle stepSize;
	private Angle runupPosition;
	private Angle runDownPosition;

	private Double maxSpeed; // in deg/sec
	private Double desiredSpeed; // in deg/sec

	private String state = "idle";
	
	private double extraRunUp=0;
	
	
	public double getExtraRunUp() {
		return extraRunUp;
	}

	public void setExtraRunUp(double extraRunUp) {
		this.extraRunUp = extraRunUp;
	}

	@Override
	public void configure() throws FactoryException {
		try {
			controller = EpicsController.getInstance();
			channelManager = new EpicsChannelManager(this);

			outputModeChnl = channelManager.createChannel(outputModePV, false);
			startChnl = channelManager.createChannel(startPV, false);
			stopChnl = channelManager.createChannel(stopPV, false);
			stepChnl = channelManager.createChannel(stepPV, false);
			accelChnl = channelManager.createChannel(accelPV, false);
			xtalSwitchChnl = channelManager.createChannel(xtalSwitchPV, false);
			currentSpeedChnl = channelManager.createChannel(braggCurrentSpeedPV, false);
			maxSpeedChnl = channelManager.createChannel(braggMaxSpeedPV, false);
			energySwitchChnl = channelManager.createChannel(energySwitchPV, false);
			stepIncDegChnl = channelManager.createChannel(stepIncDegPV, false);
			pulseWidthDegChnl = channelManager.createChannel(pulseWidthDegPV, false);
			numPulsesChnl = channelManager.createChannel(numPulsesPV, false);

			channelManager.creationPhaseCompleted();
		} catch (CAException e) {
			throw new FactoryException("CAException while creating channels for " + getName(), e);
		}

		super.configure();
	}

	@Override
	public int prepareForContinuousMove() throws DeviceException {
		
		state = "preparing";
		notifyIObservers(this, state);
		
		if (!channelsConfigured) {
			throw new DeviceException("Cannot set continuous mode on for " + getName()
					+ " as Epics channels not configured");
		}
		if (continuousParameters == null) {
			throw new DeviceException("Cannot set continuous mode on for " + getName()
					+ " as ContinuousParameters not set");
		}
		try {
			
			
			calculateMotionInDegrees();
			Double startDeg = radToDeg(startAngle);
			Double stopDeg = radToDeg(endAngle);
			Double stepDeg = radToDeg(stepSize);
			controller.caputWait(outputModeChnl, 0); // ensure at 0 for the run-up movement. No longer in EDM screen.
			controller.caputWait(currentSpeedChnl, getMaxSpeed()); // ensure at max speed for the run-up movement
			// move to run-up position so ready to collect
			//super.asynchronousMoveTo(angleToEV(runupPosition));
			super.moveTo(angleToEV(runupPosition));
			
			controller.caputWait(startChnl, startDeg);
			controller.caputWait(stopChnl, stopDeg);
			controller.caputWait(stepChnl, stepDeg);
			if (checkStepGTPulse()){
				throw new DeviceException("Too many data points, so pulses would overlap - no pulses would be sent from Bragg motor");
			}
			
			try {
				Thread.sleep(500);
			} catch (InterruptedException e) {
				e.printStackTrace();
			}
			
			return controller.cagetInt(this.numPulsesChnl);
			

		} catch (Exception e) {
			if( e instanceof DeviceException)
				throw (DeviceException)e;
			throw new DeviceException(getName() +" exception in prepareForContinuousMove", e);
		}
	}

	private boolean checkStepGTPulse() throws TimeoutException, CAException, InterruptedException {
		Double stepInc = controller.cagetDouble(this.stepIncDegChnl);
		Double pulseWidth = controller.cagetDouble(this.pulseWidthDegChnl);
			
		Double ratio = stepInc/pulseWidth;	
		return ratio < 2.5;
	}

	private Double getMaxSpeed() {
		if (maxSpeed == null) {
			try {
				maxSpeed = controller.cagetDouble(maxSpeedChnl);
			} catch (Exception e) {
				logger.warn("Exception while getting Bragg motor max speed. Defaulting to 0.0674934", e);
				maxSpeed = 0.0674934; // default value in use in Sept 2010
			}
		}

		return maxSpeed;
	}
	
	@Override
	public void performContinuousMove() throws DeviceException {
		
		state = "running";
		notifyIObservers(this, state);

		
		if (channelsConfigured && continuousParameters != null) {
			try {
				//set the sped (do this now, after the motor has been moved to the run-up position)
				if (desiredSpeed <= getMaxSpeed()) {
					controller.caputWait(currentSpeedChnl, desiredSpeed);
				} else {
					logger.info("Continuous motion for " + getName()
							+ " greater than Bragg maximum speed. Speed will be set instead to the max imum speed of "
							+ getMaxSpeed() + " deg/s");
				}
				controller.caputWait(outputModeChnl, 2);
				super.asynchronousMoveTo(angleToEV(runDownPosition));
			} catch (Exception e) {
				throw new DeviceException(e.getMessage(), e);
			}
		}
	}

	@Override
	public void continuousMoveComplete() throws DeviceException {
		try {
			// return to regular running values
			controller.caputWait(outputModeChnl, 0);
			controller.caputWait(currentSpeedChnl, getMaxSpeed());
		} catch (Exception e) {
			throw new DeviceException("Exception while switching output mode to \'off\'", e);
		}
		
		state = "idle";
		notifyIObservers(this, state);
	}

	@Override
	public ContinuousParameters getContinuousParameters() {
		return continuousParameters;
	}
	
	@Override
	public void stop() throws DeviceException {
		try {
			// return to regular running values
			controller.caputWait(outputModeChnl, 0);
			controller.caputWait(currentSpeedChnl, getMaxSpeed());
			
			controller.caputWait(energySwitchChnl, 0); //off
			controller.caputWait(energySwitchChnl, 1); //on
		} catch (Exception e) {
			throw new DeviceException("Exception while changing energy switch off/on to stop the motion", e);
		}
		
		state = "idle";
		notifyIObservers(this, state);
	}

	private double radToDeg(Angle angle) {
		return QuantityFactory.createFromObject(angle, NonSI.DEGREE_ANGLE).getAmount();
	}

	private double angleToEV(Angle angle) throws TimeoutException, CAException, InterruptedException {
		return QuantityFactory.createFromObject(PhotonEnergy.photonEnergyOf(angle, getTwoD()), NonSI.ELECTRON_VOLT)
				.getAmount();
	}

	/**
	 * @return 2*lattice spacing for the given Bragg crystal cut in use.
	 * @throws TimeoutException
	 * @throws CAException
	 * @throws InterruptedException 
	 */
	private Length getTwoD() throws TimeoutException, CAException, InterruptedException {
		String xtalSwitch = controller.cagetString(xtalSwitchChnl);
		if (xtalSwitch.contains("111")) {
			return Quantity.valueOf(0.62711, SI.NANO(SI.METER));
		}
		else if (xtalSwitch.contains("311")) {
			return Quantity.valueOf(0.327, SI.NANO(SI.METER));
		}
		// TODO need 311 value else its 311
		return Quantity.valueOf(0.62711, SI.NANO(SI.METER));
	}

	
	public boolean isExafs(){
		return true;
	}
	
	@Override
	public double calculateEnergy(int frameIndex) throws DeviceException{
		
		try {
			stepSize = (Angle) (startAngle.minus(endAngle)).divide(continuousParameters.getNumberDataPoints());
			double continuousCountSteps = (Math.round(radToDeg(stepSize)*111121.98)/111121.98);
			
			double braggAngle = startAngle.doubleValue() - frameIndex * Math.toRadians(continuousCountSteps);
			Length twoD = getTwoD();
			
			double top = (Constants.h.times(Constants.c).divide(Constants.ePlus)).doubleValue();
			
			double bottom = twoD.doubleValue() * Math.sin(braggAngle);
			
			double result = top/bottom;
			
			return result;
		} catch (Exception e) {
			throw new DeviceException(e.getMessage());
		}
	}
	
	

	private void calculateMotionInDegrees() throws TimeoutException, CAException, InterruptedException {

		Length twoD = getTwoD();

		Energy startEng = Quantity.valueOf(continuousParameters.getStartPosition(), NonSI.ELECTRON_VOLT);
		startAngle = BraggAngle.braggAngleOf(startEng, twoD);

		Energy endEng = Quantity.valueOf(continuousParameters.getEndPosition(), NonSI.ELECTRON_VOLT);
		endAngle = BraggAngle.braggAngleOf(endEng, twoD);

		stepSize = (Angle) (startAngle.minus(endAngle)).divide(continuousParameters.getNumberDataPoints());

		// v^2 = u^2 + 2as
		double acceleration = controller.cagetDouble(accelChnl);
		desiredSpeed = Math.abs(radToDeg(endAngle) - radToDeg(startAngle)) / continuousParameters.getTotalTime();
		double runUp = (desiredSpeed * desiredSpeed) / (2 * acceleration);
		runUp *= 3.0; // to be safe add 10%
		Angle runUpAngle = (Angle) QuantityFactory.createFromObject(runUp, NonSI.DEGREE_ANGLE);
		// 1.165E-4 deg is a practical minimum to avoid the motor's deadband
		double step = controller.cagetDouble(this.stepIncDegChnl);
		
		if (runUpAngle.doubleValue() < 10*step) {//0.0001165
			runUpAngle = (Angle) QuantityFactory.createFromObject(10*step, NonSI.DEGREE_ANGLE);
		}
		
		Quantity add = QuantityFactory.createFromObject(extraRunUp, NonSI.DEGREE_ANGLE);
		
		runUpAngle = (Angle) runUpAngle.plus(add);
		
		if (endAngle.getAmount() > startAngle.getAmount()) {
			runupPosition = (Angle) startAngle.minus(runUpAngle);
			runDownPosition = (Angle) endAngle.plus(runUpAngle);
		} else {
			runupPosition = (Angle) startAngle.plus(runUpAngle);
			runDownPosition = (Angle) endAngle.minus(runUpAngle);
		}
	}

	
	
	@Override
	public void setContinuousParameters(ContinuousParameters parameters) {
		continuousParameters = parameters;
	}

	@Override
	public void initializationCompleted() {
		channelsConfigured = true;
	}

	@Override
	public String getState() {
		return state;
	}

	public String getOutputModePV() {
		return outputModePV;
	}

	public void setOutputModePV(String outputModePV) {
		this.outputModePV = outputModePV;
	}

	public String getStartPV() {
		return startPV;
	}

	public void setStartPV(String startPV) {
		this.startPV = startPV;
	}

	public String getStopPV() {
		return stopPV;
	}

	public void setStopPV(String stopPV) {
		this.stopPV = stopPV;
	}

	public String getStepPV() {
		return stepPV;
	}

	public void setStepPV(String stepPV) {
		this.stepPV = stepPV;
	}

	public String getAccelPV() {
		return accelPV;
	}

	public void setAccelPV(String accelPV) {
		this.accelPV = accelPV;
	}

	public String getXtalSwitchPV() {
		return xtalSwitchPV;
	}

	public void setXtalSwitchPV(String xtalSwitchPV) {
		this.xtalSwitchPV = xtalSwitchPV;
	}

	public String getBraggMaxSpeedPV() {
		return braggMaxSpeedPV;
	}

	public void setBraggMaxSpeedPV(String braggMaxSpeedPV) {
		this.braggMaxSpeedPV = braggMaxSpeedPV;
	}

	public String getEnergySwitchPV() {
		return energySwitchPV;
	}

	public void setEnergySwitchPV(String energySwitchPV) {
		this.energySwitchPV = energySwitchPV;
	}

	public String getStepIncDegPV() {
		return stepIncDegPV;
	}

	public void setStepIncDegPV(String stepIncDegPV) {
		this.stepIncDegPV = stepIncDegPV;
	}

	public String getPulseWidthDegPV() {
		return pulseWidthDegPV;
	}

	public void setPulseWidthDegPV(String pulseWidthDegPV) {
		this.pulseWidthDegPV = pulseWidthDegPV;
	}

	public String getNumPulsesPV() {
		return numPulsesPV;
	}

	public void setNumPulsesPV(String numPulsesPV) {
		this.numPulsesPV = numPulsesPV;
	}

	public String getBraggCurrentSpeedPV() {
		return braggCurrentSpeedPV;
	}

	public void setBraggCurrentSpeedPV(String braggCurrentSpeedPV) {
		this.braggCurrentSpeedPV = braggCurrentSpeedPV;
	}
<<<<<<< HEAD
	
	
=======
>>>>>>> 725bebd8
}<|MERGE_RESOLUTION|>--- conflicted
+++ resolved
@@ -472,9 +472,4 @@
 	public void setBraggCurrentSpeedPV(String braggCurrentSpeedPV) {
 		this.braggCurrentSpeedPV = braggCurrentSpeedPV;
 	}
-<<<<<<< HEAD
-	
-	
-=======
->>>>>>> 725bebd8
 }