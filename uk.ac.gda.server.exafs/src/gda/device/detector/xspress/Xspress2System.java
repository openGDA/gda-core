/*-
 * Copyright © 2009 Diamond Light Source Ltd., Science and Technology
 * Facilities Council Daresbury Laboratory
 *
 * This file is part of GDA.
 *
 * GDA is free software: you can redistribute it and/or modify it under the
 * terms of the GNU General Public License version 3 as published by the Free
 * Software Foundation.
 *
 * GDA is distributed in the hope that it will be useful, but WITHOUT ANY
 * WARRANTY; without even the implied warranty of MERCHANTABILITY or FITNESS
 * FOR A PARTICULAR PURPOSE. See the GNU General Public License for more
 * details.
 *
 * You should have received a copy of the GNU General Public License along
 * with GDA. If not, see <http://www.gnu.org/licenses/>.
 */

package gda.device.detector.xspress;

import gda.configuration.properties.LocalProperties;
import gda.data.nexus.tree.INexusTree;
import gda.data.nexus.tree.NexusTreeProvider;
import gda.device.DeviceException;
import gda.device.Scannable;
import gda.device.Timer;
import gda.device.detector.DAServer;
import gda.device.detector.DetectorBase;
import gda.device.detector.NXDetectorData;
import gda.device.detector.NexusDetector;
import gda.device.detector.countertimer.TfgScaler;
import gda.factory.Configurable;
import gda.factory.FactoryException;
import gda.factory.Finder;

import java.util.ArrayList;
import java.util.Arrays;
import java.util.HashMap;
import java.util.List;
import java.util.Vector;

import org.apache.commons.lang.ArrayUtils;
import org.nexusformat.NexusFile;
import org.slf4j.Logger;
import org.slf4j.LoggerFactory;

import uk.ac.gda.beans.xspress.DetectorDeadTimeElement;
import uk.ac.gda.beans.xspress.DetectorElement;
import uk.ac.gda.beans.xspress.XspressDeadTimeParameters;
import uk.ac.gda.beans.xspress.XspressParameters;
import uk.ac.gda.beans.xspress.XspressROI;
import uk.ac.gda.util.CorrectionUtils;
import uk.ac.gda.util.beans.xml.XMLHelpers;

/**
 * Represents a set of Xspress2 boards and detectors. It actually communicates with a DAServer object which is connected
 * to a da.server process running on a MVME computer.
 * <p>
 * This returns data as a Nexus tree from its readout method.
 * <p>
 * As this acts differently from the TFGv1 classes, some of the Xpress interface methods may not be implemented. This
 * needs resolving at some point.
 * <p>
 * Deadtime correction methods: none thres all hw sca hw - - hw sca+mca hw - - roi hw new hw hw = apply deadtime factor
 * from hardware scalers only new = scale both types of ROI using total counts / counts in rois This needs refactoring
 * so that roi when all are selected are also corrected.
 */
public class Xspress2System extends DetectorBase implements NexusDetector, XspressDetector, Scannable, Configurable {

	private static final Logger logger = LoggerFactory.getLogger(Xspress2System.class);

	private static final int NO_RES_GRADE = 1;
	private static final int RES_THRES = 2;
	private static final int ALL_RES = 16;

	// These are used to calculate the size of the datas
	private int fullMCABits = 12;
	private int mcaGrades = 1; // reset during every open()
	private Integer maxNumberOfFrames = 0; // the number of frames which TFG has space for, based on the current config
	// in TFG

	// These are the objects this must know about.
	private String daServerName;
	protected DAServer daServer = null;
	private String tfgName;
	protected Timer tfg = null;

	// hold the parameters for this object
	private XspressParameters xspressParameters;

	// Values used in DAServer commands
	private String mcaOpenCommand = null;
	private String scalerOpenCommand = null;
	private String startupScript = null;
	protected int numberOfDetectors;
	// number of values from each hardware scaler (e.g. total, resets, originalWindowed, time)
	protected final int numberOfScalers = 4;
	private int mcaHandle = -1;
	private int scalerHandle = -1;
	private String xspressSystemName;
	private boolean sumAllElementData = false;

	// Full path to config file
	private String configFileName = null;

	private Double deadtimeEnergy = null;  // in keV NOT eV!

	protected int lastFrameCollected = 0;
	// mode override property, when set to true the xspress is always set in SCAlers and MCA Mode
	// does not change with the value in the parameters file, no rois are set
	private boolean modeOverride = LocalProperties.check("gda.xspress.mode.override");

	private boolean onlyDisplayFF = false;

	public static final String ONLY_DISPLAY_FF_ATTR = "ff_only";

	private boolean addDTScalerValuesToAscii = false;
	private boolean saveRawSpectrum = false;

	public static final String ADD_DT_VALUES_ATTR = "add_dt_values";

	// this is only when using resgrades, when resgrades separated and 'extra' ascii columns are requested
	// TODO this class *really* needs refactoring!...
	private TfgScaler ionChambersCounterTimer = null;

	private XspressDeadTimeParameters xspressDeadTimeParameters;

	private String dtcConfigFileName;
	
	/**
	 * If true, then always write non-deadtime corrected MCAs to nexus file, irrespective of any other settings.
	 */
	private boolean alwaysRecordRawMCAs = false;

	public String getDtcConfigFileName() {
		return dtcConfigFileName;
	}

	public void setDtcConfigFileName(String dtcConfigFileName) {
		this.dtcConfigFileName = dtcConfigFileName;
	}

	public Xspress2System() {
		this.inputNames = new String[] {};
	}

	@Override
	public void configure() throws FactoryException {
		// A real system needs a connection to a real da.server via a DAServer object.
		if (daServer == null) {
			logger.debug("Xspress2System.configure(): finding: " + daServerName);
			if ((daServer = (DAServer) Finder.getInstance().find(daServerName)) == null)
				logger.error("Xspress2System.configure(): Server " + daServerName + " not found");
		}
		// Both dummy and real systems should have a tfg
		if (tfg == null) {
			logger.debug("Xspress2System.configure(): finding " + tfgName);
			if ((tfg = (Timer) Finder.getInstance().find(tfgName)) == null)
				logger.error("Xspress2System.configure(): TimeFrameGenerator " + tfgName + " not found");
		}
		try {
			loadAndInitializeDetectors(configFileName, dtcConfigFileName);
		} catch (Exception e) {
			logger.error(
					"Error loading template XML. Will use a detector with a few default elements instead. "
							+ e.getMessage(), e);
			ArrayList<XspressROI> regions = new ArrayList<XspressROI>();
			xspressParameters = new XspressParameters();
			xspressDeadTimeParameters = new XspressDeadTimeParameters();
			if (modeOverride)
				xspressParameters.setReadoutMode(READOUT_MCA);
			else
				xspressParameters.setReadoutMode(READOUT_SCALERONLY);
			xspressParameters.setResGrade(ResGrades.NONE);
			xspressParameters.addDetectorElement(new DetectorElement("Element0", 0, 0, 4000, false, regions));
			xspressParameters.addDetectorElement(new DetectorElement("Element1", 1, 85, 2047, false, regions));
			xspressParameters.addDetectorElement(new DetectorElement("Element2", 2, 34, 2439, false, regions));
			xspressParameters.addDetectorElement(new DetectorElement("Element3", 3, 31, 2126, false, regions));
			xspressParameters.addDetectorElement(new DetectorElement("Element4", 4, 0, 4000, true, regions));
			xspressParameters.addDetectorElement(new DetectorElement("Element5", 5, 85, 2047, false, regions));
			xspressParameters.addDetectorElement(new DetectorElement("Element6", 6, 34, 2439, false, regions));
			xspressParameters.addDetectorElement(new DetectorElement("Element7", 7, 31, 2126, false, regions));
			xspressParameters.addDetectorElement(new DetectorElement("Element8", 8, 31, 2126, false, regions));
			xspressDeadTimeParameters.addDetectorDeadTimeElement(new DetectorDeadTimeElement("Elemen0", 0, 3.4E-7, 0.0,
					3.4E-7));
			xspressDeadTimeParameters.addDetectorDeadTimeElement(new DetectorDeadTimeElement("Elemen1", 1, 3.8E-7, 0.0,
					3.8E-7));
			xspressDeadTimeParameters.addDetectorDeadTimeElement(new DetectorDeadTimeElement("Elemen2", 2, 3.7E-7, 0.0,
					3.7E-7));
			xspressDeadTimeParameters.addDetectorDeadTimeElement(new DetectorDeadTimeElement("Elemen3", 3, 3.0E-7, 0.0,
					3.0E-7));
			xspressDeadTimeParameters.addDetectorDeadTimeElement(new DetectorDeadTimeElement("Elemen4", 4, 3.4E-7, 0.0,
					3.4E-7));
			xspressDeadTimeParameters.addDetectorDeadTimeElement(new DetectorDeadTimeElement("Elemen5", 5, 3.5E-7, 0.0,
					3.5E-7));
			xspressDeadTimeParameters.addDetectorDeadTimeElement(new DetectorDeadTimeElement("Elemen6", 6, 3.3E-7, 0.0,
					3.3E-7));
			xspressDeadTimeParameters.addDetectorDeadTimeElement(new DetectorDeadTimeElement("Elemen7", 7, 3.0E-7, 0.0,
					3.0E-7));
			xspressDeadTimeParameters.addDetectorDeadTimeElement(new DetectorDeadTimeElement("Elemen8", 8, 3.3E-7, 0.0,
					3.3E-7));
			numberOfDetectors = xspressParameters.getDetectorList().size();
		}

		if (!ResGrades.isResGrade(xspressParameters.getResGrade()))
			throw new FactoryException("resGrade " + xspressParameters.getResGrade() + " is not an acceptable string");

		// If everything has been found send the format, region of interest, windows & open commands.
		if (tfg != null && (daServer != null)) {
			try {
				close();
				doStartupScript();
				doFormatRunCommand(determineNumberOfBits());
				configureDetectorFromParameters();
				open();
			} catch (DeviceException e) {
				throw new FactoryException(e.getMessage(), e);
			}
		}

		configured = true;

	}

	private void configureDetectorFromParameters() throws DeviceException {
		// always remove all rois first
		if (modeOverride)
			xspressParameters.setReadoutMode(READOUT_MCA);
		else
			doRemoveROIs();
		for (DetectorElement detector : xspressParameters.getDetectorList()) {
			doSetWindowsCommand(detector);
			if (xspressParameters.getReadoutMode().equals(XspressDetector.READOUT_ROIS))
				doSetROICommand(detector);
		}
	}

	@Override
	public Double getDeadtimeCalculationEnergy() throws DeviceException {
		return deadtimeEnergy;
	}

	@Override
	public void setDeadtimeCalculationEnergy(Double energy) throws DeviceException {
		deadtimeEnergy = energy;
	}

	public int getMcaHandle() {
		return mcaHandle;
	}

	public int getScalerHandle() {
		return scalerHandle;
	}

	public void setDaServerName(String daServerName) {
		this.daServerName = daServerName;
	}

	public String getDaServerName() {
		return daServerName;
	}

	public DAServer getDaServer() {
		return daServer;
	}

	public void setDaServer(DAServer daServer) {
		this.daServer = daServer;
	}

	public Timer getTfg() {
		return tfg;
	}

	public void setTfg(Timer tfg) {
		this.tfg = tfg;
	}

	/**
	 * This is all detectors (elements), both included and excluded.
	 */
	@Override
	public int getNumberOfDetectors() {
		return numberOfDetectors;
	}

	/**
	 * Sets the number of elements (detectors) in the Xspress
	 * 
	 * @param numberOfDetectors
	 */
	public void setNumberOfDetectors(int numberOfDetectors) {
		this.numberOfDetectors = numberOfDetectors;
	}

	/**
	 * The number of different versions of mca/roi data read out. This varies depending on the resolution mode in use: 1
	 * if no res threshold, 2 if a threshold set and 16 if no threshold but all res grades to be read out separately.
	 * 
	 * @return The number of resolution grades
	 */
	@Override
	public int getNumberofGrades() {
		return mcaGrades;
	}

	/**
	 * This is the string used by DAServer to set the mode of the resolution grade.
	 * 
	 * @return Returns the resGrade.
	 */
	@Override
	public String getResGrade() {
		return xspressParameters.getResGrade();
	}

	/**
	 * @param resGrade
	 *            The resGradeto set, if set to "res-thres" an additional float value in the range 0.0 to 16.0 is
	 *            required.
	 * @throws DeviceException
	 */
	@Override
	public void setResGrade(String resGrade) throws DeviceException {

		if (!ResGrades.isResGrade(resGrade)) {
			throw new DeviceException("resGrade " + resGrade + " is not an acceptable string");
		}

		setResolutionGrade(resGrade, determineNumberOfBits());
	}

	private void setResolutionGrade(String resGrade, int numberOfBits) throws DeviceException {
		xspressParameters.setResGrade(resGrade);
		if (configured) {
			close();
			doFormatRunCommand(numberOfBits);
			open();
		}
	}

	/**
	 * Sets a region of interest. This is used when the readout mode is set to ROI. Each region of interest may be a
	 * partial mca or a virtual scaler (sum of counts in that region).
	 * 
	 * @param detector
	 * @param regionList
	 * @throws DeviceException
	 */
	public void setRegionOfInterest(int detector, ArrayList<XspressROI> regionList) throws DeviceException {
		DetectorElement detectorElement = xspressParameters.getDetector(detector);
		detectorElement.setRegionList(regionList);
		if (configured)
			doSetROICommand(detectorElement);
	}

	/**
	 * Set the hardware scaler window
	 * 
	 * @param detector
	 * @param windowStart
	 * @param windowEnd
	 * @throws DeviceException
	 */
	public void setWindows(int detector, int windowStart, int windowEnd) throws DeviceException {
		DetectorElement detectorElement = xspressParameters.getDetector(detector);
		detectorElement.setWindow(windowStart, windowEnd);
		if (configured)
			doSetWindowsCommand(detectorElement);
	}

	public String getTfgName() {
		return tfgName;
	}

	public void setTfgName(String tfgName) {
		this.tfgName = tfgName;
	}

	public String getConfigFileName() {
		return configFileName;
	}

	public void setConfigFileName(String configFileName) {
		this.configFileName = configFileName;
	}

	@Override
	public void atScanLineStart() throws DeviceException {
		if (!daServer.isConnected())
			daServer.connect();
		// if this class was used to define framesets, then memeory is only cleared at the start of the scan
		if (!tfg.getAttribute("TotalFrames").equals(0)) {
			stop();
			clear();
			start();
		}
		lastFrameCollected = -1;
	}

	@Override
	public void atScanStart() throws DeviceException {
		if (!daServer.isConnected())
			daServer.connect();
		stop();
		clear();
		start();
		lastFrameCollected = -1;
	}
	
	@Override
	public void atCommandFailure() throws DeviceException {
		super.atCommandFailure();
		lastFrameCollected = -1;
	}

	@Override
	public String[] getOutputFormat() {
		if (onlyDisplayFF || !(xspressParameters.getReadoutMode().equals(XspressDetector.READOUT_ROIS) && mcaGrades == ALL_RES))
			return super.getOutputFormat();
		return getAllResGradesInAsciiOutputFormat();
	}

	/*
	 * for only when all res grades being displayed separately in ascii output
	 */
	private String[] getAllResGradesInAsciiOutputFormat() {
		ArrayList<String> format = new ArrayList<String>();
		for (int i = 0; i < 16; i++)
			format.add("%.4g");
		// for best8 grades for each element
		for (int i = 0; i < xspressParameters.getDetectorList().size(); i++)
			if (!isDetectorElementExcluded(i))
				format.add(super.getOutputFormat()[0]);
		// for FF
		format.add(super.getOutputFormat()[0]);

		if (addDTScalerValuesToAscii)
			for (int i = 0; i < xspressParameters.getDetectorList().size(); i++)
				if (!isDetectorElementExcluded(i))
					for (int j = 0; j < 4; j++)
						format.add(super.getOutputFormat()[0]);
		return format.toArray(new String[0]);
	}

	private boolean isDetectorElementExcluded(int i) {
		return xspressParameters.getDetectorList().get(i).isExcluded();
	}

	@Override
	public String[] getExtraNames() {
		ArrayList<String> labels = getChannelLabels();
		return labels.toArray(new String[0]);
	}

	@Override
	public ArrayList<String> getChannelLabels() {
		ArrayList<String> channelLabels = new ArrayList<String>();
		if (onlyDisplayFF)
			channelLabels.add("FF");
		else
			getChannelLabels(channelLabels,true);

		if (addDTScalerValuesToAscii) {
			for (DetectorElement detector : xspressParameters.getDetectorList()) {
				if (!detector.isExcluded()) {
					channelLabels.add(detector.getName() + "_allEvents");
					channelLabels.add(detector.getName() + "_numResets");
					channelLabels.add(detector.getName() + "_inWinEvents");
					channelLabels.add(detector.getName() + "_tfgClock");
				}
			}
		}
		return channelLabels;
	}

	/*
	 * @param channelLabels
	 * @param filteroutExcludedChannels - true if you only want included detectors (elements)
	 */
	private void getChannelLabels(ArrayList<String> channelLabels, boolean filteroutExcludedChannels) {
		if (xspressParameters.getReadoutMode().equals(XspressDetector.READOUT_ROIS)) {
			// loop through all elements and find all the virtual scalers
			if (mcaGrades != ALL_RES) {
				for (DetectorElement detector : xspressParameters.getDetectorList()) {
					if (!detector.isExcluded() || !filteroutExcludedChannels) {
						String channelName = detector.getName() + "_";
						for (XspressROI roi : detector.getRegionList())
							channelLabels.add(channelName + roi.getRoiName());
					}
				}
			}
			// when all 16 grades separate, then a 'full' list of channels means 16 resGrade bins: 15, 15+14,
			// 15+14+13....
			else {
				for (int i = 0; i < 16; i++)
					channelLabels.add("res_bin_" + i + "_norm");
				for (DetectorElement element : xspressParameters.getDetectorList())
					if (!element.isExcluded() || !filteroutExcludedChannels)
						channelLabels.add(element.getName() + "_best8");
			}
			channelLabels.add("FF");

			if (mcaGrades == RES_THRES)
				channelLabels.add("FF_bad");

		} 
		else {
			for (DetectorElement detector : xspressParameters.getDetectorList())
				if (!detector.isExcluded() || !filteroutExcludedChannels)
					channelLabels.add(detector.getName());
			channelLabels.add("FF");
		}
	}

	/**
	 * Sets the da.server command which should be used to open the mca connection.
	 * 
	 * @param mcaOpenCommand
	 *            the command
	 */
	public void setMcaOpenCommand(String mcaOpenCommand) {
		this.mcaOpenCommand = mcaOpenCommand;
	}

	/**
	 * Gets the da.server command which is used to open the mca connection.
	 * 
	 * @return the command
	 */
	public String getMcaOpenCommand() {
		return mcaOpenCommand;
	}

	/**
	 * Sets the da.server command which should be used to open the scaler connection.
	 * 
	 * @param scalerOpenCommand
	 *            the command
	 */
	public void setScalerOpenCommand(String scalerOpenCommand) {
		this.scalerOpenCommand = scalerOpenCommand;
	}

	/**
	 * Gets the da.server command which is used to open the scaler connection.
	 * 
	 * @return the command
	 */
	public String getScalerOpenCommand() {
		return scalerOpenCommand;
	}

	/**
	 * Sets startupScript which is a start up command to send to daserver.
	 * 
	 * @param startupScript
	 *            the startup command
	 */
	public void setStartupScript(String startupScript) {
		this.startupScript = startupScript;
	}

	public String getStartupScript() {
		return startupScript;
	}

	public String getXspressSystemName() {
		return xspressSystemName;
	}

	public void setXspressSystemName(String xspressSystemName) {
		this.xspressSystemName = "'" + xspressSystemName + "'";
	}

	public Boolean getAddDTScalerValuesToAscii() {
		return addDTScalerValuesToAscii;
	}

	public void setAddDTScalerValuesToAscii(Boolean addDTScalerValuesToAscii) {
		this.addDTScalerValuesToAscii = addDTScalerValuesToAscii;
	}

	/**
	 * @return Returns the bit size of a full mca (12 = 4096)
	 */
	public int getFullMCABits() {
		return fullMCABits;
	}

	public int getFullMCASize() {
		return 1 << fullMCABits;
	}

	/**
	 * @param fullMCABits
	 * @throws DeviceException
	 */
	public void setFullMCABits(int fullMCABits) throws DeviceException {
		this.fullMCABits = fullMCABits;
		if (configured) {
			close();
			doFormatRunCommand(determineNumberOfBits());
			open();
		}

	}

	/**
	 * Readout mode refers to the nature of the data this returns in its readout and readoutScalers methods. This is not
	 * a setting in DAServer.
	 */
	@Override
	public String getReadoutMode() throws DeviceException {
		return xspressParameters.getReadoutMode();
	}

	@Override
	public void setReadoutMode(String readoutMode) throws DeviceException {
		if (modeOverride && !readoutMode.equals(xspressParameters.getReadoutMode())) {
			xspressParameters.setReadoutMode(XspressDetector.READOUT_MCA);
			configureDetectorFromParameters();
		} else if ((readoutMode.equals(XspressDetector.READOUT_SCALERONLY)
				|| readoutMode.equals(XspressDetector.READOUT_MCA) || readoutMode.equals(XspressDetector.READOUT_ROIS))
				&& !readoutMode.equals(xspressParameters.getReadoutMode())) {
			xspressParameters.setReadoutMode(readoutMode);
			configureDetectorFromParameters();
		}
	}

	public boolean isOnlyDisplayFF() {
		return onlyDisplayFF;
	}

	public void setOnlyDisplayFF(boolean onlyDisplayFF) {
		this.onlyDisplayFF = onlyDisplayFF;
	}

	@Override
	public void setAttribute(String attribute, Object value) throws DeviceException {
		if (attribute.equals("readoutModeForCalibration") && value instanceof String[]) {
			String readoutMode = ((String[]) value)[0];
			String resGrade = ((String[]) value)[1];
			// as before
			setReadoutMode(readoutMode);
			// like setResGrade but the numberOfBits MUST be 12
			setResolutionGrade(resGrade, 12);
		} else if (attribute.equals(ONLY_DISPLAY_FF_ATTR)) {
			Boolean ffonly = Boolean.parseBoolean(value.toString());
			this.onlyDisplayFF = ffonly;
		} 
		else
			super.setAttribute(attribute, value);
	}

	/**
	 * @param which
	 * @return true if detectorElement is excluded.
	 */
	public boolean isDetectorExcluded(int which) {
		return xspressParameters.getDetector(which).isExcluded();
	}

	public void setDetectorExcluded(int which, boolean excluded) {
		xspressParameters.getDetector(which).setExcluded(excluded);
	}

	public List<DetectorElement> getDetectorList() {
		return xspressParameters.getDetectorList();
	}

	/**
	 * @return the maximum number of time frames possible based on the result of the last format-run command. This will
	 *         be 0 when using DummyDaServer.
	 */
	public int getMaxNumberOfFrames() {
		return maxNumberOfFrames;
	}

	public void setMaxNumberOfFrames(int maxNumberOfFrames) {
		this.maxNumberOfFrames = maxNumberOfFrames;
	}

	public TfgScaler getIonChambersCounterTimer() {
		return ionChambersCounterTimer;
	}

	public void setIonChambersCounterTimer(TfgScaler ionChambersCounterTimer) {
		this.ionChambersCounterTimer = ionChambersCounterTimer;
	}

	public boolean isAlwaysRecordRawMCAs() {
		return alwaysRecordRawMCAs;
	}

	public void setAlwaysRecordRawMCAs(boolean alwaysRecordRawMCAs) {
		this.alwaysRecordRawMCAs = alwaysRecordRawMCAs;
	}

	/**
	 * Sends the daServer commands to clear the xspress system. Note that this is very time consuming and should only be
	 * done when necessary.
	 * 
	 * @throws DeviceException
	 */
	@Override
	public void clear() throws DeviceException {
		if (mcaHandle < 0 || scalerHandle < 0)
			open();
		if (mcaHandle >= 0 && daServer != null && daServer.isConnected())
			sendCommand("clear ", mcaHandle);
		if (scalerHandle >= 0 && daServer != null && daServer.isConnected())
			sendCommand("clear ", scalerHandle);
	}

	/**
	 * Sends the daServer commands to enable the xspress system counting. This does not start the TFG counting.
	 * 
	 * @see gda.device.detector.xspress.XspressDetector#start()
	 */
	@Override
	public void start() throws DeviceException {
		if (mcaHandle < 0 || scalerHandle < 0)
			open();
		if (mcaHandle >= 0 && daServer != null && daServer.isConnected()) {
			try {
				Thread.sleep(100);
			} catch (InterruptedException e) {
				logger.error("Error sleeping for 100ms", e);
			}
			sendCommand("enable ", mcaHandle);
		}
		if (scalerHandle >= 0 && daServer != null && daServer.isConnected())
			sendCommand("enable ", scalerHandle);
	}

	@Override
	public void atScanEnd() throws DeviceException {
		// if this class was used to define framesets, then ensure they are cleared at the end of the scan
		if (tfg.getAttribute("TotalFrames").equals(0))
			stop(); // stops the TFG - useful if scan aborted and so TFG still in a PAUSE state rather than an IDLE state
	}

	@Override
	public void stop() throws DeviceException {
		if (mcaHandle < 0 || scalerHandle < 0)
			open();
		if (mcaHandle >= 0 && daServer != null && daServer.isConnected())
			sendCommand("disable ", mcaHandle);
		if (scalerHandle >= 0 && daServer != null && daServer.isConnected())
			sendCommand("disable ", scalerHandle);
		lastFrameCollected = -1;
		close();
	}

	@Override
	public void close() throws DeviceException {
		if (mcaHandle >= 0 && daServer != null && daServer.isConnected()) {
			daServer.sendCommand("close " + mcaHandle);
			mcaHandle = -1;
		}
		if (scalerHandle >= 0 && daServer != null && daServer.isConnected()) {
			daServer.sendCommand("close " + scalerHandle);
			scalerHandle = -1;
		}
	}

	/**
	 * @return int - the size in bits of the MCA array based on the readout mode and region of interest options.
	 */
	private int determineNumberOfBits() {

		if (!xspressParameters.getReadoutMode().equals(XspressDetector.READOUT_ROIS))
			return fullMCABits;

		int channels = findLargestChannelReadout();
		int order = 0;
		do
			order++;
		while (Math.pow(2, order) <= channels);

		return order;
	}

	private int findLargestChannelReadout() {
		int maxSize = 0;
		for (DetectorElement element : xspressParameters.getDetectorList()) {
			int thisMcasize = 1; // always get an extra values for the out of window counts
			for (XspressROI roi : element.getRegionList()) {
				if (xspressParameters.getRegionType().equals(XspressParameters.VIRTUALSCALER))
					thisMcasize++;
				else
					thisMcasize += roi.getRoiEnd() - roi.getRoiStart() + 1;
			}
			if (maxSize < thisMcasize)
				maxSize = thisMcasize;
		}
		return maxSize;
	}

	/**
	 * @return the current size of the mca's based on the readout mode and region of interest options.
	 */
	public int getCurrentMCASize() {
		return 1 << determineNumberOfBits();
	}

	public int getCurrentMCABits() {
		return determineNumberOfBits();
	}

	/**
	 * execute the startup script on da.server
	 * 
	 * @throws DeviceException
	 */
	private void doStartupScript() throws DeviceException {
		Object obj = null;
		if (daServer != null && daServer.isConnected()) {
			if (startupScript != null) {
				String newResGrade = xspressParameters.getResGrade();
				// override the res-grade if the readout mode is scalers only or saclers + mca
				// This might not be the best place to do this
				if (!xspressParameters.getReadoutMode().equals(XspressDetector.READOUT_ROIS))
					newResGrade = ResGrades.NONE;

				startupScript = "xspress2 format-run 'xsp1' " + newResGrade;

				if ((obj = daServer.sendCommand(startupScript)) == null)
					throw new DeviceException("Null reply received from daserver during " + startupScript);
				else if (((Integer) obj).intValue() == -1)
					throw new DeviceException(getName() + ": " + startupScript + " failed");
				else {
					maxNumberOfFrames = ((Integer) obj).intValue();
					logger.info("Xspress2System startup script - reply  was: " + maxNumberOfFrames);
				}
			}
		}
	}

	/**
	 * Execute the format-run command on da.server. This sets the resgrade.
	 */
	private void doFormatRunCommand(int numberOfBits) throws DeviceException {

		String newResGrade = xspressParameters.getResGrade();
		// override the res-grade if the readout mode is scalers only or saclers + mca
		// This might not be the best place to do this
		if (!xspressParameters.getReadoutMode().equals(XspressDetector.READOUT_ROIS))
			newResGrade = ResGrades.NONE;

		String formatCommand = "xspress2 format-run " + xspressSystemName + " " + numberOfBits + " " + newResGrade;
		if (daServer != null && daServer.isConnected()) {
			Integer numFrames = ((Integer) daServer.sendCommand(formatCommand)).intValue();
			if (numFrames == null)
				throw new DeviceException("Null reply received from daserver during " + formatCommand);
			else if (numFrames == -1)
				throw new DeviceException(getName() + ": " + formatCommand + " failed");
			else if (numFrames < maxNumberOfFrames) {
				maxNumberOfFrames = numFrames;
				logger.info("Xspress2System formatCommand - maximum time frames achievable: " + maxNumberOfFrames);
			} 
			else
				logger.info("Xspress2System formatCommand - maximum time frames achievable: " + numFrames + " but limited to " + maxNumberOfFrames + " by startupscript");
		}
	}

	private void doRemoveROIs() throws DeviceException {

		Object obj;
		int rc;
		String roiCommand = "xspress2 set-roi " + xspressSystemName + " -1";
		if ((obj = daServer.sendCommand(roiCommand)) != null)
			if ((rc = ((Integer) obj).intValue()) < 0)
				throw new DeviceException("Xspress2System error removing regions of interest: " + rc);

	}

	private void doSetROICommand(DetectorElement detector) throws DeviceException {
		Object obj;
		int rc;

		String roiCommand = "xspress2 set-roi " + xspressSystemName + " " + detector.getNumber();
		List<XspressROI> regionList = detector.getRegionList();
		if (regionList.isEmpty())
			return; // No regions for detector element.

		for (XspressROI region : regionList)
			roiCommand += " " + region.getRoiStart() + " " + region.getRoiEnd() + " "+ calculateRegionBins(region);

		if ((obj = daServer.sendCommand(roiCommand)) != null)
			if ((rc = ((Integer) obj).intValue()) < 0) 
				throw new DeviceException("Xspress2System error setting regions of interest: " + rc);
	}

	private int calculateRegionBins(XspressROI region) {
		int regionBins = 1; // 1 means a virtual scaler
		if (xspressParameters.getRegionType() != null && xspressParameters.getRegionType().equals(XspressROI.MCA))
			// else regionBins should be the size of the MCA. (DAserver will not accept any other values).
			regionBins = region.getRoiEnd() - region.getRoiStart() + 1;
		return regionBins;
	}

	private void doSetWindowsCommand(DetectorElement detector) throws DeviceException {
		Object obj;
		int rc;
		String windowCommand = "xspress2 set-window " + xspressSystemName + " " + detector.getNumber() + " " + detector.getWindowStart() + " " + detector.getWindowEnd();
		if ((obj = daServer.sendCommand(windowCommand)) != null)
			if ((rc = ((Integer) obj).intValue()) < 0)
				throw new DeviceException("Xspress2System error setting windows: " + rc);
	}

	/*
	 * Opens the connections to daServer.
	 */
	private void open() throws DeviceException {
		Object obj;
		if (daServer != null && daServer.isConnected()) {
			if (mcaOpenCommand != null) {
				if ((obj = daServer.sendCommand(mcaOpenCommand)) != null) {
					mcaHandle = ((Integer) obj).intValue();
					if (mcaHandle < 0)
						throw new DeviceException("Failed to create the mca handle");
					logger.info("Xspress2System: open() using mcaHandle " + mcaHandle);
				}
			}

			if (scalerOpenCommand != null) {
				if ((obj = daServer.sendCommand(scalerOpenCommand)) != null) {
					scalerHandle = ((Integer) obj).intValue();
					if (scalerHandle < 0)
						throw new DeviceException("Failed to create the scaler handle");
					logger.info("Xspress2System: open() using scalerHandle " + scalerHandle);
				}
			}

			if ((obj = daServer.sendCommand("xspress2 get-res-bins " + xspressSystemName)) != null) {
				mcaGrades = ((Integer) obj).intValue();
				logger.info("Xspress2System: mcaGrades " + mcaGrades);
			}
		}
	}

	/**
	 * Reads the detector windows, gains etc from file.
	 * 
	 * @param filename
	 *            detector window setup filename
	 * @throws Exception
	 */
	@Override
	public void loadAndInitializeDetectors(String filename) throws Exception {
		xspressParameters = (XspressParameters) XMLHelpers.createFromXML(XspressParameters.mappingURL,
				XspressParameters.class, XspressParameters.schemaURL, filename);
		if (xspressParameters != null)
			numberOfDetectors = xspressParameters.getDetectorList().size();
		// if mode override is set as a proeprty ignore all the parameter file settings
		if (modeOverride)
			xspressParameters.setReadoutMode(READOUT_MCA);
	}

	public void loadAndInitializeDetectors(String filename, String dtcConfigFileName) throws Exception {
		loadAndInitializeDetectors(filename);
		xspressDeadTimeParameters = (XspressDeadTimeParameters) XMLHelpers.createFromXML(
				XspressDeadTimeParameters.mappingURL, XspressDeadTimeParameters.class,
				XspressDeadTimeParameters.schemaURL, dtcConfigFileName);
	}

	/**
	 * Saves the detector windows, gains etc to file
	 * 
	 * @param filename
	 *            the filename to write detector setup in.
	 */
	@Override
	public void saveDetectors(String filename) {
		try {
			XMLHelpers.writeToXML(XspressParameters.mappingURL, xspressParameters, filename);
		} catch (Exception e) {
			logger.error("Exception in saveDetectors: " + e.getMessage());
		}
	}

	/**
	 * Sets the window of the given detector.
	 * 
	 * @param number
	 *            the detector element number
	 * @param lower
	 *            the start of the window
	 * @param upper
	 *            the end of the window
	 */
	@Override
	public void setDetectorWindow(int number, int lower, int upper) {
		xspressParameters.getDetector(number).setWindow(lower, upper);
	}

	@Override
	public DetectorElement getDetector(int which) throws DeviceException {
		return xspressParameters.getDetector(which);
	}

	public XspressDeadTimeParameters getDeadTimeParameters() {
		return xspressDeadTimeParameters;
	}

	/**
	 * Gets the multi-channel data for all elements. Includes setup of the detector etc. Reads from one frame and tfg
	 * counts for time passed in (suggest 1000ms). Reads 1 time frame and assumes desired resGrade has already been set.
	 * 
	 * @param time
	 *            the time to count for (milliseconds)
	 * @return array[numberOfDetectors][mcaChannels] of int values representing the counts in each channel.
	 * @throws DeviceException
	 */
	@Override
	public int[][][] getMCData(int time) throws DeviceException {
		if (!daServer.isConnected())
			daServer.connect();
		clear();
		start();
		tfg.clearFrameSets(); // we only want to collect a frame at a time
		tfg.countAsync(time); //run tfg for time
		do {
			synchronized (this) {
				try {
					wait(100);
				} catch (InterruptedException e) {
				}
			}
		} while (tfg.getStatus() == Timer.ACTIVE);

		// stop();

		int[] data = null;
		if (mcaHandle >= 0 && daServer != null && daServer.isConnected())
			data = readoutMca(0, 1, 4096); // NOTE 1 time frame

		if (data != null) {
			try {
				int[][][][] fourD = unpackRawDataTo4D(data, 1, numResGrades(), 4096);
				return fourD[0];
			} catch (Exception e) {
				throw new DeviceException("Error while unpacking MCA Data. Data length was " + data.length, e);
			}
		}

		return null;
	}

	@Override
	public int[] getDataDimensions() throws DeviceException {
		// this returns a Nexus Tree as it implements NexusDetector
		return null;
	}

	/**
	 * @return int - the number of copies of data you get depending on resolution setting
	 */
	private int numResGrades() {

		// if not in ROI mode then only one res grade
		if (xspressParameters.getReadoutMode().compareTo(READOUT_ROIS) != 0)
			return 1;

		// if none then only one set of 4096 numbers per mca
		if (xspressParameters.getResGrade().compareTo(ResGrades.NONE) == 0)
			return NO_RES_GRADE;
		// if all re-grades then 16 arrays per mca
		else if (xspressParameters.getResGrade().compareTo(ResGrades.ALLGRADES) == 0)
			return ALL_RES;
		// otherwise you get 2 arrays (bad, good)
		else
			return RES_THRES;
	}

	private int[][] getResGradesSlice(int[][] elementData, int startSlice, int endSlice, int startMCAPosition, int endMCAPosition) {
		int[][] out = new int[elementData.length][];

		for (int i = 0; i < elementData.length; i++) {
			int[] data = elementData[i];
			int[] slice = Arrays.copyOfRange(data, startSlice, endSlice + 1);

			int[] paddedArray = new int[getFullMCASize()];
			Arrays.fill(paddedArray, 0);

			int j = 0;
			for (int cell = startMCAPosition; cell < endMCAPosition; cell++) {
				paddedArray[cell] = slice[j];
				j++;
			}

			out[i] = paddedArray;
		}

		return out;
	}

	private int[] getResGradesValues(int[][] elementData, int startSlice) {
		int[] out = new int[elementData.length];
		for (int i = 0; i < elementData.length; i++)
			out[i] = elementData[i][startSlice];
		return out;
	}

	private interface Reading {
		int getElementNumber();
		String getRoiName();
	}

	private class VSReading implements Reading {
		protected String roiName; // name of the roi, so Readings from different elements can be asscoiated with each other
		protected int elementNumber;
		protected double[] counts;
		@SuppressWarnings("unused")
		// maybe used in a note in the future
		protected String name; // unique name for this reading within this frame
		protected boolean contributesToFF = false; // if OUT of window, then should not be used to calculate FF

		protected VSReading(String roiName, int elementNumber, double[] counts, String name, boolean contributesToFF) {
			this.elementNumber = elementNumber;
			this.counts = counts;
			this.name = name;
			this.roiName = roiName;
			this.contributesToFF = contributesToFF;
		}

		@Override
		public int getElementNumber() {
			return elementNumber;
		}

		@Override
		public String getRoiName() {
			return roiName;
		}
	}

	private class MCAReading implements Reading {
		protected String roiName; // name of the roi, so Readings from different elements can be associated with each
		// other
		protected int elementNumber;
		@SuppressWarnings("unused")
		// maybe used in a note in the future
		protected String name; // unique name for this reading within this frame
		protected double[][] mcacounts;
		protected int[][] mcacounts_uncorrected;
		@SuppressWarnings("unused")
		protected int roiStart; // maybe used in a note in the future
		@SuppressWarnings("unused")
		protected int roiEnd; // maybe used in a note in the future
		protected double peakArea; // the contribution to FF from this partial MCA, when all res grades split, this
		protected double peakArea_bad;

		// should only be the top 8

		protected MCAReading(String roiName, int elementNumber, double[][] counts, int[][] counts_raw, String name, int roiStart, int roiEnd, double peakArea, double peakArea_bad) {
			this.elementNumber = elementNumber;
			this.mcacounts = counts;
			this.mcacounts_uncorrected = counts_raw;
			this.name = name;
			this.roiStart = roiStart;
			this.roiEnd = roiEnd;
			this.peakArea = peakArea;
			this.peakArea_bad = peakArea_bad;
			this.roiName = roiName;
		}

		@Override
		public int getElementNumber() {
			return elementNumber;
		}

		@Override
		public String getRoiName() {
			return roiName;
		}
	}

	private int[][] unpackRawScalerDataToFrames(int[] scalerData, int numFrames) {
		int numberDataPerFrame = 4 * getNumberOfDetectors();
		int[][] unpacked = new int[numFrames][numberDataPerFrame];
		int iterator = 0;
		for (int frame = 0; frame < numFrames; frame++) {
			for (int datum = 0; datum < numberDataPerFrame; datum++) {
				unpacked[frame][datum] = scalerData[iterator];
				iterator++;
			}
		}
		return unpacked;
	}

	/**
	 * @param numberOfFrames
	 * @param scalerData
	 *            - the raw data from the scalers or null if no corrections are to be performed
	 * @param addOutOfWindowROI
	 *            - if true then add a virtual scaler at the end of the array or readings for each element of the OUT
	 *            counts
	 * @param mcaData
	 *            - the raw mca data in the 1D array that da.server supplies
	 * @return Reading[frame][element]
	 */
	private Reading[][] getROIs(int numberOfFrames, int[] scalerData, boolean addOutOfWindowROI, int[] mcaData) {
		// create structure to fill
		Reading[][] results = new Reading[numberOfFrames][];

		int[][] unpackedScalerData = new int[numberOfFrames][getNumberOfDetectors() * 4];
		if (scalerData != null)
			// get the raw hardware scaler data
			unpackedScalerData = unpackRawScalerDataToFrames(scalerData, numberOfFrames);

		// readout the mca memory and unpack into a 3D form
		int[][][][] unpackedMCAData = unpackRawDataTo4D(mcaData, numberOfFrames, numResGrades(), getCurrentMCASize());

		for (int frame = 0; frame < numberOfFrames; frame++) {
			Reading[] value = new Reading[0];
			double[] deadtimeCorrectionFactor = new double[getNumberOfDetectors()];
			Arrays.fill(deadtimeCorrectionFactor, 1.0);
			if (scalerData != null && !saveRawSpectrum)
				deadtimeCorrectionFactor = calculateDeadtimeCorrectionFactors(convertUnsignedIntToLong(unpackedScalerData[frame]));

			// loop over all the elements
			for (int element = 0; element < xspressParameters.getDetectorList().size(); element++) {
				if (isDetectorElementExcluded(element))
					continue;

				// calculate the windowingCorrectionFactor based on good and bad
				DetectorElement thisElement = xspressParameters.getDetectorList().get(element);

				// loop over all the ROIs for this element
				int mcaPosition = 0;
				for (int roi = 0; roi < thisElement.getRegionList().size(); roi++) {
					XspressROI thisRoi = thisElement.getRegionList().get(roi);

					// if a virtual scaler return 1,2 or 16 numbers
					if (xspressParameters.getRegionType().equals(XspressParameters.VIRTUALSCALER)) {
						double[] out = extractVirtualScaler(unpackedMCAData, frame, deadtimeCorrectionFactor, element, mcaPosition);
						String elementName = getName() + "_element" + element + "_" + thisRoi.getRoiName();

						if (out.length == 2) {
							// if threshold, then split the good and the bad
							if (addOutOfWindowROI)
								value = (Reading[]) ArrayUtils.add(value, new VSReading(thisRoi.getRoiName() + "_bad", element, new double[] { out[0] }, elementName + "_bad", false));
							value = (Reading[]) ArrayUtils.add(value, new VSReading(thisRoi.getRoiName(), element, new double[] { out[1] }, elementName, true));
						} 
						else
							value = (Reading[]) ArrayUtils.add(value, new VSReading(thisRoi.getRoiName(), element, out,elementName, true));
						// increment the position in the raw data array
						mcaPosition++;

					} 
					else {
						int mcaEndPosition = mcaPosition + thisRoi.getRoiEnd() - thisRoi.getRoiStart();
						MCAReading reading = extractPartialMCA(unpackedMCAData, frame, deadtimeCorrectionFactor, element, mcaPosition, thisRoi, mcaEndPosition);
						value = (Reading[]) ArrayUtils.add(value, reading);
						// increment the position in the raw data array
						mcaPosition = mcaEndPosition + 1;
					}
				}

				if (getNumberofGrades() != ALL_RES && mcaPosition < getCurrentMCASize() - 1) {
					double[] out = extractVirtualScaler(unpackedMCAData, frame, deadtimeCorrectionFactor, element, unpackedMCAData[0][0][0].length - 1);
					String elementName = getName() + "_element" + element + "_OUT";
					String outName = "OUT";

					if (out.length == 2) {
						// if threshold, then split the good and the bad
						if (addOutOfWindowROI)
							value = (Reading[]) ArrayUtils.add(value, new VSReading(outName + "_bad", element, new double[] { out[0] }, elementName + "_bad", false));
						value = (Reading[]) ArrayUtils.add(value, new VSReading(outName, element,
								new double[] { out[1] }, elementName, false));
					} else
						value = (Reading[]) ArrayUtils.add(value, new VSReading(outName, element, out, elementName, false));
				}
			}
			results[frame] = value;
		}
		return results;
	}

	/*
	 * returns an MCA object for a single ROI in a single element. Applees to appropriate corrections.
	 */
	private MCAReading extractPartialMCA(int[][][][] unpackedMCAData, int frame, double[] deadtimeCorrectionFactor, int element, int mcaPosition, XspressROI thisRoi, int mcaEndPosition) {
		// get the raw data. Only interested in good counts if threshold set
		int[][] mcas_raw;
		int[][] mcaDataForThisElement = unpackedMCAData[frame][element];
		switch (getNumberofGrades()) {
		case NO_RES_GRADE:
			mcas_raw = new int[][] { getResGradesSlice(mcaDataForThisElement, mcaPosition, mcaEndPosition,
					thisRoi.getRoiStart(), thisRoi.getRoiEnd())[0] };
			break;
		case RES_THRES:
			// all res grades
		default:
			mcas_raw = getResGradesSlice(mcaDataForThisElement, mcaPosition, mcaEndPosition, thisRoi.getRoiStart(), thisRoi.getRoiEnd());
			break;
		}

		// add to the array of readings
		double dctFactor = 1.0;
		if (deadtimeCorrectionFactor != null)
			dctFactor = deadtimeCorrectionFactor[element];
		double[][] mcas_corrected = correctMCAArray(mcas_raw, dctFactor);

		double peakArea = 0;
		double peakArea_bad = 0;

		switch (getNumberofGrades()) {
		case NO_RES_GRADE:
			peakArea = sumPartialMCACounts(mcas_corrected[0]);
			break;
		case RES_THRES:
			// correct for good events thrown away in badIn
			double goodIn = sumPartialMCACounts(mcas_raw[1]);
			double badIn = sumPartialMCACounts(mcas_raw[0]);
			double goodOut = mcas_raw[1][mcas_raw[1].length - 1];
			// account for other ROIs by summing everything in the arrays
			double allEvents = sumArrayContents(mcaDataForThisElement[0]) + sumArrayContents(mcaDataForThisElement[1]);
			// so corrected value = goodIn * dct * (all/good)
			peakArea = goodIn * (allEvents / (goodIn + goodOut)) * dctFactor;
			peakArea_bad = badIn * dctFactor;
			break;
		// all res grades
		default:
			for (int grade = 15; grade >= 8; grade--)
				peakArea += sumPartialMCACounts(mcas_corrected[grade]);
			break;
		}
		String elementName = "element_" + element + "_" + thisRoi.getRoiName();

		// so MCAs are the deadtime corrected partial MCAs, but the scaler values are the sums: 15, 15+14 etc.
		MCAReading reading = new MCAReading(thisRoi.getRoiName(), element, mcas_corrected, mcas_raw, elementName, thisRoi.getRoiStart(), thisRoi.getRoiEnd(), peakArea, peakArea_bad);
		return reading;
	}

	/*
	 * returns the VS values for a single ROI in a single element. Applees to appropriate corrections.
	 */
	private double[] extractVirtualScaler(int[][][][] unpackedMCAData, int frame, double[] deadtimeCorrectionFactor, int element, int mcaPosition) {
		// get the raw data. Only interested in good counts (second element) if threshold set
		int[] vsCounts;
		int[][] mcaDataForThisElement = unpackedMCAData[frame][element];
		double dctFactor = deadtimeCorrectionFactor[element];
		switch (getNumberofGrades()) {
		case NO_RES_GRADE:
			vsCounts = new int[] { getResGradesValues(mcaDataForThisElement, mcaPosition)[0] };
			break;
		case RES_THRES: // BAD, GOOD
			vsCounts = new int[] { getResGradesValues(mcaDataForThisElement, mcaPosition)[0],
					getResGradesValues(mcaDataForThisElement, mcaPosition)[1] };
			break;
		// all res grades
		default:
			vsCounts = getResGradesValues(mcaDataForThisElement, mcaPosition);
			break;
		}

		// then perform corrections based on values thrown away
		switch (getNumberofGrades()) {
		case NO_RES_GRADE:
			return correctScalerArray(vsCounts, deadtimeCorrectionFactor[element]);
		case RES_THRES: // BAD, GOOD
			// correct for good events thrown away in badIn
			double goodIn = vsCounts[1];
			double badIn = vsCounts[0];
			double goodOut = mcaDataForThisElement[1][mcaDataForThisElement[1].length - 1];
			// account for other ROIs by summing everything in array
			//double badOut = mcaDataForThisElement[0][mcaDataForThisElement[0].length - 1];
			double allEvents = sumArrayContents(mcaDataForThisElement[0]) + sumArrayContents(mcaDataForThisElement[1]);
			// so corrected value = goodIn * dct * (all/good)
			double goodIn_corrected = goodIn * (allEvents / (goodIn + goodOut)) * dctFactor;
			double badIn_corrected = badIn; // return the raw value as this is just for interests sake...
			return new double[] { badIn_corrected, goodIn_corrected };
			// all res grades
		default:
			int[] sumsInWindow = new int[16];
			for (int resGrade = 0; resGrade < 16; resGrade++)
				for (int outBin = 0; outBin < 16; outBin++)
					if (15 - outBin <= resGrade)
						sumsInWindow[outBin] += mcaDataForThisElement[resGrade][0];

			int[] sumsOutWindow = new int[16];
			for (int resGrade = 0; resGrade < 16; resGrade++)
				for (int outBin = 0; outBin < 16; outBin++)
					if (15 - outBin <= resGrade)
						sumsOutWindow[outBin] += mcaDataForThisElement[resGrade][mcaDataForThisElement[resGrade].length - 1];

			int totalCounts = sumsInWindow[15] + sumsOutWindow[15]; // so this is sum of all OUT and IN counts over all

			double[] correctedResGrades = new double[16];
			for (int i = 0; i < 16; i++) {
				if (sumsInWindow[i] + sumsOutWindow[i] <= 0)
					continue;
				correctedResGrades[i] = sumsInWindow[i] * (totalCounts / (sumsInWindow[i] + sumsOutWindow[i])) * dctFactor;
			}
			return correctedResGrades;
		}
	}

	private int sumArrayContents(int[] is) {
		int total = 0;
		for (int element: is)
			total += element;
		return total;
	}

	private double sumPartialMCACounts(double[] ds) {
		double total = 0;
		for (double channel : ds)
			total += channel;
		return total;
	}

	private int sumPartialMCACounts(int[] ds) {
		int total = 0;
		for (int channel : ds)
			total += channel;
		return total;
	}

	/**
	 * Returns a NexusTreeProvider object which the NexusDataWriter can unpack properly
	 */
	@Override
	public NexusTreeProvider readout() throws DeviceException {
		NexusTreeProvider out = readout(lastFrameCollected, lastFrameCollected)[0];
		return out;
	}

	/**
	 * Returns a NexusTreeProvider object which the NexusDataWriter can unpack properly
	 */
	public NexusTreeProvider[] readout(int startFrame, int finalFrame) throws DeviceException {
		int numberOfFrames = finalFrame - startFrame + 1;
		NexusTreeProvider[] results = new NexusTreeProvider[numberOfFrames];

		int[] rawscalerData = readoutHardwareScalers(startFrame, numberOfFrames);
		int[][] unpackedScalerData = unpackRawScalerDataToFrames(rawscalerData, numberOfFrames);

		// scaler only mode
		if (xspressParameters.getReadoutMode().equals(XspressDetector.READOUT_SCALERONLY)) {
			double[][] scalerData = readoutScalerData(numberOfFrames, rawscalerData, null, true);
			for (int frame = 0; frame < numberOfFrames; frame++) {
				NXDetectorData thisFrame = new NXDetectorData(this);
				INexusTree detTree = thisFrame.getDetTree(getName());
				// remove the FF value which readoutScalerData would have added
				double[] scalerValues = ArrayUtils.subarray(scalerData[frame], 0, numberOfDetectors);
				// do not use numberOfDetectors here so all information in the array is added to Nexus (i.e. FF)
<<<<<<< HEAD
				thisFrame.addData(detTree, "scalers", new int[] { numberOfDetectors }, NexusFile.NX_FLOAT64, ArrayUtils.subarray(scalerData[frame], 0, numberOfDetectors - 1), "counts", 1);
=======
				thisFrame.addData(detTree, "scalers", new int[] { numberOfDetectors }, NexusFile.NX_FLOAT64,
						scalerValues, "counts", 1);
>>>>>>> 42c90a76
				thisFrame = addExtraInformationToNexusTree(unpackedScalerData, scalerData, frame, thisFrame, detTree);
				results[frame] = thisFrame;
			}
			return results;
		}

		int[] mcaData = readoutMca(startFrame, numberOfFrames, getCurrentMCASize());
		double[][] scalerData = readoutScalerData(numberOfFrames, rawscalerData, mcaData, true);

		// if ROI readout mode then
		if (xspressParameters.getReadoutMode().equals(XspressDetector.READOUT_ROIS)) {
			Reading[][] readings = getROIs(numberOfFrames, rawscalerData, true, mcaData);

			// loop over frames
			for (int frame = 0; frame < numberOfFrames; frame++) {

				NXDetectorData thisFrame = new NXDetectorData(this);
				INexusTree detTree = thisFrame.getDetTree(getName());

				// for each frame, group MCA rois by name and add to Nexus by each ROI
				HashMap<String, Vector<MCAReading>> mcaROIs = groupMCAROIs(readings[frame]);
				for (String roiName : mcaROIs.keySet()) {
					Vector<MCAReading> readingsInThisROI = mcaROIs.get(roiName);

					// output depends on the number of resgrades and if the MCA are to be saved deadtime corrected or raw
					if (getNumberofGrades() == 1) {
						if (alwaysRecordRawMCAs || saveRawSpectrum) {
							int[][] mcaDataInThisROI = new int[readingsInThisROI.size()][];
							int i = 0;
							for (MCAReading thisReading : readingsInThisROI) {
								mcaDataInThisROI[i] = thisReading.mcacounts_uncorrected[0];
								i++;
							}
							thisFrame.addData(detTree, roiName, new int[] { readingsInThisROI.size(), 4096 },
									NexusFile.NX_INT32, mcaDataInThisROI, "counts", 1);
						} 
						else {
							double[][] mcaDataInThisROI = new double[readingsInThisROI.size()][];
							int i = 0;
							for (MCAReading thisReading : readingsInThisROI) {
								mcaDataInThisROI[i] = thisReading.mcacounts[0];
								i++;
							}
							thisFrame.addData(detTree, roiName, new int[] { readingsInThisROI.size(), 4096 },
									NexusFile.NX_FLOAT64, mcaDataInThisROI, "counts", 1);
						}
					} 
					else if (getNumberofGrades() == 2) {
						if (alwaysRecordRawMCAs || saveRawSpectrum) {
							int[][][] mcaDataInThisROI = new int[readingsInThisROI.size()][getNumberofGrades()][];
							int i = 0;
							for (MCAReading thisReading : readingsInThisROI) {
								// data from detector comes out BAD,GOOD, but more intuitive for users to have GOOD,BAD
								mcaDataInThisROI[i][0] = thisReading.mcacounts_uncorrected[1];
								mcaDataInThisROI[i][1] = thisReading.mcacounts_uncorrected[0];
								i++;
							}
							thisFrame.addData(detTree, roiName, new int[] { readingsInThisROI.size(),
									getNumberofGrades(), 4096 }, NexusFile.NX_INT32, mcaDataInThisROI, "counts", 1);
						} 
						else {
							double[][][] mcaDataInThisROI = new double[readingsInThisROI.size()][getNumberofGrades()][];
							int i = 0;
							for (MCAReading thisReading : readingsInThisROI) {
								// data from detector comes out BAD,GOOD, but more intuitive for users to have GOOD,BAD
								mcaDataInThisROI[i][0] = thisReading.mcacounts[1];
								mcaDataInThisROI[i][1] = thisReading.mcacounts[0];
								i++;
							}
							thisFrame.addData(detTree, roiName, new int[] { readingsInThisROI.size(),
									getNumberofGrades(), 4096 }, NexusFile.NX_FLOAT64, mcaDataInThisROI, "counts", 1);
						}
					} 
					else {
						if (alwaysRecordRawMCAs || saveRawSpectrum) {
							int[][][] mcaDataInThisROI = new int[readingsInThisROI.size()][getNumberofGrades()][];
							int i = 0;
							for (MCAReading thisReading : readingsInThisROI) {
								mcaDataInThisROI[i] = flip2DArray(thisReading.mcacounts_uncorrected);
								i++;
							}
							thisFrame.addData(detTree, roiName, new int[] { readingsInThisROI.size(), getNumberofGrades(),
									4096 }, NexusFile.NX_INT32, mcaDataInThisROI, "counts", 1);
						} 
						else {
							double[][][] mcaDataInThisROI = new double[readingsInThisROI.size()][getNumberofGrades()][];
							int i = 0;
							for (MCAReading thisReading : readingsInThisROI) {
								mcaDataInThisROI[i] = flip2DArray(thisReading.mcacounts);
								i++;
							}
							thisFrame.addData(detTree, roiName, new int[] { readingsInThisROI.size(), getNumberofGrades(),
									4096 }, NexusFile.NX_FLOAT64, mcaDataInThisROI, "counts", 1);
						}
					}
				}
				mcaROIs = null;

				// for each frame, group VS rois by name and add to Nexus by each ROI
				HashMap<String, Vector<VSReading>> vsROIs = groupVSROIs(readings[frame]);
				for (String roiName : vsROIs.keySet()) {
					Vector<VSReading> readingsInThisROI = vsROIs.get(roiName);

					if (readingsInThisROI.get(0).counts.length == 1) {
						double[] vsDataInThisROI = new double[readingsInThisROI.size()];
						int i = 0;
						for (VSReading thisReading : readingsInThisROI) {
							vsDataInThisROI[i] = thisReading.counts[0];
							i++;
						}
						thisFrame.addData(detTree, roiName, new int[] { vsDataInThisROI.length }, NexusFile.NX_FLOAT64,
								vsDataInThisROI, "counts", 1);
					} 
					else if (readingsInThisROI.get(0).counts.length == 2) {
						double[][] vsDataInThisROI = new double[readingsInThisROI.size()][2];
						int i = 0;
						for (VSReading thisReading : readingsInThisROI) {
							vsDataInThisROI[i] = thisReading.counts;
							i++;
						}
						thisFrame.addData(detTree, roiName, new int[] { readingsInThisROI.size(), 2 },
								NexusFile.NX_FLOAT64, vsDataInThisROI, "counts", 1);
					} else {
						// all 16 grades
						double[][] vsDataInThisROI = new double[readingsInThisROI.size()][getNumberofGrades()];
						int i = 0;
						for (VSReading thisReading : readingsInThisROI) {
							vsDataInThisROI[i] = thisReading.counts;
							i++;
						}
						thisFrame.addData(detTree, roiName,
								new int[] { readingsInThisROI.size(), getNumberofGrades() }, NexusFile.NX_FLOAT64,
								vsDataInThisROI, "counts", 1);
					}
				}

				thisFrame = addExtraInformationToNexusTree(unpackedScalerData, scalerData, frame, thisFrame, detTree);
				results[frame] = thisFrame;
			}

			return results;
		}

		// else read out full mca deadtime corrected using the hardware scalers
		int[][][][] data = unpackRawDataTo4D(mcaData, numberOfFrames, 1, getCurrentMCASize());

		for (int frame = 0; frame < numberOfFrames; frame++) {
			NXDetectorData thisFrame = new NXDetectorData(this);
			INexusTree detTree = thisFrame.getDetTree(getName());
			double[] deadtimeCorrectionFactors = new double[getNumberOfDetectors()];
			if (saveRawSpectrum)
				Arrays.fill(deadtimeCorrectionFactors, 1.0);
			else
				deadtimeCorrectionFactors = calculateDeadtimeCorrectionFactors(convertUnsignedIntToLong(unpackedScalerData[frame]));

			double[][][] correctedMCAArrays = correctMCAArrays(data[frame], deadtimeCorrectionFactors);
			
			// add all MCA data in bulk
			if (alwaysRecordRawMCAs || saveRawSpectrum) {
				int[][] raw_mcasSingleResGrade = removeSingleDimensionFromArray(data[frame]);
				thisFrame.addData(detTree, "MCAs", new int[] { numberOfDetectors, 4096 }, NexusFile.NX_INT32,
						raw_mcasSingleResGrade, "counts", 1);
				
			} else {
				double[][] mcasSingleResGrade = removeSingleDimensionFromArray(correctedMCAArrays);
				thisFrame.addData(detTree, "MCAs", new int[] { numberOfDetectors, 4096 }, NexusFile.NX_FLOAT64,
						mcasSingleResGrade, "counts", 1);
			}
			// add all in-window scaler counts in bulk
			thisFrame.addData(detTree, "scalers", new int[] { numberOfDetectors }, NexusFile.NX_FLOAT64,
					scalerData[frame], "counts", 1);

			// optionally create a sum of all MCAs together
			if (sumAllElementData) {
				double[] summation = new double[correctedMCAArrays[0][0].length];
				for (int element = 0; element < numberOfDetectors; element++) {
					double[][] out = correctedMCAArrays[element];
					for (int i = 0; i < out[0].length; i++)
						summation[i] += out[0][i];
				}
				thisFrame.addData(detTree, "allElementSum", new int[] { 4096 }, NexusFile.NX_FLOAT64, summation, "counts", 1);
			}

			thisFrame = addExtraInformationToNexusTree(unpackedScalerData, scalerData, frame, thisFrame, detTree);
			results[frame] = thisFrame;
		}
		return results;
	}

	private HashMap<String, Vector<MCAReading>> groupMCAROIs(Reading[] readings) {
		HashMap<String, Vector<MCAReading>> groupedROIs = new HashMap<String, Vector<MCAReading>>();

		for (int reading = 0; reading < readings.length; reading++) {
			if (readings[reading] instanceof MCAReading) {
				String thisROIName = readings[reading].getRoiName();
				MCAReading thisReading = (MCAReading) readings[reading];
				if (!groupedROIs.containsKey(thisROIName)) {
					Vector<MCAReading> vectorOfReadings = new Vector<MCAReading>();
					vectorOfReadings.add(thisReading.elementNumber, thisReading);
					groupedROIs.put(thisROIName, vectorOfReadings);
				} else {
					Vector<MCAReading> vectorOfReadings = groupedROIs.get(thisROIName);
					vectorOfReadings.add(thisReading.elementNumber, thisReading);
				}
			}
		}
		return groupedROIs;
	}

	private HashMap<String, Vector<VSReading>> groupVSROIs(Reading[] readings) {
		HashMap<String, Vector<VSReading>> groupedROIs = new HashMap<String, Vector<VSReading>>();

		for (int reading = 0; reading < readings.length; reading++) {
			if (readings[reading] instanceof VSReading) {
				String thisROIName = readings[reading].getRoiName();
				VSReading thisReading = (VSReading) readings[reading];
				if (!groupedROIs.containsKey(thisROIName)) {
					Vector<VSReading> vectorOfReadings = new Vector<VSReading>();
					vectorOfReadings.add(thisReading);
					groupedROIs.put(thisROIName, vectorOfReadings);
				} else {
					Vector<VSReading> vectorOfReadings = groupedROIs.get(thisROIName);
					vectorOfReadings.add(thisReading);
				}
			}
		}
		return groupedROIs;
	}

	protected NXDetectorData addExtraInformationToNexusTree(int[][] unpackedScalerData, double[][] scalerData,
			int frame, NXDetectorData thisFrame, INexusTree detTree) {
		thisFrame = addFFIfPossible(detTree, thisFrame, scalerData[frame]);
		thisFrame = fillNXDetectorDataWithScalerData(thisFrame, scalerData[frame], unpackedScalerData[frame]);
		thisFrame = addDTValuesToNXDetectorData(thisFrame, unpackedScalerData[frame]);
		return thisFrame;
	}

	/**
	 * When only one res garde, removes the single dimension to convert [element][resGrade][mca] into a true 2D array of
	 * [element][mca]
	 * 
	 * @param correctedMCAArrays
	 * @return double[][]
	 */
	private double[][] removeSingleDimensionFromArray(double[][][] correctedMCAArrays) {
		double[][] out = new double[correctedMCAArrays.length][correctedMCAArrays[0][0].length];

		for (int element = 0; element < correctedMCAArrays.length; element++)
			for (int mcaChannel = 0; mcaChannel < correctedMCAArrays[0][0].length; mcaChannel++)
				out[element][mcaChannel] = correctedMCAArrays[element][0][mcaChannel];
		return out;
	}
	
	private int[][] removeSingleDimensionFromArray(int[][][] rawMCAArrays) {
		int[][] out = new int[rawMCAArrays.length][rawMCAArrays[0][0].length];

		for (int element = 0; element < rawMCAArrays.length; element++)
			for (int mcaChannel = 0; mcaChannel < rawMCAArrays[0][0].length; mcaChannel++)
				out[element][mcaChannel] = rawMCAArrays[element][0][mcaChannel];
		return out;
	}


	private NXDetectorData addDTValuesToNXDetectorData(NXDetectorData thisFrame, int[] unpackedScalerData) {
		// always add raw scaler values to nexus data
		
		if (unpackedScalerData.length != numberOfDetectors * 4){
			logger.warn("Amount of scaler data inconsistent with the number of elements in Xspress2 detector. Raw scaler data will not be recorded.");
			return thisFrame;
		}
		
		int numFilteredDetectors = getNumberOfIncludedDetectors();
		
		int[] totalCounts = new int[numFilteredDetectors];
		int[] numResets = new int[numFilteredDetectors];
		int[] inWinCounts = new int[numFilteredDetectors];
		int[] numClockCounts = new int[numFilteredDetectors];
		
		int i = 0;
		for (int element = 0; element < numberOfDetectors; element++){
			if (!getDetectorList().get(element).isExcluded()) {
				totalCounts[i] = unpackedScalerData[element*4];
				numResets[i] = unpackedScalerData[element*4 + 1];
				inWinCounts[i] = unpackedScalerData[element*4 + 2];
				numClockCounts[i] = unpackedScalerData[element*4 + 3];
				i++;
			}
		}
		
		thisFrame.addData(thisFrame.getDetTree(getName()), "raw scaler total",
				new int[] { numFilteredDetectors }, NexusFile.NX_INT32, totalCounts, "counts", 1);
		thisFrame.addData(thisFrame.getDetTree(getName()), "tfg resets",
				new int[] { numFilteredDetectors }, NexusFile.NX_INT32, numResets, "counts", 1);
		thisFrame.addData(thisFrame.getDetTree(getName()), "raw scaler in-window",
				new int[] { numFilteredDetectors }, NexusFile.NX_INT32, inWinCounts, "counts", 1);
		thisFrame.addData(thisFrame.getDetTree(getName()), "tfg clock cycles",
				new int[] { numFilteredDetectors }, NexusFile.NX_INT32, numClockCounts, "counts", 1);

		return thisFrame;
	}

	private int getNumberOfIncludedDetectors() {
		int numFilteredDetectors = 0;
		for (int element = 0; element < numberOfDetectors; element++)
			if (!getDetectorList().get(element).isExcluded())
				numFilteredDetectors++;
		return numFilteredDetectors;
	}

	/*
	 * Adds FF to the Nexus data where defined in the ascii data
	 */
	private NXDetectorData addFFIfPossible(INexusTree detTree, NXDetectorData thisFrame, double[] ds) {
		ArrayList<String> elementNames = new ArrayList<String>();
		getChannelLabels(elementNames,true);
		int ffColumn = elementNames.indexOf("FF");

		if (elementNames.size() == ds.length && ffColumn > -1)
			thisFrame.addData(detTree, "FF", new int[] { 1 }, NexusFile.NX_FLOAT64, new double[] { ds[ffColumn] }, "counts", 1);

		if (mcaGrades == RES_THRES) {
			int ffBadColumn = elementNames.indexOf("FF_bad");
			if (ffBadColumn > -1)
				thisFrame.addData(detTree, "FF_bad", new int[] { 1 }, NexusFile.NX_FLOAT64, new double[] { ds[ffBadColumn] }, "counts", 1);
		}

		return thisFrame;
	}

	/*
	 * Adds to the output the 'ascii' data which is the values which will be displayed in the Jython Terminal, plotting
	 * and ascii file.
	 */
	private NXDetectorData fillNXDetectorDataWithScalerData(NXDetectorData thisFrame, double[] scalerData, int[] rawScalervalues) {
		
		double[] dataToPlot;
		ArrayList<String> allElementNames = new ArrayList<String>();
		getChannelLabels(allElementNames, true);
		int ffColumn = allElementNames.indexOf("FF");
		if (onlyDisplayFF)
			// only add FF, so filter out rest of scalerdata
			dataToPlot = new double[] {scalerData[ffColumn]};
		else if (mcaGrades == ALL_RES)
			dataToPlot = scalerData;
		else {
			double[] plottableData = new double[0];
			for (int i = 0; i < scalerData.length; i++)
				if (i == ffColumn ||  i < allElementNames.size())
					plottableData = ArrayUtils.add(plottableData, scalerData[i]);
			dataToPlot = plottableData;
		}

		// add the raw scaler values used to calculate the deadtime to ascii
		if (addDTScalerValuesToAscii) {
			double[] dblRawScalerValues = new double[0];
			for (int i = 0; i < getDetectorList().size(); i++) {
				if (!getDetectorList().get(i).isExcluded()) {
					int firstRawScalerValueElement = i * 4;
					dblRawScalerValues = ArrayUtils
							.add(dblRawScalerValues, rawScalervalues[firstRawScalerValueElement]);
					dblRawScalerValues = ArrayUtils.add(dblRawScalerValues,
							rawScalervalues[firstRawScalerValueElement + 1]);
					dblRawScalerValues = ArrayUtils.add(dblRawScalerValues,
							rawScalervalues[firstRawScalerValueElement + 2]);
					dblRawScalerValues = ArrayUtils.add(dblRawScalerValues,
							rawScalervalues[firstRawScalerValueElement + 3]);
				}
			}
			dataToPlot = ArrayUtils.addAll(scalerData, dblRawScalerValues);
		}

		// by now, the scalerData array should match the extraNames.
		String[] names = getExtraNames();
		for (int i = 0; i < names.length; i++)
			thisFrame.setPlottableValue(names[i], dataToPlot[i]);

		return thisFrame;
	}

	/**
	 * Flips the dimensions of an array, so if it was 2 by 4096 it is now 4096 by 2
	 * 
	 * @param array
	 * @return double[][]
	 */
	private double[][] flip2DArray(double[][] array) {
		int firstDim = array.length; // 2
		int secondDim = array[0].length; // 4096
		double[][] newArray = new double[secondDim][firstDim];
		for (int i = 0; i < secondDim; i++)
			for (int j = 0; j < firstDim; j++)
				newArray[i][j] = array[j][i];
		return newArray;
	}

	private int[][] flip2DArray(int[][] array) {
		int firstDim = array.length; // 2
		int secondDim = array[0].length; // 4096
		int[][] newArray = new int[secondDim][firstDim];
		for (int i = 0; i < secondDim; i++)
			for (int j = 0; j < firstDim; j++)
				newArray[i][j] = array[j][i];
		return newArray;
	}

	/**
	 * Correct an array of [element][resGrade][mca] for deadtime where there is a single deadtime for each element which
	 * is used on every resGrade.
	 * 
	 * @param arrays
	 * @param deadtimeFactors
	 * @return double[][][]
	 */
	private double[][][] correctMCAArrays(int[][][] arrays, double[] deadtimeFactors) {
		double[][][] correctedValues = new double[arrays.length][][];
		for (int element = 0; element < arrays.length; element++)
			correctedValues[element] = correctMCAArray(arrays[element], deadtimeFactors[element]);
		return correctedValues;
	}

	private double[][] correctMCAArray(int[][] array, double deadtimeFactor) {
		double[][] out = new double[array.length][];
		for (int i = 0; i < array.length; i++)
			out[i] = correctScalerArray(array[i], deadtimeFactor);
		return out;
	}

	private double[] correctScalerArray(int[] array, double deadtimeFactor) {
		double[] out = new double[array.length];
		for (int i = 0; i < array.length; i++)
			out[i] = array[i] * deadtimeFactor;
		return out;
	}

	@Override
	public int[] getRawScalerData() throws DeviceException {
		return readoutHardwareScalers(0, 1);
	}

	/**
	 * Dead time corrected scaler data. Used by TfgXspress2 class which acts as an adapter for this class so that it can
	 * act like a counterTimer.
	 * 
	 * @return an array of doubles of dead time corrected 'in window' counts and the sum of all the dead time corrected
	 *         data.
	 * @throws DeviceException
	 * @Deprecated since 8.26 do not use this as the array of doubles does not necessarily match to the outputNames
	 */
	@Override
	@Deprecated
	public double[] readoutScalerData() throws DeviceException {
		if (tfg.getAttribute("TotalFrames").equals(0))
			return readoutScalerData(0, 0, true)[0];
		return readoutScalerData(lastFrameCollected, lastFrameCollected, true)[0];
	}

	public double[] readoutScalerDataNoCorrection() throws DeviceException {
		if (tfg.getAttribute("TotalFrames").equals(0))
			return readoutScalerData(0, 0, false)[0];
		return readoutScalerData(lastFrameCollected, lastFrameCollected, false)[0];
	}

	private double[][] readoutScalerData(int startFrame, int finalFrame, boolean performCorrections) throws DeviceException {
		int numberOfFrames = finalFrame - startFrame + 1;
		int[] mcaData = readoutMca(startFrame, numberOfFrames, getCurrentMCASize());
		int[] rawscalerData = readoutHardwareScalers(startFrame, numberOfFrames);
		return readoutScalerData(numberOfFrames, rawscalerData, mcaData, performCorrections);
	}

	/*
	 * Basically what goes into the Ascii file. Columns should match the values from getExtraNames() or
	 * getUnFilteredChannelLabels()
	 */
	private double[][] readoutScalerData(int numFrames, int[] rawScalerData, int[] mcaData, boolean performCorrections) {

		double[][] scalerData = new double[numFrames][];

		Double I0 = null;
		if (mcaGrades == ALL_RES && ionChambersCounterTimer != null) {
			try {
				I0 = ionChambersCounterTimer.readout()[0];
			} catch (DeviceException e) {
				logger.error("Exception while trying to fetch I0 to normalise scalers for each res grade", e);
			}
		}

		// if ROI readout mode then get the virtual scalers
		if (xspressParameters.getReadoutMode().equals(XspressDetector.READOUT_ROIS)) {
			Reading[][] readings = getROIs(numFrames, rawScalerData, true, mcaData);
			Reading[][] readingsUncorrected = null;
			if (mcaGrades == ALL_RES)
				readingsUncorrected = getROIs(numFrames, null, false, mcaData);

			for (int frame = 0; frame < numFrames; frame++) {
				scalerData[frame] = new double[0];
				// when ALL_RES then make a sum of each resGrade over all the elements/ROIs in each resGrade bin i.e.
				// 15, 15+14...; add to this array the sum of best 8 res grades, not corrected for DT
				if (mcaGrades == ALL_RES)
					scalerData[frame] = new double[16];

				double ff = 0;
				double ff_bad = 0;

				for (int vs = 0; vs < readings[frame].length; vs++) {
					if (readings[frame][vs] instanceof VSReading) {
						VSReading vsreading = (VSReading) readings[frame][vs];
						if (mcaGrades != ALL_RES && vsreading.contributesToFF)
							scalerData[frame] = ArrayUtils.addAll(scalerData[frame], vsreading.counts);
						switch (mcaGrades) {
						case NO_RES_GRADE:
							if (vsreading.contributesToFF)
								ff += vsreading.counts[0];
							break;
						case RES_THRES:
							if (vsreading.contributesToFF)
								ff += vsreading.counts[0];
							else if (vsreading.getRoiName().contains("bad") && !vsreading.getRoiName().contains("OUT"))
								ff_bad += vsreading.counts[0];
							break;
						case ALL_RES:
							// sum of resGrade bins over all ROIs
							for (int resGrade = 0; resGrade < 16; resGrade++)
								for (int outBin = 0; outBin < 16; outBin++)
									if (15 - outBin <= resGrade)
										scalerData[frame][outBin] += vsreading.counts[resGrade];

							// if a normalisation is possible, then normalise all to I0
							if (I0 != null && !I0.isNaN() && !I0.isInfinite() && I0 > 0)
								for (int outBin = 0; outBin < 16; outBin++)
									scalerData[frame][outBin] /= I0;

							// best 8 resGrades for each element, but not corrected for deadtime
							if (readingsUncorrected != null)
								// in this case, add to the end of the scalerData array (initally this array has 16 elements, so add on counts of included channels to the end)
								scalerData[frame] = ArrayUtils.add(scalerData[frame],((VSReading) readingsUncorrected[frame][vs]).counts[7]);
							
							if (vsreading.contributesToFF)
								ff += vsreading.counts[7];
							break;
						}
					} 
					else {
						MCAReading mcareading = (MCAReading) readings[frame][vs];
						if (mcaGrades != ALL_RES) {
							scalerData[frame] = ArrayUtils.add(scalerData[frame], mcareading.peakArea);
							ff += mcareading.peakArea;
							ff_bad += mcareading.peakArea_bad; // only really relevant when mcaGrades == RES_THRES
						} 
						else {
							// sum of resGrade bins over all ROIs
							for (int resGrade = 0; resGrade < 16; resGrade++) {
								double sumCounts = sumPartialMCACounts(mcareading.mcacounts[resGrade]);
								for (int outBin = 0; outBin < 16; outBin++)
									if (15 - outBin <= resGrade)
										scalerData[frame][outBin] += sumCounts;
							}

							// if a normalisation is possible, then normalise all to I0
							if (I0 != null && !I0.isNaN() && !I0.isInfinite() && I0 > 0)
								for (int outBin = 0; outBin < 16; outBin++)
									scalerData[frame][outBin] /= I0;

							// best 8 resGrades for each element, but not corrected for deadtime
							if (readingsUncorrected != null)
								scalerData[frame][mcareading.getElementNumber() + 16] = ((MCAReading) readingsUncorrected[frame][vs]).peakArea;
							ff += mcareading.peakArea;

						}
					}
				}

				// append the sum (FF) to the array
				scalerData[frame] = ArrayUtils.add(scalerData[frame], ff);

				if (mcaGrades == RES_THRES) {
					scalerData[frame] = ArrayUtils.add(scalerData[frame], ff_bad);
				}
			}

		} else {
			// else return hardware scalers using the win values from the hardwareData array
			int[][] unpackedScalerData = unpackRawScalerDataToFrames(rawScalerData, numFrames);

			for (int frame = 0; frame < numFrames; frame++) {
				double[] deadtimeCorrectionFactors = new double[getNumberOfDetectors()];
				if (performCorrections && !saveRawSpectrum)
					deadtimeCorrectionFactors = calculateDeadtimeCorrectionFactors(convertUnsignedIntToLong(unpackedScalerData[frame])); 
				else
					Arrays.fill(deadtimeCorrectionFactors, 1.0);
				scalerData[frame] = new double[0];
				int counter = 2;
				for (int element = 0; element < numberOfDetectors; element++) {
					if (!isDetectorElementExcluded(element))
						scalerData[frame] = ArrayUtils.add(scalerData[frame],unpackedScalerData[frame][counter] * deadtimeCorrectionFactors[element]);
					counter += 4;
				}
				double ff = 0;
				for (double value : scalerData[frame])
					ff += value;
				scalerData[frame] = ArrayUtils.add(scalerData[frame], ff);
			}
		}

		return scalerData;
	}

	/**
	 * Readout full mca for every detector element and specified time frame
	 * 
	 * @param startFrame
	 *            time frame to read
	 * @param numberOfFrames
	 * @return mca data
	 * @throws DeviceException
	 */
	private synchronized int[] readoutMca(int startFrame, int numberOfFrames, int mcaSize) throws DeviceException {
		int[] value = null;
		if (mcaHandle < 0)
			open();
		if (mcaHandle >= 0 && daServer != null && daServer.isConnected()) {
			try {
				value = daServer.getIntBinaryData("read 0 0 " + startFrame + " " + mcaSize + " " + numberOfDetectors
						* mcaGrades + " " + numberOfFrames + " from " + mcaHandle + " raw motorola", numberOfDetectors
						* mcaGrades * mcaSize * numberOfFrames);
			} catch (Exception e) {
				throw new DeviceException(e.getMessage(),e);
			}
		}
		return value;
	}

	private synchronized int[] readoutHardwareScalers(int startFrame, int numberOfFrames) throws DeviceException {
		int[] value = null;
		if (scalerHandle < 0)
			open();
		if (scalerHandle >= 0 && daServer != null && daServer.isConnected()) {
			try {
				value = daServer.getIntBinaryData("read 0 0 " + startFrame + " " + numberOfScalers + " "
						+ numberOfDetectors + " " + numberOfFrames + " from " + scalerHandle + " raw motorola",
						numberOfDetectors * numberOfScalers * numberOfFrames);
			} catch (Exception e) {
				throw new DeviceException(e.getMessage(),e);
			}
		}
		return value;
	}

	@Override
	public void reconfigure() throws FactoryException {
		// A real system needs a connection to a real da.server via a DAServer object.
		logger.debug("Xspress2System.reconfigure(): reconnecting to: " + daServerName);
		try {
			daServer.reconnect();
			// does not reconfigure the tfg -- need to check if it is needed
			// If everything has been found send the open commands.
			if (tfg != null && (daServer != null))
				open();
		} catch (DeviceException e) {
			throw new FactoryException(e.getMessage(), e);
		}
	}

	@Override
	public void collectData() throws DeviceException {
		if (!daServer.isConnected())
			daServer.connect();
		// if tfg not running with frames then clear and start the xspress memory
		if (tfg.getAttribute("TotalFrames").equals(0)) {
			clear();
			start();
			lastFrameCollected = 0;
		} 
		else
			lastFrameCollected++;// so all readout methods will read from the same frame
	}

	@Override
	public int getStatus() throws DeviceException {
		return tfg.getStatus();
	}

	@Override
	public boolean createsOwnFiles() throws DeviceException {
		return false;
	}

	@Override
	public String getDescription() throws DeviceException {
		return "Xspress system version 2";
	}

	@Override
	public String getDetectorID() throws DeviceException {
		return "Version 2";
	}

	@Override
	public String getDetectorType() throws DeviceException {
		return "Xspress2System";
	}

	// this method is only for Junit testing
	/**
	 * for use by junit tests
	 * @throws DeviceException 
	 */
	protected void setFail() throws DeviceException {
		if (daServer != null && daServer.isConnected()) {
			daServer.sendCommand("Fail");
		}
	}

	private synchronized void sendCommand(String command, int handle) throws DeviceException {
		Object obj;
		if ((obj = daServer.sendCommand(command + handle)) == null) {
			throw new DeviceException("Null reply received from daserver during " + command);
		} else if (((Integer) obj).intValue() == -1) {
			logger.error(getName() + ": " + command + " failed");
			close();
			throw new DeviceException("Xspress2System " + getName() + " " + command + " failed");
		}
	}

	public long[] convertUnsignedIntToLong(int[] data) {
		long[] convertedData = new long[data.length];
		for (int i = 0; i < data.length; i++) {
			long value = data[i];
			// Now remove the sign extension caused by casting from int to long as the data
			// from the detector is really 32bit unsigned, but Java's int is 32bit signed!!
			if (value < 0)
				value = (value << 32) >>> 32;
			convertedData[i] = value;
		}
		return convertedData;
	}

	/**
	 * Given an array of the hardwareScalerReadings (4 values per element) for a given frame, this calculates the
	 * deadtime correction factor for each element.
	 * <p>
	 * The output includes excluded detectors (elements). These will have a deadtime of 0.0.
	 * 
	 * @param hardwareScalerReadings
	 * @return double[]
	 */
	public double[] calculateDeadtimeCorrectionFactors(long[] hardwareScalerReadings) {
		// assumes in order element0all, element0reset, element0counts, element0time, element1all etc.
		double dataout[] = new double[(numberOfDetectors)];
		int k = 0;
		int l = 0;
		long all;
		long reset;
		// long win; // not used
		long time;
		time = 0;
		final List<DetectorElement> detectors = xspressParameters != null ? xspressParameters.getDetectorList() : null;
		final List<DetectorDeadTimeElement> detectorsDte = xspressDeadTimeParameters != null ? xspressDeadTimeParameters
				.getDetectorDeadTimeElementList() : null;
		DetectorDeadTimeElement detectorDte = null;
		int index = 0;
		if (detectors != null && detectorsDte != null)
			for (DetectorElement detector : detectors) {
				detectorDte = detectorsDte.get(index++);
				if (detector.isExcluded()) {
					k += 4;
					dataout[l] = 0.0;
				} 
				else {
					all = hardwareScalerReadings[k++]; // total number of events
					reset = hardwareScalerReadings[k++]; // TFG reset counts
					// win = hardwareScalerReadings[k++]; // in window events. Not used in this calculation
					k++; // ignore win but move on k anyway
					time = hardwareScalerReadings[k++]; // TFG clock counts
					Double processDeadTimeAllEvent = calculateDetectorProcessDeadTimeAllEvent(detectorDte);
					Double processDeadTimeInWindowEvent = calculateDetectorProcessDeadTimeInWindowEvent(detectorDte);
					Double factor = dtc(all, reset, time, processDeadTimeAllEvent,processDeadTimeInWindowEvent);
					// need a sensible number if there were zeroes in the reading
					if (factor.isNaN() || factor.isInfinite())
						factor = 1.0;
					dataout[l] = factor;
				}
				l++;
			}
		return dataout;
	}

	private double calculateDetectorProcessDeadTimeAllEvent(DetectorDeadTimeElement detectorDte) {
		Double grad = detectorDte.getProcessDeadTimeAllEventGradient();
		if (grad == null || grad == 0.0 || this.deadtimeEnergy == null || this.deadtimeEnergy == 0.0)
			return detectorDte.getProcessDeadTimeAllEventOffset();
		return detectorDte.getProcessDeadTimeAllEventOffset() + grad * this.deadtimeEnergy;
	}
	
	private double calculateDetectorProcessDeadTimeInWindowEvent(DetectorDeadTimeElement detectorDte) {
		Double grad = detectorDte.getProcessDeadTimeInWindowGradient();
		if (grad == null || grad == 0.0 || this.deadtimeEnergy == null || this.deadtimeEnergy == 0.0)
			return detectorDte.getProcessDeadTimeInWindow();
		return detectorDte.getProcessDeadTimeInWindow() + grad * this.deadtimeEnergy;
	}

	/*
	 * Documentation from William Helsby is available to explain the maths in this method
	 * @param all
	 * @param reset
	 * @param time
	 * @param processDeadTimeAllEvent
	 * @param processDeadTimeInWindow
	 * @return dead time correction factor for non piled up events
	 */
	private double dtc(long all, long reset, long time, double processDeadTimeAllEvent, double processDeadTimeInWindow) {
		final double clockRate = 12.5e-09;
		// Calculate the reset tick corrected measured count rate
		double dt = (time - reset) * clockRate;
		double measuredRate = all / dt;
		// calculate the input corrected count rate
		double corrected = CorrectionUtils.correct(measuredRate, processDeadTimeAllEvent);
		// calculate dead time correction factor to be applied to the in-window scaler
		double factor = time * clockRate / dt;
		factor *= 1 / Math.exp(-corrected * 2 * processDeadTimeInWindow);
		return factor;
	}

	/**
	 * Convert the raw 1D array from DAServer into the 4D data it represents.
	 * <p>
	 * Assumes the packing order: frame,channel,res-grade,energy
	 * 
	 * @param rawData
	 * @param numFrames
	 * @param numResGrades
	 * @return int[][][][]
	 */
	private int[][][][] unpackRawDataTo4D(int[] rawData, int numFrames, int numResGrades, int mcaSize) {
		int[][][][] output = new int[numFrames][numberOfDetectors][numResGrades][mcaSize];
		int i = 0;
		for (int frame = 0; frame < numFrames; frame++) {
			for (int channel = 0; channel < numberOfDetectors; channel++) {
				for (int res_grade = 0; res_grade < numResGrades; res_grade++) {
					for (int energy = 0; energy < mcaSize; energy++) {
						output[frame][channel][res_grade][energy] = rawData[i];
						i++;
					}
				}
			}
		}
		return output;
	}

	@Override
	public Object getAttribute(String attributeName) throws DeviceException {
		if (attributeName.equals("liveStats"))
			return calculateLiveStats();
		else if (attributeName.equals(ONLY_DISPLAY_FF_ATTR))
			return onlyDisplayFF;
		return null;
	}

	/**
	 * @return double[] - for every element, return the total count rate, deadtime correction factor and in-window count
	 *         rate
	 * @throws DeviceException
	 */
	private Object calculateLiveStats() throws DeviceException {
		int[] rawData = getRawScalerData();
		long[] rawDataLong = convertUnsignedIntToLong(rawData);
		// TODO should saveRawSpectrum flag be checked here???
		double[] dtcs = calculateDeadtimeCorrectionFactors(rawDataLong);
		Double[] results = new Double[3 * this.getNumberOfDetectors()];

		for (int element = 0; element < this.getNumberOfDetectors(); element++) {
			// count rate
			int allCounts = rawData[element * 4];
			int reset = rawData[element * 4 + 1];
			int counts = rawData[element * 4 + 2];
			int time = rawData[element * 4 + 3];
			final double clockRate = 12.5e-09;
			Double dt = (time - reset) * clockRate;
			Double measuredRate = allCounts / dt;
			if (measuredRate.isNaN() || measuredRate.isInfinite()) {
				results[element * 3] = 0.0;
				results[element * 3 + 1] = 0.0;
				results[element * 3 + 2] = 0.0;
			} 
			else {
				results[element * 3] = measuredRate;
				results[element * 3 + 1] = dtcs[element];
				results[element * 3 + 2] = counts / dt;
			}
		}
		return results;
	}

	/**
	 * Can be used to create an XspressParameters xml file. Useful when new 64 element files are required!
	 * 
	 * @param args
	 * @throws Exception
	 */
	public static void main(final String[] args) throws Exception {
		final String fileName = args[0];
		int numEle = Integer.parseInt(args[1]);
		XspressParameters xspressParameters = new XspressParameters();
		xspressParameters.setResGrade("res-thres 1.0");
		xspressParameters.setDetectorName("xspress2system");
		xspressParameters.setReadoutMode("Scalers only");
		XspressDeadTimeParameters xspressDeadTimeParameters = new XspressDeadTimeParameters();
		for (int i = 1; i <= numEle; i++) {
			xspressParameters.addDetectorElement(new DetectorElement("Element " + i, i, 0, 4095, false, new ArrayList<XspressROI>()));
			xspressDeadTimeParameters.addDetectorDeadTimeElement(new DetectorDeadTimeElement("Element " + i, i, 2.5304E-9, 2.2534E-7, 2.5454E-7));
		}
		XMLHelpers.writeToXML(XspressParameters.mappingURL, xspressParameters, fileName);
		System.out.println("Created file " + fileName);
	}

	public void setSumAllElementData(boolean sumAllElementData) {
		this.sumAllElementData = sumAllElementData;
	}

	public boolean isSumAllElementData() {
		return sumAllElementData;
	}

	public Boolean getSaveRawSpectrum() {
		return saveRawSpectrum;
	}

	public void setSaveRawSpectrum(Boolean saveRawSpectrum) {
		this.saveRawSpectrum = saveRawSpectrum;
	}
	
	public int getNumberFrames() throws DeviceException {
		// this value will be non-zero if collecting from a series of time frames outside of the continuous scan mechanism
		if (tfg.getAttribute("TotalFrames").equals(0))
			return 0;
		return getNumberFramesFromTFGStatus();
	}

	public int getNumberFramesFromTFGStatus() throws DeviceException {
		String[] cmds = new String[] { "status show-armed", "progress", "status", "full", "lap", "frame" };
		HashMap<String, String> currentVals = new HashMap<String, String>();
		for (String cmd : cmds) {
			currentVals.put(cmd, runDAServerCommand("tfg read " + cmd).toString());
			logger.info("tfg read " + cmd + ": " + currentVals.get(cmd));
		}

		if (currentVals.isEmpty())
			return 0;

		// else either scan not started (return -1) or has finished (return continuousParameters.getNumberDataPoints())

		// if started but nothing collected yet
		if (currentVals.get("status show-armed").equals("EXT-ARMED"))
			return 0;

		// if frame is non-0 then work out the current frame
		if (!currentVals.get("frame").equals("0")) {
			String numFrames = currentVals.get("frame");
			return extractCurrentFrame(Integer.parseInt(numFrames));
		}

		return Integer.parseInt(tfg.getAttribute("TotalFrames").toString());
	}

	private int extractCurrentFrame(int frameValue) {
		if (isEven(frameValue)) {
			Integer numFrames = frameValue / 2;
			return numFrames;
		}
		Integer numFrames = (frameValue - 1) / 2;
		return numFrames;
	}

	private boolean isEven(int x) {
		return (x % 2) == 0;
	}

	private Object runDAServerCommand(String command) throws DeviceException {
		Object obj = null;
		if (getDaServer() != null && getDaServer().isConnected()) {
			if ((obj = getDaServer().sendCommand(command)) == null)
				throw new DeviceException("Null reply received from daserver during " + command);
			return obj;
		}
		return null;
	}

}<|MERGE_RESOLUTION|>--- conflicted
+++ resolved
@@ -1451,12 +1451,9 @@
 				// remove the FF value which readoutScalerData would have added
 				double[] scalerValues = ArrayUtils.subarray(scalerData[frame], 0, numberOfDetectors);
 				// do not use numberOfDetectors here so all information in the array is added to Nexus (i.e. FF)
-<<<<<<< HEAD
-				thisFrame.addData(detTree, "scalers", new int[] { numberOfDetectors }, NexusFile.NX_FLOAT64, ArrayUtils.subarray(scalerData[frame], 0, numberOfDetectors - 1), "counts", 1);
-=======
+
 				thisFrame.addData(detTree, "scalers", new int[] { numberOfDetectors }, NexusFile.NX_FLOAT64,
 						scalerValues, "counts", 1);
->>>>>>> 42c90a76
 				thisFrame = addExtraInformationToNexusTree(unpackedScalerData, scalerData, frame, thisFrame, detTree);
 				results[frame] = thisFrame;
 			}
