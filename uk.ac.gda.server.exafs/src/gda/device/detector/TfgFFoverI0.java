--- conflicted
+++ resolved
@@ -78,12 +78,7 @@
 	private Double getFF() throws DeviceException {
 		NXDetectorData data = (NXDetectorData) xspress.readout();
 		Double[] vals = data.getDoubleVals();
-<<<<<<< HEAD
-		String[] names = data.getInputExtraNames();
-=======
-
 		String[] names = data.getExtraNames();
->>>>>>> 784c7fc5
 		int column = 0;
 		for (int i = 0; i < names.length; i++) {
 			if (names[i].equals("FF")) {
