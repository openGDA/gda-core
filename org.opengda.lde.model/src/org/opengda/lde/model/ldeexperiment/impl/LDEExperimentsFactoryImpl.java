--- conflicted
+++ resolved
@@ -254,20 +254,16 @@
 	/**
 	 * <!-- begin-user-doc -->
 	 * <!-- end-user-doc -->
-	 * @generated
+	 * @generated NOT
 	 */
 	public String createCalibrantNameStringFromString(EDataType eDataType, String initialValue) {
-		return (String)super.createFromString(eDataType, initialValue);
-	}
-
-	/**
-	 * <!-- begin-user-doc -->
-	 * <!-- end-user-doc -->
-<<<<<<< HEAD
+		return ((String)super.createFromString(eDataType, initialValue)).replace(' ', '-');
+	}
+
+	/**
+	 * <!-- begin-user-doc -->
+	 * <!-- end-user-doc -->
 	 * @generated NOT
-=======
-	 * @generated
->>>>>>> b6945b8c
 	 */
 	public String convertCalibrantNameStringToString(EDataType eDataType, Object instanceValue) {
 		return super.convertToString(eDataType, instanceValue).replace('-', ' ');
@@ -276,14 +272,10 @@
 	/**
 	 * <!-- begin-user-doc -->
 	 * <!-- end-user-doc -->
-<<<<<<< HEAD
-	 * @generated NOT
-=======
-	 * @generated
->>>>>>> b6945b8c
+	 * @generated
 	 */
 	public String createCellIDStringFromString(EDataType eDataType, String initialValue) {
-		return ((String)super.createFromString(eDataType, initialValue)).replace(' ', '-');
+		return (String)super.createFromString(eDataType, initialValue);
 	}
 
 	/**
