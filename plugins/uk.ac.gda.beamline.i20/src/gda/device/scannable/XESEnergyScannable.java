/*-
 * Copyright © 2011 Diamond Light Source Ltd.
 *
 * This file is part of GDA.
 *
 * GDA is free software: you can redistribute it and/or modify it under the
 * terms of the GNU General Public License version 3 as published by the Free
 * Software Foundation.
 *
 * GDA is distributed in the hope that it will be useful, but WITHOUT ANY
 * WARRANTY; without even the implied warranty of MERCHANTABILITY or FITNESS
 * FOR A PARTICULAR PURPOSE. See the GNU General Public License for more
 * details.
 *
 * You should have received a copy of the GNU General Public License along
 * with GDA. If not, see <http://www.gnu.org/licenses/>.
 */

package gda.device.scannable;

import gda.device.DeviceException;
import gda.device.Scannable;
import gda.exafs.xes.XesUtils;
import gda.exafs.xes.XesUtils.XesMaterial;
import gda.observable.IObserver;

public class XESEnergyScannable extends ScannableMotionUnitsBase implements IObserver {

	private XesSpectrometerScannable xes;
	private Scannable cut1Scannable;
	private Scannable cut2Scannable;
	private Scannable cut3Scannable;
	private Scannable materialScannable;
<<<<<<< HEAD
	
=======

>>>>>>> 81bb4ff6
	@Override
	public void configure() {
		this.inputNames = new String[] { getName() };
		xes.addIObserver(this);
		configured = true;
	}

	@Override
	public boolean isBusy() throws DeviceException {
		return xes.isBusy();
	}

	@Override
	public void update(Object source, Object arg) {
		if (arg instanceof ScannableStatus) {
			notifyIObservers(this, new ScannableStatus(getName(), ((ScannableStatus) arg).getStatus()));
		}
	}

	public int[] getCrystalCut() throws DeviceException {
<<<<<<< HEAD
		int cut1 = (int) Double.parseDouble(cut1Scannable.getPosition().toString());
		int cut2 = (int) Double.parseDouble(cut2Scannable.getPosition().toString());
		int cut3 = (int) Double.parseDouble(cut3Scannable.getPosition().toString());
		int[] cut = { cut1, cut2, cut3 };
=======
		int cut1Val = (int) Double.parseDouble(cut1Scannable.getPosition().toString());
		int cut2Val = (int) Double.parseDouble(cut2Scannable.getPosition().toString());
		int cut3Val = (int) Double.parseDouble(cut3Scannable.getPosition().toString());
		int[] cut = { cut1Val, cut2Val, cut3Val };
>>>>>>> 81bb4ff6
		return cut;
	}

	public int getMaterialType() throws DeviceException {
		String materialVal = materialScannable.getPosition().toString();
		if (materialVal.equals("Si"))
			return 0;
		else if (materialVal.equals("Ge"))
			return 1;
<<<<<<< HEAD
		throw new DeviceException("Material type could not be determined");
=======
		return -1;
>>>>>>> 81bb4ff6
	}

	@Override
	public void rawAsynchronousMoveTo(Object position) throws DeviceException {
		XesMaterial material = getCurrentMaterial();
		double bragg = XesUtils.getBragg(Double.parseDouble(position.toString()), material, getCrystalCut());
		if (bragg >= 60.0 && bragg <= 85.0){
			xes.asynchronousMoveTo(bragg);
		} else {
			throw new DeviceException("Move to " + bragg + "deg out of limits. Must be 60 to 85 deg.");
		}
	}

	@Override
	public Object rawGetPosition() throws DeviceException {
		XesMaterial material = getCurrentMaterial();
		double energy = XesUtils.getFluoEnergy(Double.parseDouble(xes.getPosition().toString()), material, getCrystalCut());
		if(energy<100000){
			String en = String.valueOf(energy);
			
			if(en.length()>8){
				double enVal = Double.parseDouble(en.substring(0,7));
				return enVal;
			} 
			return energy;
		}
		return 0;
	}

	private XesMaterial getCurrentMaterial() throws DeviceException {
		XesMaterial material = null;
		XesUtils.XesMaterial silicon = XesUtils.XesMaterial.SILICON;
		XesUtils.XesMaterial germanium = XesUtils.XesMaterial.GERMANIUM;
		if (getMaterialType() == 0)
			material = silicon;
		else if (getMaterialType() == 1)
			material =  germanium;
		return material;
	}
	
	@Override
	public void stop() throws DeviceException {
		xes.stop();
	}

	public XesSpectrometerScannable getXes() {
		return xes;
	}

	public void setXes(XesSpectrometerScannable xes) {
		this.xes = xes;
	}

	public Scannable getCut1() {
		return cut1Scannable;
	}

	public void setCut1(Scannable cut1) {
		this.cut1Scannable = cut1;
	}

	public Scannable getCut2() {
		return cut2Scannable;
	}

	public void setCut2(Scannable cut2) {
		this.cut2Scannable = cut2;
	}

	public Scannable getCut3() {
		return cut3Scannable;
	}

	public void setCut3(Scannable cut3) {
		this.cut3Scannable = cut3;
	}
<<<<<<< HEAD
=======
	
	public int getCut1Val() throws DeviceException{
		return getCrystalCut()[0];
	}
	
	public int getCut2Val() throws DeviceException{
		return getCrystalCut()[0];
	}
	
	public int getCut3Val() throws DeviceException{
		return getCrystalCut()[0];
	}
>>>>>>> 81bb4ff6
	
	public Scannable getMaterial() {
		return materialScannable;
	}

	public void setMaterial(Scannable material) {
		this.materialScannable = material;
	}
}<|MERGE_RESOLUTION|>--- conflicted
+++ resolved
@@ -31,11 +31,7 @@
 	private Scannable cut2Scannable;
 	private Scannable cut3Scannable;
 	private Scannable materialScannable;
-<<<<<<< HEAD
-	
-=======
 
->>>>>>> 81bb4ff6
 	@Override
 	public void configure() {
 		this.inputNames = new String[] { getName() };
@@ -56,17 +52,10 @@
 	}
 
 	public int[] getCrystalCut() throws DeviceException {
-<<<<<<< HEAD
 		int cut1 = (int) Double.parseDouble(cut1Scannable.getPosition().toString());
 		int cut2 = (int) Double.parseDouble(cut2Scannable.getPosition().toString());
 		int cut3 = (int) Double.parseDouble(cut3Scannable.getPosition().toString());
 		int[] cut = { cut1, cut2, cut3 };
-=======
-		int cut1Val = (int) Double.parseDouble(cut1Scannable.getPosition().toString());
-		int cut2Val = (int) Double.parseDouble(cut2Scannable.getPosition().toString());
-		int cut3Val = (int) Double.parseDouble(cut3Scannable.getPosition().toString());
-		int[] cut = { cut1Val, cut2Val, cut3Val };
->>>>>>> 81bb4ff6
 		return cut;
 	}
 
@@ -76,11 +65,7 @@
 			return 0;
 		else if (materialVal.equals("Ge"))
 			return 1;
-<<<<<<< HEAD
 		throw new DeviceException("Material type could not be determined");
-=======
-		return -1;
->>>>>>> 81bb4ff6
 	}
 
 	@Override
@@ -157,21 +142,6 @@
 	public void setCut3(Scannable cut3) {
 		this.cut3Scannable = cut3;
 	}
-<<<<<<< HEAD
-=======
-	
-	public int getCut1Val() throws DeviceException{
-		return getCrystalCut()[0];
-	}
-	
-	public int getCut2Val() throws DeviceException{
-		return getCrystalCut()[0];
-	}
-	
-	public int getCut3Val() throws DeviceException{
-		return getCrystalCut()[0];
-	}
->>>>>>> 81bb4ff6
 	
 	public Scannable getMaterial() {
 		return materialScannable;
