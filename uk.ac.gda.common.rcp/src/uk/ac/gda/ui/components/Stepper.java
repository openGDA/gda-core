/*-
 * Copyright © 2011 Diamond Light Source Ltd.
 *
 * This file is part of GDA.
 *
 * GDA is free software: you can redistribute it and/or modify it under the
 * terms of the GNU General Public License version 3 as published by the Free
 * Software Foundation.
 *
 * GDA is distributed in the hope that it will be useful, but WITHOUT ANY
 * WARRANTY; without even the implied warranty of MERCHANTABILITY or FITNESS
 * FOR A PARTICULAR PURPOSE. See the GNU General Public License for more
 * details.
 *
 * You should have received a copy of the GNU General Public License along
 * with GDA. If not, see <http://www.gnu.org/licenses/>.
 */
package uk.ac.gda.ui.components;

import java.util.ArrayList;
import java.util.Collections;
import java.util.List;

import org.eclipse.draw2d.ColorConstants;
import org.eclipse.draw2d.Figure;
import org.eclipse.draw2d.FigureCanvas;
import org.eclipse.draw2d.IFigure;
import org.eclipse.draw2d.ImageFigure;
import org.eclipse.draw2d.Label;
import org.eclipse.draw2d.MouseEvent;
import org.eclipse.draw2d.MouseListener;
import org.eclipse.draw2d.Panel;
import org.eclipse.draw2d.Polyline;
import org.eclipse.draw2d.RectangleFigure;
import org.eclipse.draw2d.XYLayout;
import org.eclipse.draw2d.geometry.Dimension;
import org.eclipse.draw2d.geometry.Point;
import org.eclipse.draw2d.geometry.PointList;
import org.eclipse.draw2d.geometry.Rectangle;
import org.eclipse.jface.resource.FontRegistry;
import org.eclipse.swt.SWT;
import org.eclipse.swt.events.SelectionAdapter;
import org.eclipse.swt.events.SelectionEvent;
import org.eclipse.swt.events.SelectionListener;
import org.eclipse.swt.graphics.FontData;
import org.eclipse.swt.graphics.Image;
import org.eclipse.swt.layout.FillLayout;
import org.eclipse.swt.layout.GridData;
import org.eclipse.swt.layout.GridLayout;
import org.eclipse.swt.widgets.Canvas;
import org.eclipse.swt.widgets.Composite;
import org.eclipse.swt.widgets.Display;
import org.eclipse.swt.widgets.Event;
import org.eclipse.swt.widgets.Listener;
import org.eclipse.swt.widgets.Spinner;

import uk.ac.gda.common.rcp.CommonRCPActivator;
import uk.ac.gda.common.rcp.ImageConstants;

/**
 * Composite that works like a stepper. This stepper displays a slider which displays label underneath it. Also displays
 * a stepper text box which can used along with the slider. For usage, please refer to
 * "uk.ac.gda.ui.components.StepperTest"
 * 
 * @author rsr31645
 */
public class Stepper extends Canvas {
	private static final int LABEL_WIDTH = 60;

	private org.eclipse.swt.widgets.Label actualValue;

	private ArrayList<IStepperSelectionListener> listeners;

	private static final String TEXT_SMALL_7 = "TEXT_SMALL_6";
	private int steps = 1;
	private boolean moved;
	private boolean showActualValueLabel;

	private FigureCanvas figCanvas;

	private Polyline lineAcross;

	private RectangleFigure btnContainer;

	private boolean refreshMarkers;
	private List<MarkerFigure> markers = Collections.emptyList();

	private FontRegistry fontRegistry;
	private IFigure rootFigure;

	private Spinner spinner;

	private int markerCurrentPosition = 0;

	private org.eclipse.swt.widgets.Label stepperLabel;

	private double[] indexValues;

	private boolean notifyWhenDragged = false;

	/**
	 * Switch to request Stepper to notify caller when the stepper is dragged.
	 * 
	 * @param notifyWhenDragged
	 */
	public void setNotifyWhenDragged(boolean notifyWhenDragged) {
		this.notifyWhenDragged = notifyWhenDragged;
	}

	/**
	 * Set the max number of steps
	 * 
	 * @param steps
	 */
	public void setSteps(int steps) {
		setSteps(steps, null);
	}

	/**
	 * @param steps
	 *            - the number of steps
	 * @param indexValues
	 *            - the labels for each of the steps
	 */
	public void setSteps(int steps, double[] indexValues) {
		this.indexValues = indexValues;
		this.steps = steps;
		spinner.setMinimum(0);
		spinner.setMaximum(steps - 1);

		clearMarkerFigures();
		this.layout(true, true);

	}

	private void clearMarkerFigures() {
		if (rootFigure != null) {
			for (MarkerFigure mf : markers) {
				rootFigure.remove(mf);
			}
		}
		markers.clear();
		rootFigure.getLayoutManager().layout(rootFigure);
	}

	private SelectionListener spinnerSelectionListener = new SelectionAdapter() {
		@Override
		public void widgetSelected(SelectionEvent e) {
			if (e.getSource() instanceof Spinner) {
				Spinner spinner = (Spinner) e.getSource();
				int selection = spinner.getSelection();
				//
				moveToStep(selection);
				if (showActualValueLabel) {
					actualValue.setText(getDisplayVal(selection));
				}
				fireNotifyChanged();
			}

		}

	};

	private void moveToStep(int selection) {
		//
		if (markers.size() == steps) {
			if (steps > 1) {
				moveToMarkerClosestTo(markers.get(selection).getLocation());
			}
		} else {
			for (int i = 0; i < markers.size(); i++) {
				MarkerFigure mf = markers.get(i);
				if (mf.getMarkerIndex() == selection) {
					moveToMarkerClosestTo(mf.getLocation());
					break;
				}
				if (i == markers.size() - 1) {
					// if reached the end of the slider.
					moveToStep(steps - 1);
				} else if (mf.getMarkerIndex() < selection && markers.get(i + 1).getMarkerIndex() > selection) {
					// if it is in between any of the two markers.
					int locToMove = 0;
					int numStepsBetweenMarkers = markers.get(i + 1).getMarkerIndex() - mf.getMarkerIndex() - 1;
					int numPixelsBetweenMarkers = markers.get(i + 1).getLocation().x - mf.getLocation().x;
					if (numPixelsBetweenMarkers >= numStepsBetweenMarkers) {
						// there are more pixels than steps between markers.
						double pixelsForStep = numPixelsBetweenMarkers / (numStepsBetweenMarkers + 1);
						int index = selection - mf.getMarkerIndex();
						locToMove = mf.getLocation().x + (int) (index * pixelsForStep);
					} else {
						double stepsPerPixel = numStepsBetweenMarkers / ((double)numPixelsBetweenMarkers - 8);
						int stepsFromMarker = selection - mf.getMarkerIndex();
						int pixelsToMove = (int) (stepsFromMarker / stepsPerPixel);
						locToMove = mf.getLocation().x + pixelsToMove;
					}

					Rectangle b = btnContainer.getBounds();
					btnContainer.setLocation(new Point(locToMove - b.width / 2, b.y));
					moved = true;
					break;
				}
			}
		}
	}

	@Override
	public void setBounds(int x, int y, int width, int height) {
		refreshMarkers = true;
		super.setBounds(x, y, width, height);
	}

	public Stepper(Composite parent, int style) {
		this(parent, style, true);
	}

	public Stepper(Composite parent, int style, boolean showActualValueLabel) {
		this(parent, style, showActualValueLabel, null);
	}

	public Stepper(Composite parent, int style, Image sliderImage) {
		this(parent, style, true, sliderImage);
	}

	public Stepper(Composite parent, int style, boolean showActualValueLabel, Image sliderImage) {
		super(parent, style);
		this.setBackground(ColorConstants.white);
		this.showActualValueLabel = showActualValueLabel;

		GridLayout layout = new GridLayout(3, false);
		layout.marginWidth = 1;
		layout.marginHeight = 1;
		layout.horizontalSpacing = 1;
		layout.verticalSpacing = 1;
		this.setLayout(layout);
		fontRegistry = new FontRegistry(getDisplay());
		if (sliderImage == null) {
			setSliderImage(CommonRCPActivator.getDefault().getImageRegistry().get(ImageConstants.IMG_SLIDER));
		} else {
			setSliderImage(sliderImage);
		}
		if (Display.getCurrent() != null) {
			fontRegistry = new FontRegistry(Display.getCurrent());
			String fontName = Display.getCurrent().getSystemFont().getFontData()[0].getName();
			fontRegistry.put(TEXT_SMALL_7, new FontData[] { new FontData(fontName, 7, SWT.BOLD) });
		}
		stepperLabel = new org.eclipse.swt.widgets.Label(this, SWT.None);
		stepperLabel.setBackground(ColorConstants.white);
		stepperLabel.setLayoutData(new org.eclipse.swt.layout.GridData());
		figCanvas = new FigureCanvas(this);
		figCanvas.setLayoutData(new org.eclipse.swt.layout.GridData(org.eclipse.swt.layout.GridData.FILL_BOTH));
		figCanvas.setLayout(new FillLayout());
		figCanvas.setBackground(ColorConstants.white);
		figCanvas.setHorizontalScrollBarVisibility(FigureCanvas.NEVER);
		figCanvas.setVerticalScrollBarVisibility(FigureCanvas.NEVER);
		figCanvas.setContents(getContents());
		figCanvas.getViewport().setContentsTracksHeight(true);
		figCanvas.getViewport().setContentsTracksWidth(true);
		figCanvas.addListener(SWT.Resize, new Listener() {

			@Override
			public void handleEvent(Event event) {
				rootFigure.setSize(figCanvas.getSize().x, figCanvas.getSize().y);
				refreshMarkers = true;
			}
		});

		Composite spinnerGroup = new Composite(this, SWT.None);
		layout = new GridLayout();
		layout.marginWidth = 1;
		layout.marginHeight = 1;
		layout.horizontalSpacing = 1;
		layout.verticalSpacing = 1;
		spinnerGroup.setLayout(layout);
		spinnerGroup.setLayoutData(new org.eclipse.swt.layout.GridData());

		spinner = new Spinner(spinnerGroup, SWT.BORDER);
		spinner.setLayoutData(new org.eclipse.swt.layout.GridData());
		spinner.addSelectionListener(spinnerSelectionListener);
		spinner.setMaximum(0);

		if (showActualValueLabel) {
			actualValue = new org.eclipse.swt.widgets.Label(spinnerGroup, SWT.None);
			actualValue.setBackground(ColorConstants.white);
			actualValue.setLayoutData(new org.eclipse.swt.layout.GridData(GridData.FILL_BOTH));
		}

		listeners = new ArrayList<IStepperSelectionListener>();

	}

	public void addStepperSelectionListener(IStepperSelectionListener listener) {
		listeners.add(listener);
	}

	public void removeStepperSelectionListener(IStepperSelectionListener listener) {
		listeners.remove(listener);
	}

	private MouseListener panelListener = new MouseListener() {

		private boolean mousePressed = false;

		@Override
		public void mousePressed(MouseEvent me) {
			mousePressed = true;
		}

		@Override
		public void mouseReleased(MouseEvent me) {
			if (mousePressed) {
				mousePressed = false;
			}
		}

		@Override
		public void mouseDoubleClicked(MouseEvent me) {
			if (mousePressed) {
				Point location = me.getLocation();

				int oldPosition = markerCurrentPosition;

				moveToMarkerClosestTo(location);
				int newPosition = markerCurrentPosition;
				if (newPosition != oldPosition) {
					MarkerFigure markerFigure = markers.get(markerCurrentPosition);

					int markerIndex = markerFigure.getMarkerIndex();
					spinner.setSelection(markerIndex);
					if (showActualValueLabel) {
						actualValue.setText(getDisplayVal(markerIndex));
					}
					fireNotifyChanged();
				}
				mousePressed = false;
			}
		}

	};

	private Image sliderImage;

	@SuppressWarnings("unused")
	protected IFigure getContents() {
		rootFigure = new Panel();
		rootFigure.setLayoutManager(new StepperLayout());
		lineAcross = new Polyline();
		lineAcross.setLineWidth(2);
		lineAcross.setPoints(new PointList(new int[] { 0, 20, 10, 20 }));
		rootFigure.add(lineAcross);

		ImageFigure imgFigure = new ImageFigure(getSliderImage());
		imgFigure.setOpaque(true);
		btnContainer = new RectangleFigure();
		btnContainer.setLayoutManager(new XYLayout() {
			@SuppressWarnings("rawtypes")
			@Override
			public void layout(IFigure parent) {
				super.layout(parent);
				List children = parent.getChildren();
				int maxWidth = 0;
				for (Object child : children) {
					int width = ((IFigure) child).getSize().width;
					if (width > maxWidth) {
						maxWidth = width;
					}
				}
				parent.setSize(maxWidth + 10, parent.getSize().height);
			}
		});

		rootFigure.addMouseListener(panelListener);
		btnContainer.setBackgroundColor(ColorConstants.lightGray);

		btnContainer.add(imgFigure, new Rectangle(5, 0, -1, -1));

		rootFigure.add(btnContainer, new Rectangle(0, 0, -1, -1));
		new Dragger(btnContainer);
		return rootFigure;
	}

	private Image getSliderImage() {
		return sliderImage;
	}

	public void setSliderImage(Image sliderImage) {
		this.sliderImage = sliderImage;
	}

	protected void moveToMarkerClosestTo(Point relPoint) {
		int xLoc = relPoint.x;
		int minDist = Integer.MAX_VALUE;
		int xDestination = -1;
		int index = -1;
		int controlIndex = index;
		for (index = 0; index < markers.size(); index++) {
			MarkerFigure m = markers.get(index);
			int px = m.getLocation().x;
			int dist = Math.abs(px - xLoc);
			if (dist < minDist) {
				minDist = dist;
				xDestination = px;
				controlIndex = index;
			}
		}

		markerCurrentPosition = controlIndex;
		Rectangle b = btnContainer.getBounds();
		btnContainer.setLocation(new Point(xDestination - b.width / 2, b.y));
		moved = true;

	}

	public void setSelection(final int index) {
		getDisplay().syncExec(new Runnable() {

			@Override
			public void run() {
				spinner.setSelection(index);
				if (showActualValueLabel) {
					actualValue.setText(getDisplayVal(index));
				}
				if (spinner.getMaximum() > 2 && markers.size() < 1) {
					rootFigure.invalidate();
				}
				moveToStep(index);
			}
		});

	}

	private String getDisplayVal(int index) {
		String displayVal = null;
		if (indexValues != null) {
			if (index == indexValues.length) {
				displayVal = String.format("%.02f", indexValues[indexValues.length - 1]);
			} else {
				displayVal = String.format("%.02f", indexValues[index]);
			}
		} else {
			displayVal = Integer.toString(index);
		}
		return displayVal;
	}

	private class MarkerFigure extends Figure {
		private final int index;

		public MarkerFigure(int index) {
			this.index = index;
			polyline = new Polyline();
			polyline.setForegroundColor(ColorConstants.blue);

			label = new Label(getDisplayVal(index));
			label.setFont(fontRegistry.get(TEXT_SMALL_7));
			polyline.setLineWidth(2);
			setLayoutManager(new XYLayout() {
				@Override
				public void layout(IFigure parent) {
					int px = parent.getBounds().x;
					int py = parent.getBounds().y;
					polyline.setPoints(new PointList(new int[] { px + 1, py, px + 1, py + 10 }));
					label.setBounds(new Rectangle(px - 10, py + 2, LABEL_WIDTH, 10));
				}
			});
			add(polyline);
			add(label);
		}

		protected int getMarkerIndex() {
			return index;
		}

		@Override
		public void setSize(int w, int h) {
			super.setSize(w, h);
		}

		private Polyline polyline;

		private Label label;

		public void setCoordinates(int px, int yStart) {
			this.setBounds(new Rectangle(px, yStart, LABEL_WIDTH, 20));
			this.layout();
		}
	}

	private class StepperLayout extends XYLayout {

		@Override
		public void layout(IFigure parent) {
			super.layout(parent);
			Dimension parentSize = parent.getSize();
			lineAcross.setPoints(new PointList(new int[] { 0, parentSize.height / 2, parentSize.width - 1,
					parentSize.height / 2 }));
			Dimension btnContainerSize = btnContainer.getSize();

			/*
			 * Reducing the button container width to account for the front and end part of the button.
			 */
			if (steps > 0) {

				if (lineAcross.getSize().width > 0) {
					int numMarkers = calculateNumberOfMarkers(lineAcross.getSize().width, steps);
					if (numMarkers > 0) {

						double stepWidth = 0;

						if (!markers.isEmpty()) {
							// in case the number of steps is the same as the
							// number of markers
							if (steps == numMarkers) {
								if (markers.size() != numMarkers) {
									clearMarkerFigures();
								}
								stepWidth = lineAcross.getSize().width / numMarkers;
							} else {
								// in case the number of steps is greater than
								// the number of markers.
								if (markers.size() != numMarkers + 1) {
									clearMarkerFigures();
								}
								stepWidth = lineAcross.getSize().width / (numMarkers + 1);
							}
						}

						if (markers.equals(Collections.emptyList())) {
							markers = new ArrayList<MarkerFigure>();
							int yStart = parentSize.height / 2;
							Rectangle bounds = btnContainer.getBounds();
							// need to remove the btn container and then add it
							// so that it appears above the markers. Markers
							// added dynamically.
							parent.remove(btnContainer);

							int stepSkipped = steps / numMarkers;

							for (int i = 0; i < numMarkers; i++) {
								MarkerFigure m = new MarkerFigure(i * stepSkipped);
								setMarkerFigureCoordinates(stepWidth, yStart, i, m);
								parent.add(m);
								markers.add(m);
							}
							// // need to add the last marker if it isn't there
							// already.
							if (numMarkers != steps) {
								// add an additional marker to state the end of
								// the steps which would essentially be (n-1)
								MarkerFigure m = new MarkerFigure(steps - 1);
								setMarkerFigureCoordinates(stepWidth, yStart, numMarkers + 1, m);
								parent.add(m);
								markers.add(m);
							}

							parent.add(btnContainer, bounds);
							refreshMarkers = true;
						} else if (refreshMarkers) {
							int yStart = parentSize.height / 2;
							for (int i = 0; i < numMarkers; i++) {
								MarkerFigure m = markers.get(i);
								setMarkerFigureCoordinates(stepWidth, yStart, i, m);
							}
							// // need to add the last marker if it isn't there
							// already.
							if (numMarkers != steps) {
								// add an additional marker to state the end of
								// the steps which would essentially be (n-1)
								MarkerFigure m = markers.get(numMarkers);
								setMarkerFigureCoordinates(stepWidth, yStart, numMarkers, m);
							}
							refreshMarkers = false;
						}
					}
				}
				btnContainer.setLocation(new Point(btnContainer.getLocation().x, parentSize.height / 2
						- btnContainerSize.height / 2));
				if (!moved) {
					btnContainer.setLocation(new Point(btnContainer.getLocation().x, parentSize.height / 2
							- btnContainerSize.height / 2));
				} else {
					setSelection(spinner.getSelection());
				}
			}
		}

		private int calculateNumberOfMarkers(int numberOfPixels, int steps) {
			if (numberOfPixels / LABEL_WIDTH < steps) {
				int maxNumMarkers = numberOfPixels / LABEL_WIDTH;
				if (maxNumMarkers > 2) {
					int numMarkers = getClosestRoundedMarker(maxNumMarkers, steps);
					if (numMarkers < 1) {
						// which means steps is prime
						numMarkers = getClosestRoundedMarker(maxNumMarkers, steps - 1);
					}
					return numMarkers;
				}
				return maxNumMarkers;
			}
			return steps;
		}

		private int getClosestRoundedMarker(int maxNumMarkers, int steps) {
			int num = maxNumMarkers;
			while (num != 0 && steps % num != 0) {
				num = num - 1;
			}

			while (num < 2 && num > 0) {
				return getClosestRoundedMarker(maxNumMarkers - 1, steps);
			}
			return num;
		}

		private void setMarkerFigureCoordinates(double stepWidth, int yStart, int i, MarkerFigure m) {
			int px = (int) (i * stepWidth) + btnContainer.getSize().width / 2;
			m.setCoordinates(px, yStart);
		}
	}

	class Dragger extends org.eclipse.draw2d.MouseMotionListener.Stub implements MouseListener {
		private Point movedPoint;
		private final IFigure figure;

		private int spinnerValNotified = -1;

		public Dragger(IFigure figure) {
			this.figure = figure;
			figure.addMouseMotionListener(this);
			figure.addMouseListener(this);
		}

		@Override
		public void mouseReleased(MouseEvent e) {
			if (e.getSource().equals(figure)) {
				btnContainer.setBackgroundColor(ColorConstants.lightGray);
				int marker0Loc = markers.get(0).getLocation().x;
				int finalMarkerXLoc = markers.get(markers.size() - 1).getLocation().x;
				int wby2 = btnContainer.getSize().width / 2;
				if (btnContainer.getLocation().x > finalMarkerXLoc) {
					btnContainer.setLocation(new Point(finalMarkerXLoc - wby2, btnContainer.getLocation().y));
				}
				if (btnContainer.getLocation().x < marker0Loc) {
					btnContainer.setLocation(new Point(marker0Loc - wby2, btnContainer.getLocation().y));
				}
				moveToStep(spinner.getSelection());

				if (spinner.getSelection() != spinnerValNotified) {
					fireNotifyChanged();
				}
			}
		}

		@Override
		public void mouseDoubleClicked(MouseEvent e) {
		}

		@Override
		public void mousePressed(MouseEvent e) {
			movedPoint = e.getLocation();
			btnContainer.setBackgroundColor(ColorConstants.gray);
			e.consume();
		}

		@Override
		public void mouseDragged(MouseEvent e) {
			if (movedPoint != null) {
				Point p = e.getLocation();
				Dimension delta = p.getDifference(movedPoint);
				Figure f = ((Figure) e.getSource());
				// Restricted drag movement for the triangle

				int parentWidth = btnContainer.getParent().getSize().width;
				Rectangle translated = f.getBounds().getTranslated(delta.width, 0);
				if (translated.x < 0) {
					translated.x = 0;
				} else if (translated.x + translated.width > parentWidth) {
					translated.x = parentWidth - btnContainer.getSize().width;
				}

				f.setBounds(translated);
				moveToLocation(f.getBounds().x);

<<<<<<< HEAD
				// long currentTimeMillis = System.currentTimeMillis();
				// // fires an update only if the previous update hadn't been fired within a timespan of 500 mill
				// seconds.
				// // This was added to avoid the UI thread being held up by listeners.
				// if (currentTimeMillis - lastTime > 500) {
				// spinnerValNotified = spinner.getSelection();
				// fireNotifyChanged();
				// lastTime = currentTimeMillis;
				// }
=======
				if (notifyWhenDragged) {
					long currentTimeMillis = System.currentTimeMillis();
					// fires an update only if the previous update hadn't been fired within a timespan of 500 mill
					// seconds.
					// This was added to avoid the UI thread being held up by listeners.
					if (currentTimeMillis - lastTime > 500) {
						spinnerValNotified = spinner.getSelection();
						fireNotifyChanged();
						lastTime = currentTimeMillis;
					}
				}
>>>>>>> 7cc44256

				movedPoint = p;
			}
		}

	}

	public void moveToLocation(int x) {
		if (steps > 1) {
			int x0Loc = markers.get(0).getLocation().x;
			int xEndLoc = markers.get(markers.size() - 1).getLocation().x;
			int totalPixels = xEndLoc - x0Loc;
			int pixelStep = (x * steps) / totalPixels;
			if (pixelStep > steps - 1) {
				pixelStep = steps - 1;
			}
			markerCurrentPosition = pixelStep;
			if (pixelStep < 0) {
				pixelStep = 0;
			}
			spinner.setSelection(pixelStep);
			if (showActualValueLabel) {
				actualValue.setText(getDisplayVal(pixelStep));
			}
			moved = true;
		}
	}

	public void fireNotifyChanged() {
		if (!markers.isEmpty()) {

			StepperChangedEvent event = new StepperChangedEvent(this, spinner.getSelection());
			for (IStepperSelectionListener l : listeners) {
				l.stepperChanged(event);
			}
		}
	}

	public int getSelection() {
		return spinner.getSelection();
	}

	@Override
	public void dispose() {
		listeners.clear();
	}

	public void setText(String lblText) {
		stepperLabel.setText(lblText);
		stepperLabel.setToolTipText(lblText);
		stepperLabel.pack(true);
		this.layout();
	}

	public String getText() {
		return stepperLabel.getText();
	}

	public int getSteps() {
		return steps;
	}

	public double getSelectedValue() {
		if (indexValues != null) {
			return indexValues[getSelection()];
		}

		return getSelection();
	}

	public double[] getIndexValues() {
		return indexValues;
	}

}<|MERGE_RESOLUTION|>--- conflicted
+++ resolved
@@ -622,6 +622,7 @@
 		private final IFigure figure;
 
 		private int spinnerValNotified = -1;
+		private long lastTime;
 
 		public Dragger(IFigure figure) {
 			this.figure = figure;
@@ -680,17 +681,6 @@
 				f.setBounds(translated);
 				moveToLocation(f.getBounds().x);
 
-<<<<<<< HEAD
-				// long currentTimeMillis = System.currentTimeMillis();
-				// // fires an update only if the previous update hadn't been fired within a timespan of 500 mill
-				// seconds.
-				// // This was added to avoid the UI thread being held up by listeners.
-				// if (currentTimeMillis - lastTime > 500) {
-				// spinnerValNotified = spinner.getSelection();
-				// fireNotifyChanged();
-				// lastTime = currentTimeMillis;
-				// }
-=======
 				if (notifyWhenDragged) {
 					long currentTimeMillis = System.currentTimeMillis();
 					// fires an update only if the previous update hadn't been fired within a timespan of 500 mill
@@ -702,7 +692,6 @@
 						lastTime = currentTimeMillis;
 					}
 				}
->>>>>>> 7cc44256
 
 				movedPoint = p;
 			}
