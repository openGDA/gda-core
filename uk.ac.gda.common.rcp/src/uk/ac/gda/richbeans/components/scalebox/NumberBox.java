--- conflicted
+++ resolved
@@ -437,9 +437,7 @@
 
 		final Pattern pattern = getRegExpression();
 		final Matcher matcher = pattern.matcher(txt);
-<<<<<<< HEAD
-		StringBuilder buf = matcher.matches() ? null : StringUtils.keepDigits(txt, decimalPlaces);
-=======
+
 		final boolean matches = matcher.matches();
 		StringBuilder buf = null;
 		if (!matches) {
@@ -456,7 +454,6 @@
 
 		if (buf != null && "-".equals(buf.toString()))
 			return;
->>>>>>> 55a95f58
 
 		// An exception here is a fatal error so we do not catch it but throw it up.
 		double numericalValue = Double.NaN;
