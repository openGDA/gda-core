/*-
 * Copyright © 2012 Diamond Light Source Ltd.
 *
 * This file is part of GDA.
 *
 * GDA is free software: you can redistribute it and/or modify it under the
 * terms of the GNU General Public License version 3 as published by the Free
 * Software Foundation.
 *
 * GDA is distributed in the hope that it will be useful, but WITHOUT ANY
 * WARRANTY; without even the implied warranty of MERCHANTABILITY or FITNESS
 * FOR A PARTICULAR PURPOSE. See the GNU General Public License for more
 * details.
 *
 * You should have received a copy of the GNU General Public License along
 * with GDA. If not, see <http://www.gnu.org/licenses/>.
 */

package uk.ac.gda.richbeans.components.scalebox;

import java.text.NumberFormat;
import java.util.Calendar;
import java.util.regex.Matcher;
import java.util.regex.Pattern;

import org.eclipse.swt.SWT;
import org.eclipse.swt.custom.StyledText;
import org.eclipse.swt.custom.VerifyKeyListener;
import org.eclipse.swt.events.FocusAdapter;
import org.eclipse.swt.events.FocusEvent;
import org.eclipse.swt.events.ModifyEvent;
import org.eclipse.swt.events.ModifyListener;
import org.eclipse.swt.events.MouseEvent;
import org.eclipse.swt.events.MouseTrackAdapter;
import org.eclipse.swt.events.SelectionAdapter;
import org.eclipse.swt.events.SelectionEvent;
import org.eclipse.swt.events.SelectionListener;
import org.eclipse.swt.events.VerifyEvent;
import org.eclipse.swt.graphics.Color;
import org.eclipse.swt.graphics.Font;
<<<<<<< HEAD
=======
import org.eclipse.swt.graphics.FontData;
>>>>>>> 0a5b9adf
import org.eclipse.swt.layout.GridData;
import org.eclipse.swt.layout.GridLayout;
import org.eclipse.swt.widgets.Composite;
import org.eclipse.swt.widgets.Control;
import org.eclipse.swt.widgets.Label;

import uk.ac.gda.common.rcp.util.GridUtils;
import uk.ac.gda.richbeans.ACTIVE_MODE;
import uk.ac.gda.richbeans.beans.BeanUI;
import uk.ac.gda.richbeans.beans.IExpressionManager;
import uk.ac.gda.richbeans.beans.IExpressionWidget;
import uk.ac.gda.richbeans.beans.IFieldWidget;
import uk.ac.gda.richbeans.components.BoundsProvider;
import uk.ac.gda.richbeans.components.BoundsUpdater;
import uk.ac.gda.richbeans.components.ButtonComposite;
import uk.ac.gda.richbeans.event.BoundsEvent;
import uk.ac.gda.richbeans.event.BoundsEvent.Mode;
import uk.ac.gda.richbeans.event.ValueEvent;

/**
 * Base class for any box with a range and unit. Abstract class does not currently have abstract methods, but is not
 * designed to be used directly.
 */
public abstract class NumberBox extends ButtonComposite implements BoundsProvider, IFieldWidget, IExpressionWidget {

	protected StyledText expressionLabel;
	protected Label label;
	protected StyledText text;
	protected double maximum = 1000, minimum = 0;
	protected int decimalPlaces = 2;
	protected String name;
	protected String unit;
	protected BoundsProvider minProvider, maxProvider;
	protected boolean isIntegerBox = false;
	protected boolean validBounds = true;
	protected boolean doNotUseExpressions = false;
	protected boolean isEditable = true;
	protected String tooltipOveride;
	protected String minFieldName;
	protected Class<?> minClass;
	protected Mode currentBoundsMode = Mode.LEGAL;
	protected Color red, black, grey, blue;
	protected String maxFieldName;
	protected Class<?> maxClass;
	protected boolean maximumValid = true;
	protected boolean minimumValid = true;

	protected NumberFormat numberFormat;
	protected MouseTrackAdapter mouseTrackListener;
	protected FocusAdapter focusListener;
	protected ModifyListener modifyListener;
	protected VerifyKeyListener verifyListener;
	protected SelectionListener selectionListener;
	protected IExpressionManager expressionManager;

	private ACTIVE_MODE activeMode = ACTIVE_MODE.SET_VISIBLE_AND_ACTIVE;
	private String boundsKey;

	public NumberBox(Composite parent, int style) {

		super(parent, style);

		final GridLayout gridLayout = new GridLayout(3, false);
		gridLayout.verticalSpacing = 0;
		gridLayout.marginWidth = 0;
		gridLayout.marginHeight = 0;
		gridLayout.horizontalSpacing = 0;
		setLayout(gridLayout);

		this.label = new Label(this, SWT.LEFT);
		this.label.setLayoutData(new GridData(SWT.FILL, SWT.FILL, false, true));
		label.setVisible(false);

		this.text = new StyledText(this, SWT.BORDER | SWT.SINGLE);
		this.text.setLayoutData(new GridData(SWT.FILL, SWT.FILL, true, true));
		createTextListeners(text);

		text.setToolTipText(null); // Required to stop tip fickering on linux
		text.setStyleRange(null);
		this.mouseTrackListener = new MouseTrackAdapter() {
			@Override
			public void mouseEnter(MouseEvent e) {
				setupToolTip();
			}

			@Override
			public void mouseExit(MouseEvent e) {
				text.setToolTipText(null);
			}
		};
		text.addMouseTrackListener(mouseTrackListener);

		this.numberFormat = NumberFormat.getInstance();
		numberFormat.setMaximumFractionDigits(decimalPlaces);
		numberFormat.setMinimumFractionDigits(decimalPlaces);
		numberFormat.setGroupingUsed(false);
	}

	@Override
	public Control getControl() {
		return text;
	}

	/**
	 * @param expressionWidthHint
	 *            A hint for the width of the expression box, or -1 for no hint
	 */
	protected void createExpressionLabel(int expressionWidthHint) {
		if (expressionLabel != null)
			return;
		this.expressionLabel = new StyledText(this, SWT.BORDER | SWT.SINGLE | SWT.READ_ONLY);

		final GridData gridLayout = new GridData(SWT.FILL, SWT.CENTER, false, false);
		gridLayout.widthHint = expressionWidthHint >= 0 ? expressionWidthHint : 100;
		this.expressionLabel.setLayoutData(gridLayout);

		GridUtils.setVisibleAndLayout(expressionLabel, false);
	}

	@Override
	protected void checkSubclass() {
		// Disable the check that prevents subclassing of SWT components
	}

	@Override
	public void dispose() {
		if (button != null && !button.isDisposed()) {
			button.removeSelectionListener(buttonSelection);
			button.dispose();
		}
		if (text != null && !text.isDisposed()) {
			text.removeMouseTrackListener(mouseTrackListener);
			if (focusListener != null)
				text.removeFocusListener(focusListener);
			if (modifyListener != null)
				text.removeModifyListener(modifyListener);
			if (selectionListener != null)
				text.removeSelectionListener(selectionListener);
			if (verifyListener != null)
				text.removeVerifyKeyListener(verifyListener);
			text.dispose();
		}
		if (label != null && !label.isDisposed()) {
			label.dispose();
		}
		super.dispose();
	}

	protected void createTextListeners(final StyledText text) {
		// Selection and modify listener are exclusive in this context
		// No need to have both.
		createFocusListener(text);
		createModifyListener(text);
	}

	protected void createModifyListener(final StyledText text) {
		this.modifyListener = new ModifyListener() {
			@Override
			public void modifyText(final ModifyEvent e) {
				textUpdateAndFireListeners();
			}
		};
		text.addModifyListener(modifyListener);
	}

	protected void createSelectionListener(final StyledText text) {
		this.selectionListener = new SelectionAdapter() {
			@Override
			public void widgetSelected(SelectionEvent e) {
				textUpdateAndFireListeners();
			}
		};
		text.addSelectionListener(selectionListener);
	}

	/**
	 * Default implementation does nothing
	 * 
	 * @param text
	 */
	protected void createVerifyKeyListener(final StyledText text) {
		verifyListener = new VerifyKeyListener() {
			@Override
			public void verifyKey(VerifyEvent event) {

			}
		};
		text.addVerifyKeyListener(verifyListener);
	}

	protected void createFocusListener(final StyledText text) {
		this.focusListener = new FocusAdapter() {
			@Override
			public void focusLost(FocusEvent e) {
				textUpdate();
			}
		};
		text.addFocusListener(focusListener);
	}

	protected void textUpdate() {
		if (text.isDisposed())
			return;
		if (!isOn())
			return;
		try {
			off();
			checkValue(text.getText());
		} finally {
			on();
		}
	}

	protected void textUpdateAndFireListeners() {
		textUpdate();
		final double numericalValue = getNumericValue();
		final ValueEvent evt = new ValueEvent(NumberBox.this, getFieldName());
		evt.setDoubleValue(numericalValue);
		eventDelegate.notifyValueListeners(evt);
	}

	/**
	 * Unused, just here to make bean recognize value field. The value parameter must be present in order to be accessed
	 * by bean system.
	 */
	@SuppressWarnings("unused")
	// Intentionally so
	private Object value;

	/**
	 * Returns the current value, including unit. Of the form: '%number% %unit%'
	 * 
	 * @return Object
	 */
	@Override
	public Object getValue() {
		final Double val = getNumericValue();
		if (Double.isNaN(val))
			return null;
		if (isIntegerBox || getDecimalPlaces() == 0) {
			return new Integer(Math.round(Math.round(val)));
		}
		return new Double(val);
	}

	protected String formatValue(Object val){
		return numberFormat.format(val);
	}
	
	public NumberFormat getNumberFormat(){
		return numberFormat;
	}
	
	public void setNumberFormat(NumberFormat numberFormat)
	{
		this.numberFormat = numberFormat;
	}
	
	@Override
	public void setValue(final Object value) {
		if (value != null) {
			if (value instanceof String) {
				checkValue(value.toString());
			} else {
				checkValue(numberFormat.format(value));
			}
		} else {
			text.setText("");
		}
	}

	protected Pattern getRegExpression() {
		final String regex = getRegExpressionString();
		return Pattern.compile(regex);
	}

	protected String getRegExpressionString() {
		final String ndec = decimalPlaces > 0 ? "\\.?\\d{0," + decimalPlaces + "})" : ")";
		final String digitExpr = "^(\\-?\\d*" + ndec;

		if (unit == null) {
			return digitExpr;
		}
		return digitExpr + "\\ {1}\\Q" + unit + "\\E";
	}

	protected void updateValue() {
		setupToolTip();
		checkValue(text.getText());
	}

	protected void checkValue(final String txt) {

		if (txt == null || "".equals(txt.trim()) || "-".equals(txt.trim())) {
			GridUtils.setVisibleAndLayout(expressionLabel, false);
			return;
		}

		// If this method is being called by a method trying to
		// set value, ensure that value is set.
		if (!txt.equals(text.getText()))
			text.setText(txt);

		if (expressionManager != null) {
			processAsExpression(txt);
		} else {
			processAsNumber(txt);
		}

	}

	private void processAsExpression(String txt) {

		Pattern pattern = getRegExpression();
		Matcher matcher = pattern.matcher(txt);
		if (matcher.matches()) {
			processAsNumber(txt);
			return;
		}

		// Remove all but expression or value (no unit etc.)
		txt = txt.trim();
		if (unit != null && txt.endsWith(unit)) {
			txt = txt.substring(0, txt.length() - unit.length());
		} else { // Remove value if required
			pattern = Pattern.compile("(.*)\\(" + getRegExpressionString() + "\\)");
			matcher = pattern.matcher(txt);
			if (matcher.matches()) {
				txt = matcher.group(1).trim();
			}
		}

		if ("".equals(txt) || txt == null || txt.equals(unit)) {
			processAsNumber(txt);
			return;
		}
		try {
			Double.parseDouble(txt);
			processAsNumber(txt);
			return;
		} catch (Throwable ignored) {
			//
		}

		// Set possible expression
		this.expressionManager.setExpression(txt);

		final int pos = text.getCaretOffset();
		if (expressionManager.isExpressionValid()) {
			text.setForeground(blue);
			text.setText(txt);

			setExpressionValue(expressionManager.getExpressionValue());

			checkBounds(expressionManager.getExpressionValue());
		} else {
			if (this.red == null)
				red = getDisplay().getSystemColor(SWT.COLOR_RED);
			text.setForeground(red);
			text.setText(txt);
			GridUtils.setVisibleAndLayout(expressionLabel, false);
		}
		text.setCaretOffset(pos);

		layout();

	}

	@Override
	public void setExpressionValue(final double numericalValue) {

		String stringValue = numberFormat.format(numericalValue);
		if (Double.isNaN(numericalValue)) {
			GridUtils.setVisibleAndLayout(expressionLabel, false);
			return;
		}
		if (Double.isInfinite(numericalValue))
			stringValue = "∞";

		if (!isExpressionAllowed())
			return;
		final String u = unit != null ? unit : "";
		final String value = stringValue + " " + u;
		GridUtils.setVisibleAndLayout(expressionLabel, true);
		expressionLabel.setText(value);
		layout();

		checkBounds(numericalValue);
	}

	private void processAsNumber(final String txt) {

		if (expressionManager != null)
			this.expressionManager.setExpression(null);
		if (expressionLabel != null)
			GridUtils.setVisibleAndLayout(expressionLabel, false);

		final Pattern pattern = getRegExpression();
		final Matcher matcher = pattern.matcher(txt);

		final boolean matches = matcher.matches();
		StringBuilder buf = null;
		if (!matches) {
			try {
//				String valueFromText = Double.valueOf(txt).toString();
				buf = new StringBuilder(String.format("%." + decimalPlaces + "f", Double.valueOf(txt)));
			} catch (NumberFormatException e) {
				text.setForeground(red);
				return;
			}
			
		}
		text.setForeground(black);

		if (buf != null && "-".equals(buf.toString()))
			return;

		// An exception here is a fatal error so we do not catch it but throw it up.
		double numericalValue = Double.NaN;
		PARSE_BLOCK: try {
			if (String.valueOf(Double.POSITIVE_INFINITY).equals(txt)) {
				numericalValue = Double.POSITIVE_INFINITY;
				buf = new StringBuilder(String.valueOf(Double.POSITIVE_INFINITY));
				break PARSE_BLOCK;
			}
			if (String.valueOf(Double.NEGATIVE_INFINITY).equals(txt)) {
				numericalValue = Double.NEGATIVE_INFINITY;
				buf = new StringBuilder(String.valueOf(Double.NEGATIVE_INFINITY));
				break PARSE_BLOCK;
			}
			numericalValue = (buf != null && buf.length() > 0) ? Double.parseDouble(buf.toString()) : Double
					.parseDouble(matcher.group(1));
			buf = new StringBuilder(formatValue(numericalValue));
		} catch (Exception ignored) {
			numericalValue = Double.NaN;
		}

		if (unit != null && buf != null && buf.length() > 0) {
			final String unitLine = " " + unit;
			buf.append(unitLine);
		}

		// Assigned buf, must have needed correction.
		if (buf != null) {
			final int pos = text.getCaretOffset();
			text.setText(buf.toString());
			text.setCaretOffset(pos);
		}

		checkBounds(numericalValue);

		GridUtils.layout(this);

	}

	/**
	 * Can be used to re check the bounds if the box seems to be marked as out of bounds after some complex updates.
	 */
	public void checkBounds() {
		checkBounds(getNumericValue());
	}

	/**
	 * Called to update the bounds state and notify bounds listeners.
	 * 
	 * @param numericalValue
	 */
	protected void checkBounds(double numericalValue) {

		if (isDisposed() || text.isDisposed())
			return;

		final BoundsEvent evt = new BoundsEvent(this);
		evt.setValue(numericalValue);

		evt.setUpper(getMaximum());
		evt.setLower(getMinimum());
		this.validBounds = true;
		if (!isValidBounds(numericalValue)) {
			if (this.red == null)
				red = getDisplay().getSystemColor(SWT.COLOR_RED);
			if (!red.isDisposed()) {
				text.setStyleRange(null);
				if (!isEditable()) {
<<<<<<< HEAD
					text.setFont(new Font(text.getDisplay(), "sans", 10, SWT.ITALIC));
				}
				else {
					text.setFont(new Font(text.getDisplay(), "sans", 10, SWT.NORMAL));
=======
					setCurrentFontStyle(text, SWT.ITALIC);
				}
				else {
					setCurrentFontStyle(text, SWT.NORMAL);
>>>>>>> 0a5b9adf
				}
				text.setForeground(red);
			}
			this.validBounds = false;
			if ((numericalValue >= maximum && !isMaximumValid()) ||
				(numericalValue > maximum && isMaximumValid())) {
				evt.setMode(Mode.GREATER);
				setTooltipOveride("The value '" + numericalValue + "' is greater than the upper limit.");
			} else if ((numericalValue <= minimum && !isMinimumValid()) ||
					(numericalValue < minimum && isMinimumValid())) {
				evt.setMode(Mode.LESS);
				setTooltipOveride("The value '" + numericalValue + "' is less than the lower limit.");
			}
		} else {
<<<<<<< HEAD
			text.setFont(new Font(text.getDisplay(), "sans", 10, SWT.NORMAL));
=======
			setCurrentFontStyle(text, SWT.NORMAL);
>>>>>>> 0a5b9adf
			setTooltipOveride(null);
			if (isEditable()) {
				if (this.blue == null)
					blue = getDisplay().getSystemColor(SWT.COLOR_BLUE);
				if (this.black == null)
					black = getDisplay().getSystemColor(SWT.COLOR_BLACK);
				if (expressionManager != null && expressionManager.isExpressionValid()) {
					if (!blue.isDisposed())
						text.setForeground(blue);
				} else {
					if (!black.isDisposed())
						text.setForeground(black);
				}
			}
			evt.setMode(Mode.LEGAL);
		}
		
		if (isValidBounds(numericalValue) && !isEditable()) {
			if (grey == null)
				grey = getDisplay().getSystemColor(SWT.COLOR_DARK_GRAY);
			if (!grey.isDisposed())
				text.setForeground(grey);
		}

		try {
			if (currentBoundsMode != evt.getMode()) {
				eventDelegate.notifyBoundsListeners(evt);
			}
		} finally {
			currentBoundsMode = evt.getMode();
		}
	}

	protected boolean isValidBounds(final double numericalValue) {
		final double maximum = getMaximum();
		final double minimum = getMinimum();
		if (Double.isNaN(numericalValue))
			return true; // Something else is wrong.
		return ((numericalValue >= minimum && isMinimumValid()) ||
				(numericalValue > minimum && !isMinimumValid())) 
				&& ((numericalValue <= maximum && isMaximumValid()) ||
				(numericalValue < maximum && !isMaximumValid()));
	}

	protected void setupToolTip() {

		final StringBuilder buf = new StringBuilder();
		if (getTooltipOveride() != null) {
			buf.append(getTooltipOveride());
			buf.append("\n\n");
		}

		if (getMinimum() == -Double.MAX_VALUE) {
			buf.append("-∞");
		} else {
			buf.append(numberFormat.format(getMinimum()));
		}

		if (unit != null)
			buf.append(" " + unit);
		String minSignToAppend = null;
		if (isMinimumValid()) {
			minSignToAppend = " <= ";
		} 
		else {
			minSignToAppend = " < ";
		}
		buf.append(minSignToAppend);
		final String field = getFieldName() != null ? getFieldName() : "value";
		buf.append(field);
		String maxSignToAppend = null;
		if (isMaximumValid()) {
			maxSignToAppend = " <= ";
		}
		else {
			maxSignToAppend = " < ";
		}
		buf.append(maxSignToAppend);

		if (getMaximum() == Double.MAX_VALUE) {
			buf.append("∞");
		} else {
			buf.append(numberFormat.format(getMaximum()));
		}

		if (unit != null)
			buf.append(" " + unit);

		text.setToolTipText(buf.toString());
	}

	/**
	 * Call to make work with integers.
	 * 
	 * @param isInt
	 */
	public void setIntegerBox(final boolean isInt) {
		this.isIntegerBox = isInt;
		setDecimalPlaces(isInt ? 0 : 2);
	}

	/**
	 * @return f
	 */
	public boolean isIntegerBox() {
		return isIntegerBox;
	}

	protected double numericValue;

	/**
	 * Returns the numeric portion of the value or Double.NaN if there is no value.
	 * 
	 * @return double
	 */
	public double getNumericValue() {

		if (text.isDisposed())
			return Double.NaN;

		final String txt = text.getText();
		return getNumericValue(txt);
	}

	public double getNumericValue(String txt) {
		if (txt == null)
			return Double.NaN;
		if ("".equals(txt.trim()))
			return Double.NaN;
		if ("-".equals(txt.trim()))
			return -0d;

		if (expressionManager != null && expressionManager.isExpressionValid()) {
			return expressionManager.getExpressionValue();
		}
		final Pattern pattern = getRegExpression();
		final Matcher matcher = pattern.matcher(txt);
		if (matcher.matches()) {
			String group = matcher.group(1);
			if (!group.trim().isEmpty()) {
				Double parsedDouble = Double.parseDouble(group);
				return Double.valueOf(String.format("%." + decimalPlaces + "f", parsedDouble));
			}
		}
		return Double.NaN;
	}

	/**
	 * Called to set the numeric value. this also sets the default value. If setValue(null) is called after
	 * setNumericValue(...) has been called, it resets to the numericValue. Set numericValue to Double.NaN to avoid
	 * this.
	 * 
	 * @param value
	 */
	public void setNumericValue(final double value) {
		numericValue = value;
		checkValue("" + value);
	}

	/**
	 * Unused, just here to make bean recognize value field.
	 */
	protected double integerValue;

	/**
	 * Returns the int portion of the value. If the format decimal places are zero, the user can only type in integers.
	 * 
	 * @return intValue
	 */
	public int getIntegerValue() {
		return (int) getNumericValue();
	}

	/**
	 * Called to set the value.
	 * 
	 * @param value
	 */
	public void setIntegerValue(final int value) {
		checkValue("" + value);
	}

	/**
	 * Disable and enable the widget.
	 * 
	 * @param isEditable
	 */
	public void setEditable(final boolean isEditable) {
		this.isEditable = isEditable;

		if (isDisposed())
			return;

		text.setEditable(isEditable);
		if (isValidBounds()) {
			if (black == null)
				black = getDisplay().getSystemColor(SWT.COLOR_BLACK);
			if (grey == null)
				grey = getDisplay().getSystemColor(SWT.COLOR_DARK_GRAY);
			if (!black.isDisposed() && !grey.isDisposed()) {
				text.setForeground(isEditable ? black : grey);
			}

		} else {
			if (red == null)
				red = getDisplay().getSystemColor(SWT.COLOR_RED);
			if (!red.isDisposed())
				text.setForeground(red);
			if (!isEditable) {
<<<<<<< HEAD
				text.setFont(new Font(text.getDisplay(), "sans", 10, SWT.ITALIC));
=======
				setCurrentFontStyle(text, SWT.ITALIC);
>>>>>>> 0a5b9adf
			}
			
		}
		if (button != null)
			button.setEnabled(isEditable);
	}

	private void setCurrentFontStyle(StyledText text, int style) {
		FontData currentFontData = text.getFont().getFontData()[0];
		currentFontData.setStyle(style);
		text.setFont(new Font(text.getDisplay(), currentFontData));
	}

	/**
	 * Used for testing only.
	 * 
	 * @return foregound color of entry box
	 */
	public Color _testGetForeGroundColor() {
		return text.getForeground();
	}

	/**
	 * Enabled state goes straight to text box.
	 */
	@Override
	public void setEnabled(final boolean isEnabled) {
		if (!permanentlyEnabled) {
			setEditable(isEnabled);
			text.setEnabled(isEnabled);
			checkBounds();
		}
	}

	/**
	 * @return double
	 */
	public boolean isEditable() {
		return isEditable;
	}

	/**
	 * @return the decimalPlaces
	 */
	public int getDecimalPlaces() {
		return decimalPlaces;
	}

	/**
	 * @param decimalPlaces
	 *            the decimalPlaces to set
	 */
	public void setDecimalPlaces(int decimalPlaces) {
		this.decimalPlaces = decimalPlaces;
		numberFormat.setMaximumFractionDigits(decimalPlaces);
		numberFormat.setMinimumFractionDigits(decimalPlaces);
	}

	/**
	 * Get the maximum value of the scale box. Default is 1000. NOTE: Can cause recursion errors to have boxes
	 * circularly dependent on bounds.
	 * 
	 * @return the maximum
	 */
	@SuppressWarnings("unchecked")
	public double getMaximum() {
		if (maxProvider != null)
			return maxProvider.getBoundValue();
		if (maxFieldName != null && maxClass != null) {
			final ScaleBox max = (ScaleBox) BeanUI.getBeanField(maxFieldName, maxClass);
			if (max != null)
				return max.getNumericValue();
		}
		return maximum;
	}

	/**
	 * Set the maximum value of the scale box. Default is 1000.
	 * 
	 * @param maximum
	 *            the maximum to set
	 */
	public void setMaximum(double maximum) {
		this.maximum = maximum;
		checkBounds();
	}

	/**
	 * Will check passed in maximum if field not available and check for field when checking bounds.
	 * 
	 * @param maximum
	 * @param fieldName
	 * @param fieldClass
	 */
	public void setMaximum(double maximum, String fieldName, Class<?> fieldClass) {
		this.maximum = maximum;
		this.maxFieldName = fieldName;
		this.maxClass = fieldClass;
	}

	/**
	 * If called, overrides setMaximum(double) method. The BoundsProvider passed in is queried for the bound and a value
	 * listener is added to it.
	 * 
	 * @param maxProvider
	 */
	public void setMaximum(final BoundsProvider maxProvider) {
		this.maxProvider = maxProvider;
		checkBounds();
		maxProvider.addValueListener(new BoundsUpdater("maxProviderListener", getBoundsKey()) {
			@Override
			public void valueChangePerformed(ValueEvent e) {
				checkBounds();
			}
		});
	}

	/**
	 * Get the minimum value of the scale box. Default is 0. NOTE: Can cause recursion errors to have boxes circularly
	 * dependent on bounds.
	 * 
	 * @return the minimum
	 */
	@SuppressWarnings("unchecked")
	public double getMinimum() {
		if (minProvider != null)
			return minProvider.getBoundValue();
		if (minFieldName != null && minClass != null) {
			final ScaleBox min = (ScaleBox) BeanUI.getBeanField(minFieldName, minClass);
			if (min != null)
				return min.getNumericValue();
		}
		return minimum;
	}

	/**
	 * Set the minimum value of the scale box. Default is 0.
	 * 
	 * @param minimum
	 *            the minimum to set
	 */
	public void setMinimum(double minimum) {
		this.minimum = minimum;
		checkBounds();
	}

	/**
	 * If called, overrides setMinimum(double) method. The BoundsProvider passed in is queried for the bound.
	 * 
	 * @param minProvider
	 */
	public void setMinimum(final BoundsProvider minProvider) {
		this.minProvider = minProvider;
		checkBounds();
		minProvider.addValueListener(new BoundsUpdater("minProviderListener", getBoundsKey()) {
			@Override
			public void valueChangePerformed(ValueEvent e) {
				checkBounds();
			}
		});
	}

	/**
	 * Will check passed in maximum if field not available and check for field when checking bounds.
	 * 
	 * @param minimum
	 * @param fieldName
	 * @param fieldClass
	 */
	public void setMinimum(double minimum, String fieldName, Class<?> fieldClass) {
		this.minimum = minimum;
		this.minFieldName = fieldName;
		this.minClass = fieldClass;
	}

	/**
	 * Sets the label displayed by the entry box.
	 * 
	 * @param txt
	 */
	public void setLabel(final String txt) {
		GridUtils.setVisibleAndLayout(label, true);
		label.setText(txt);
	}

	/**
	 * Sets the minimum width of the label so that labels can be made to line up when ScaleBoxes are used vertically.
	 * 
	 * @param width
	 */
	public void setLabelWidth(final int width) {
		final GridData data = (GridData) label.getLayoutData();
		data.widthHint = width;
	}

	public String getUnit() {
		return unit;
	}

	/**
	 * Currently only one unit us allowed per scaleBox widget. Later versions will take a conversion table from xml and
	 * do conversions between units, returning the value in the SI unit.
	 * 
	 * @param newUnit
	 *            the unit to set
	 */
	public void setUnit(String newUnit) {

		// If we are displaying the unit now, change the text.
		final Pattern pattern = getRegExpression();
		final Matcher matcher = pattern.matcher(text.getText());
		if (matcher.matches()) {
			text.setText(matcher.group(1) + " " + newUnit);
		}

		this.unit = newUnit;
		updateValue();
	}

	/**
	 * The name is used to define which element we are editing. This is then used to link the value into the bean.
	 * 
	 * @return the name
	 */
	@SuppressWarnings(value = { "all" })
	public String getName() {
		return name;
	}

	/**
	 * The name is used to define which element we are editing. This is then used to link the value into the bean.
	 * 
	 * @param elementName
	 */
	public void setName(String elementName) {
		this.name = elementName;
	}

	@Override
	public double getBoundValue() {
		return getNumericValue();
	}

	@Override
	public void setActive(boolean active) {
		super.setActive(active);
		if (activeMode == ACTIVE_MODE.SET_VISIBLE_AND_ACTIVE) {
			setVisible(active);
		} else if (activeMode == ACTIVE_MODE.SET_ENABLED_AND_ACTIVE) {
			setEditable(active);
		}
	}

	public ACTIVE_MODE getActiveMode() {
		return activeMode;
	}

	public void setActiveMode(ACTIVE_MODE activeMode) {
		this.activeMode = activeMode;
	}

	/**
	 * The widget will want an expression manager to handle its units, but this will return true if the widget should
	 * not handle an expression based on the values of the fileds in the underlying bean.
	 * 
	 * @return boolean - if true then this widget should use expressions
	 */
	public boolean getDoNotUseExpressions() {
		return doNotUseExpressions;
	}

	/**
	 * Set to true after construction so that isExpressionAllowed will always return false and so prevent expressions
	 * being used when typed into the widgets control.
	 * 
	 * @param doNotUseExpressions
	 */
	public void setDoNotUseExpressions(boolean doNotUseExpressions) {
		this.doNotUseExpressions = doNotUseExpressions;
	}

	public boolean isValidBounds() {
		return validBounds;
	}

	@Override
	public boolean setFocus() {
		return this.text.setFocus();
	}

	public void copySettings(NumberBox numBox) {
		this.maxProvider = numBox.maxProvider;
		this.minProvider = numBox.minProvider;
		this.maximum = numBox.maximum;
		this.minimum = numBox.minimum;
		this.isIntegerBox = numBox.isIntegerBox;
		this.decimalPlaces = numBox.decimalPlaces;
	}

	public String getTooltipOveride() {
		return tooltipOveride;
	}

	public void setTooltipOveride(String tooltipOveride) {
		this.tooltipOveride = tooltipOveride;
	}

	public boolean isMaximumValid() {
		return maximumValid;
	}

	public void setMaximumValid(boolean maximumValid) {
		this.maximumValid = maximumValid;
	}

	public boolean isMinimumValid() {
		return minimumValid;
	}

	public void setMinimumValid(boolean minimumValid) {
		this.minimumValid = minimumValid;
	}

	/**
	 * Set this to null if no expressions are expected or allowed for this NumberBox.
	 * <p>
	 * RichBeanEditors will automatically create ExpressionManagers for IFieldWidgets.
	 */
	@Override
	public void setExpressionManager(IExpressionManager man) {
		this.expressionManager = man;
		createExpressionLabel(-1); // Does nothing if there already is one.
	}

	@Override
	public boolean isExpressionAllowed() {
		return !getDoNotUseExpressions() && expressionManager != null;
	}

	@Override
	public boolean isExpressionParseRequired(String value) {
		Pattern pattern = getRegExpression();
		Matcher matcher = pattern.matcher(value);
		if (matcher.matches()) {
			return false;
		}

		if ("".equals(value) || value == null || value.equals(unit)) {
			return false;
		}
		try {
			Double.parseDouble(value);
			return false;
		} catch (Throwable ignored) {
			//
		}

		return true;
	}

<<<<<<< HEAD
=======
	private String boundsKey;
>>>>>>> 0a5b9adf
	private boolean permanentlyEnabled;

	/**
	 * The bounds key for this instance can be the field name or if a field name has not been set, it will be a unique
	 * and cached string.
	 * 
	 * @return unique key used for bounds.
	 */
	private String getBoundsKey() {
		if (boundsKey == null) {
			if (fieldName != null) {
				boundsKey = fieldName; // field name is mostly safe.

			} else { // Generate a roughly unique and constant name.
				boundsKey = "Widget " + Calendar.getInstance().getTimeInMillis();
			}
		}
		return boundsKey;
	}

	@Override
	protected void createButton() {

		super.createButton();

		if (button != null && button.getLayoutData() instanceof GridData) {
			final GridData bLayout = (GridData) button.getLayoutData();

			// Platform dependant sizes but they work
			// on linux RHEL5 ok.
			bLayout.heightHint = 25;
		}
	}
	
	/**
	 * Set the state of the box permanently. Set any desired states *before* this state is set to false or else
	 * they will not be applied. For example, setEditable(false), then setPermanentlyEnabled(true)
	 * @param enabled
	 */
	public void setPermanentlyEnabled(boolean enabled) {
		this.permanentlyEnabled = enabled;
	}

}<|MERGE_RESOLUTION|>--- conflicted
+++ resolved
@@ -38,10 +38,7 @@
 import org.eclipse.swt.events.VerifyEvent;
 import org.eclipse.swt.graphics.Color;
 import org.eclipse.swt.graphics.Font;
-<<<<<<< HEAD
-=======
 import org.eclipse.swt.graphics.FontData;
->>>>>>> 0a5b9adf
 import org.eclipse.swt.layout.GridData;
 import org.eclipse.swt.layout.GridLayout;
 import org.eclipse.swt.widgets.Composite;
@@ -526,17 +523,10 @@
 			if (!red.isDisposed()) {
 				text.setStyleRange(null);
 				if (!isEditable()) {
-<<<<<<< HEAD
-					text.setFont(new Font(text.getDisplay(), "sans", 10, SWT.ITALIC));
-				}
-				else {
-					text.setFont(new Font(text.getDisplay(), "sans", 10, SWT.NORMAL));
-=======
 					setCurrentFontStyle(text, SWT.ITALIC);
 				}
 				else {
 					setCurrentFontStyle(text, SWT.NORMAL);
->>>>>>> 0a5b9adf
 				}
 				text.setForeground(red);
 			}
@@ -551,11 +541,7 @@
 				setTooltipOveride("The value '" + numericalValue + "' is less than the lower limit.");
 			}
 		} else {
-<<<<<<< HEAD
-			text.setFont(new Font(text.getDisplay(), "sans", 10, SWT.NORMAL));
-=======
 			setCurrentFontStyle(text, SWT.NORMAL);
->>>>>>> 0a5b9adf
 			setTooltipOveride(null);
 			if (isEditable()) {
 				if (this.blue == null)
@@ -765,11 +751,7 @@
 			if (!red.isDisposed())
 				text.setForeground(red);
 			if (!isEditable) {
-<<<<<<< HEAD
-				text.setFont(new Font(text.getDisplay(), "sans", 10, SWT.ITALIC));
-=======
 				setCurrentFontStyle(text, SWT.ITALIC);
->>>>>>> 0a5b9adf
 			}
 			
 		}
@@ -1130,10 +1112,6 @@
 		return true;
 	}
 
-<<<<<<< HEAD
-=======
-	private String boundsKey;
->>>>>>> 0a5b9adf
 	private boolean permanentlyEnabled;
 
 	/**
