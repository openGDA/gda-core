/*-
 * Copyright © 2009 Diamond Light Source Ltd.
 *
 * This file is part of GDA.
 *
 * GDA is free software: you can redistribute it and/or modify it under the
 * terms of the GNU General Public License version 3 as published by the Free
 * Software Foundation.
 *
 * GDA is distributed in the hope that it will be useful, but WITHOUT ANY
 * WARRANTY; without even the implied warranty of MERCHANTABILITY or FITNESS
 * FOR A PARTICULAR PURPOSE. See the GNU General Public License for more
 * details.
 *
 * You should have received a copy of the GNU General Public License along
 * with GDA. If not, see <http://www.gnu.org/licenses/>.
 */

package uk.ac.gda.richbeans.editors;

import java.io.File;
import java.lang.reflect.InvocationTargetException;
import java.net.URL;
import java.util.List;

import org.dawnsci.common.richbeans.beans.BeanUI;
import org.dawnsci.common.richbeans.beans.BeansFactory;
import org.dawnsci.common.richbeans.beans.IFieldProvider;
import org.dawnsci.common.richbeans.beans.IFieldWidget;
import org.dawnsci.common.richbeans.event.ValueEvent;
import org.dawnsci.common.richbeans.event.ValueListener;
import org.eclipse.core.commands.operations.IUndoContext;
import org.eclipse.core.commands.operations.OperationHistoryFactory;
import org.eclipse.core.resources.IFile;
import org.eclipse.core.resources.IResource;
import org.eclipse.core.runtime.CoreException;
import org.eclipse.core.runtime.IProgressMonitor;
import org.eclipse.jface.dialogs.MessageDialog;
import org.eclipse.ui.IEditorInput;
import org.eclipse.ui.IEditorSite;
import org.eclipse.ui.IReusableEditor;
import org.eclipse.ui.PartInitException;
import org.eclipse.ui.PlatformUI;
import org.eclipse.ui.actions.WorkspaceModifyOperation;
import org.eclipse.ui.part.EditorPart;
import org.slf4j.Logger;
import org.slf4j.LoggerFactory;

import uk.ac.gda.common.rcp.util.EclipseUtils;
import uk.ac.gda.util.beans.xml.XMLHelpers;


/**
 * This class is designed to be extended and then the extending class edited with 
 * RCP developer. By naming the data entry fields the same as the fields in the bean,
 * this class will automatically save and open the bean values into the UI.
 * 
 * @author Matthew Gerring
 *
 */
public abstract class RichBeanEditorPart extends EditorPart  implements ValueListener, IReusableEditor, IFieldProvider {

	protected static final Logger logger = LoggerFactory.getLogger(RichBeanEditorPart.class);
	
	/**
	 * The bean used for state
	 */
	protected volatile Object editingBean;
	
	/**
	 * A bean used in the undo stack assigned when the editor
	 * changes IEditorInput (normally at start up)
	 */
	protected volatile Object previousUndoBean;
	
	/**
	 * An interface which provides for if the editor is dirty.
	 */
	protected final DirtyContainer dirtyContainer;
	
	/**
	 * The file path which can be null
	 */
	protected       String         path;
	
	/**
	 * The URL used in in saving the editing bean
	 */
	protected final URL            mappingURL;
	
	private boolean undoStackActive = true;
	private boolean isDisposed      = false;

	/**
	 * Return the name that the editor should be referred as in error messages and
	 * in the multi-editor view.
	 * @return string
	 */
	protected abstract String getRichEditorTabText();
	
	/**
	 * @param path
	 * @param mappingURL 
	 * @param dirtyContainer
	 * @param editingBean
	 */
	public RichBeanEditorPart(final String         path, 
			                  final URL            mappingURL,
			                  final DirtyContainer dirtyContainer,
			                  final Object         editingBean) {
		
		this.path             = path;
		this.mappingURL       = mappingURL;
		this.dirtyContainer   = dirtyContainer;
		this.editingBean      = editingBean;
		
		/**
		 * The final undo state is recorded by cloning the editing bean and 
		 * not editing it further when this editor is 
		 */
		try {
			this.previousUndoBean = BeansFactory.deepClone(editingBean);
		} catch (Exception e) {
			try {
				logger.error("Cannot clone editing bean.", e);
				this.previousUndoBean = editingBean.getClass().newInstance();
			} catch (Exception e1) {
				logger.error("Cannot instantiate editing bean.", e1);
			}
		}
	}

	@Override
	public void doSave(IProgressMonitor monitor) {
		
		if (path==null) return; // Nothing to save.
		final File file = new File(path);
		monitor.beginTask(file.getName(), 100);
		try {
			try {
				updateFromUIAndReturnEditingBean();
				WorkspaceModifyOperation saveOp = new WorkspaceModifyOperation()  {
					@Override
					protected void execute(IProgressMonitor monitor) throws CoreException, InvocationTargetException,
							InterruptedException {
						try {
							XMLHelpers.writeToXML(mappingURL, editingBean, path);
							
							final IFile ifile = getIFile();
							if (ifile!=null) {
								ifile.refreshLocal(IResource.DEPTH_ZERO, null);
							}
						} catch (Exception e) {
							logger.error("Error - RichBeanEditorPart.doSave() failed. Path="+path+e.getMessage());
							MessageDialog dialog = new MessageDialog(getSite().getShell(), "File didn't save", null,
									"Path="+path, MessageDialog.ERROR, new String[] {}, 0);
								int result = dialog.open();
								System.out.println(result); 
							throw new InvocationTargetException(e);
						}					
					}
				};

				PlatformUI.getWorkbench().getProgressService().busyCursorWhile(
						saveOp);
				notifyFileSaved(file);
				dirtyContainer.setDirty(false);
				
				
			} catch (Exception e) {
				// Saving is very important as it saves the state of the editors when switching between editors, perspectives, etc.
				
				logger.error("Error - RichBeanEditorPart.doSave() failed. Path="+path+e.getMessage());
				MessageDialog dialog = new MessageDialog(getSite().getShell(), "File didn't save", null,
						"Path="+path, MessageDialog.ERROR, new String[] {}, 0);
					int result = dialog.open();
					System.out.println(result); 
			}
		} finally {
			monitor.done();
		}
	}

	
	/**
	 * Override to be called when a file is saved.
	 * @param file
	 */
	protected void notifyFileSaved(@SuppressWarnings("unused") File file) {
		
	}

	@Override
	public void doSaveAs() {
        //System.out.println("Do Save as Part");
	}

	@Override
	public void init(IEditorSite site, IEditorInput input) throws PartInitException {
		setSite(site);
        setInput(input);
        if (dirtyContainer!=null) dirtyContainer.setDirty(false);
                
 	}
	
	/**
	 * Might be null
	 * @return iFile
	 */
	public IFile getIFile() {
		return EclipseUtils.getIFile(getEditorInput());
	}

	@Override
	public void setInput(IEditorInput input) {
		super.setInput(input);
		if (input!=null) {
	        setPartName(input.getName());
		}
	}
	/**
	 * @return the editingBean
	 * @throws Exception 
	 */
	public Object updateFromUIAndReturnEditingBean() throws Exception {
		BeanUI.uiToBean(getEditorUI(), editingBean);
		return editingBean;
	}

	/**
	 * @return the path
	 */
	public String getPath() {
		return path;
	}
	
	/** Should only be used internally.
	 * Do not override / change to be not final.
	 * 
	 * @param editingBean the editingBean to set
	 */
	protected final void setEditingBean(Object editingBean) {
		this.editingBean = editingBean;
	}

	/**
	 * @param path the path to set
	 */
	public void setPath(String path) {
		this.path = path;
	}


	protected IUndoContext undoableContext;
	
	public void setUndoableContext(IUndoContext context) {
		this.undoableContext = context;
	}
	
	@Override
	public void valueChangePerformed(ValueEvent e) {
		
		dirtyContainer.setDirty(true);
		recordUndoableEvent(e.getFieldName());
	}
	
	protected void recordUndoableEvent(final String fieldName) {
		
		if (!isUndoStackActive()) return;
		try {
			if (Thread.currentThread()!=getSite().getShell().getDisplay().getThread()) return;
			
			// Save current bean state
			final Object previousBean =  BeansFactory.deepClone(previousUndoBean);
			
			// Be careful about messing with this, very sensitive to make
			// this code correctly generic, try with many editors before 
			// committing a change.
			Object newBean = BeansFactory.deepClone(editingBean);
			updateFromUIAndReturnEditingBean();
			newBean =  BeansFactory.deepClone(newBean);

			// If the values are the same as last edited, do nothing.
			if (previousUndoBean!=null&&previousUndoBean.equals(newBean)) return;
			
			// Add operation to stack.
			final RichBeanEditorOperation undoableOperation = new RichBeanEditorOperation(fieldName, previousBean, newBean, this);
			undoableOperation.addContext(undoableContext);
			OperationHistoryFactory.getOperationHistory().add(undoableOperation);
			
			previousUndoBean = newBean;

			getEditorSite().getActionBars().updateActionBars();
			
		} catch (Exception e1) {
			logger.error("Unable to add event to stack "+editingBean.toString(), e1);
		}
	}

	@Override
	public String getValueListenerName() {
		return "DirtyListener";
	}

	@Override
	public boolean isDirty() {
		if (path == null) return false;
		return dirtyContainer.isDirty();
	}

	@Override
	public boolean isSaveAsAllowed() {
		return true;
	}

	protected boolean addedListenersAndSwitchedOn = false;
	
	/**
	 * Extending classes should normally overide this method with bounds and 
	 * choice information and then call this method with super.linkUI();
	 */
	public void linkUI(@SuppressWarnings("unused") final boolean isPageChange) {

        // Call a method which assigns properties from the scan parameters bean to 
        // the ui in this class. This class can be used to do this for any
		// bean and any UI object (editor etc.)
        try {
    		BeanUI.switchState(editingBean, getEditorUI(), false);
			BeanUI.beanToUI(editingBean, getEditorUI());
			BeanUI.switchState(editingBean, getEditorUI(), true);
			if (!addedListenersAndSwitchedOn) {
				BeanUI.addValueListener(editingBean, getEditorUI(), this);
				BeanUI.setBeanFields(editingBean, getEditorUI());
				addedListenersAndSwitchedOn = true;
<<<<<<< HEAD
					
				// TODO resolve this - the DawnSci widgets do not allow expressions - a licensing issue??
//				// We ensure that fields being edited which allow expressions, have the IExpressionManager
//				// available to evaluate the expressions for them.
//				BeanUI.notify(editingBean, this, new BeanProcessor() {
//					@Override
//					public void process(String name, Object value, IFieldWidget box) throws Exception {
//						if (box instanceof IExpressionWidget) {
//							final IExpressionWidget expressionBox = (IExpressionWidget)box;
//							if (expressionBox.isExpressionAllowed()){
//								final BeanExpressionManager man       = new BeanExpressionManager(expressionBox, RichBeanEditorPart.this);
//								man.setAllowedSymbols(getExpressionFields());
//								expressionBox.setExpressionManager(man);
//							}
//						}
//					}
//				});
=======
								
				// We ensure that fields being edited which allow expressions, have the IExpressionManager
				// available to evaluate the expressions for them.
				BeanUI.notify(editingBean, getEditorUI(), new BeanProcessor() {
					@Override
					public void process(String name, Object value, IFieldWidget box) throws Exception {
						if (box instanceof IExpressionWidget) {
							final IExpressionWidget expressionBox = (IExpressionWidget)box;
							if (expressionBox.isExpressionAllowed()){
								final BeanExpressionManager man       = new BeanExpressionManager(expressionBox, RichBeanEditorPart.this);
								man.setAllowedSymbols(getExpressionFields());
								expressionBox.setExpressionManager(man);
							}
						}
					}
				});
>>>>>>> c6308d3a

			}
		} catch (Exception e) {
			logger.error("Cannot push values from bean to UI in linkUI()", e);
		}
	}
	
	/**
	 * Override to define a different object for editing the UI.
	 * @return the editorUI object
	 */
	protected Object getEditorUI() {
		return this;
	}

	protected List<String> expressionFields;
	/**
	 * Override this method (usually by calling it too) to add values which should be available in expressions.
	 * 
	 * NOTE when overriding that after the first call the expressionFields are cached to avoid too many
	 * interogations of the bean.
	 * 
	 * @return List<String> of possible expression vars.
	 * @throws Exception
	 */
	protected List<String> getExpressionFields() throws Exception {
  	    
		if (expressionFields==null) {
			expressionFields = BeanUI.getEditingFields(editingBean, getEditorUI());
		}
        return expressionFields;
	}
	
	@Override
	public IFieldWidget getField(final String fieldName) throws Exception {
		return BeanUI.getFieldWiget(fieldName, getEditorUI());
	}

	@Override
	public Object getFieldValue(final String fieldName) throws Exception{
		return getField(fieldName).getValue();
	}
	
	@Override
	public void dispose() {
		setDisposed(true);
		super.dispose();
		
		try {
			BeanUI.dispose(editingBean, getEditorUI());
		} catch (Exception e) {
			logger.error("Cannot dispose parts as expected", e);
		}
	}
	
	
	public boolean isDisposed() {
		return isDisposed;
	}

	public void setDisposed(boolean isDisposed) {
		this.isDisposed = isDisposed;
	}

	/**
	 * @return Returns the undoStackActive.
	 */
	public boolean isUndoStackActive() {
		return undoStackActive;
	}

	/**
	 * @param undoStackActive The undoStackActive to set.
	 */
	public void setUndoStackActive(boolean undoStackActive) {
		this.undoStackActive = undoStackActive;
	}

}<|MERGE_RESOLUTION|>--- conflicted
+++ resolved
@@ -332,12 +332,11 @@
 				BeanUI.addValueListener(editingBean, getEditorUI(), this);
 				BeanUI.setBeanFields(editingBean, getEditorUI());
 				addedListenersAndSwitchedOn = true;
-<<<<<<< HEAD
 					
 				// TODO resolve this - the DawnSci widgets do not allow expressions - a licensing issue??
 //				// We ensure that fields being edited which allow expressions, have the IExpressionManager
 //				// available to evaluate the expressions for them.
-//				BeanUI.notify(editingBean, this, new BeanProcessor() {
+//				BeanUI.notify(editingBean, getEditorUI(), new BeanProcessor() {
 //					@Override
 //					public void process(String name, Object value, IFieldWidget box) throws Exception {
 //						if (box instanceof IExpressionWidget) {
@@ -350,24 +349,6 @@
 //						}
 //					}
 //				});
-=======
-								
-				// We ensure that fields being edited which allow expressions, have the IExpressionManager
-				// available to evaluate the expressions for them.
-				BeanUI.notify(editingBean, getEditorUI(), new BeanProcessor() {
-					@Override
-					public void process(String name, Object value, IFieldWidget box) throws Exception {
-						if (box instanceof IExpressionWidget) {
-							final IExpressionWidget expressionBox = (IExpressionWidget)box;
-							if (expressionBox.isExpressionAllowed()){
-								final BeanExpressionManager man       = new BeanExpressionManager(expressionBox, RichBeanEditorPart.this);
-								man.setAllowedSymbols(getExpressionFields());
-								expressionBox.setExpressionManager(man);
-							}
-						}
-					}
-				});
->>>>>>> c6308d3a
 
 			}
 		} catch (Exception e) {
