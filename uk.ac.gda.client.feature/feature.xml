<?xml version="1.0" encoding="UTF-8"?>
<feature
      id="uk.ac.gda.client.feature"
      label="GDA Client Feature"
      version="8.30.0"
      provider-name="Diamond Light Source">

   <description url="http://www.example.com/description">
      [Enter Feature Description here.]
   </description>

   <copyright url="http://www.example.com/copyright">
      [Enter Copyright Description here.]
   </copyright>

   <license url="http://www.example.com/license">
      [Enter License Description here.]
   </license>

   <includes
         id="org.eclipse.jdt"
         version="0.0.0"/>

   <includes
         id="org.eclipse.platform"
         version="0.0.0"/>

   <includes
         id="org.eclipse.rcp"
         version="0.0.0"/>

   <includes
         id="org.python.pydev.feature"
         version="0.0.0"/>

   <includes
         id="uk.ac.gda.xmleditor.feature"
         version="0.0.0"/>

   <includes
         id="uk.ac.diamond.scisoft.gda.feature"
         version="0.0.0"/>

   <plugin
         id="uk.ac.gda.client"
         download-size="0"
         install-size="0"
         version="0.0.0"
         unpack="false"/>

   <plugin
         id="uk.ac.gda.core"
         download-size="0"
         install-size="0"
         version="0.0.0"/>

   <plugin
         id="uk.ac.gda.pydev.extension"
         download-size="0"
         install-size="0"
         version="0.0.0"
         unpack="false"/>

   <plugin
         id="uk.ac.diamond.rxtx"
         download-size="0"
         install-size="0"
         version="0.0.0"
         unpack="false"/>

   <plugin
         id="uk.ac.diamond.com.artenum.arttk"
         download-size="0"
         install-size="0"
         version="0.0.0"
         unpack="false"/>

   <plugin
         id="uk.ac.diamond.com.artenum.jyconsole"
         download-size="0"
         install-size="0"
         version="0.0.0"
         unpack="false"/>

   <plugin
         id="com.springsource.org.aopalliance"
         download-size="0"
         install-size="0"
         version="0.0.0"
         unpack="false"/>

   <plugin
         id="com.springsource.javax.transaction"
         download-size="0"
         install-size="0"
         version="0.0.0"
         unpack="false"/>

   <plugin
         id="org.eclipse.draw2d"
         download-size="0"
         install-size="0"
         version="0.0.0"
         unpack="false"/>

   <plugin
         id="uk.ac.diamond.org.jfree"
         download-size="0"
         install-size="0"
         version="0.0.0"
         unpack="false"/>

   <plugin
         id="uk.ac.diamond.org.jfree.chart"
         download-size="0"
         install-size="0"
         version="0.0.0"
         unpack="false"/>

   <plugin
         id="uk.ac.diamond.com.jidesoft.common"
         download-size="0"
         install-size="0"
         version="0.0.0"
         unpack="false"/>

   <plugin
         id="uk.ac.diamond.com.jidesoft.docking"
         download-size="0"
         install-size="0"
         version="0.0.0"
         unpack="false"/>

   <plugin
         id="com.springsource.org.apache.sshd"
         download-size="0"
         install-size="0"
         version="0.0.0"
         unpack="false"/>

   <plugin
         id="com.springsource.org.apache.mina.core"
         download-size="0"
         install-size="0"
         version="0.0.0"
         unpack="false"/>

   <plugin
         id="uk.ac.diamond.com.mindprod.ledatastream"
         download-size="0"
         install-size="0"
         version="0.0.0"
         unpack="false"/>

   <plugin
         id="uk.ac.diamond.org.jscience"
         download-size="0"
         install-size="0"
         version="2.0.2"
         unpack="false"/>

   <plugin
         id="uk.ac.diamond.org.jacorb"
         download-size="0"
         install-size="0"
         version="0.0.0"/>

   <plugin
         id="uk.ac.diamond.org.apache.ws.commons.util"
         download-size="0"
         install-size="0"
         version="0.0.0"
         unpack="false"/>

   <plugin
         id="uk.ac.gda.api"
         download-size="0"
         install-size="0"
         version="0.0.0"
         unpack="false"/>

   <plugin
         id="com.springsource.org.apache.commons.beanutils"
         download-size="0"
         install-size="0"
         version="0.0.0"
         unpack="false"/>

   <plugin
         id="javax.xml.bind"
         download-size="0"
         install-size="0"
         version="0.0.0"
         unpack="false"/>

   <plugin
         id="com.springsource.org.apache.commons.collections"
         download-size="0"
         install-size="0"
         version="0.0.0"
         unpack="false"/>

   <plugin
         id="javax.activation"
         download-size="0"
         install-size="0"
         version="0.0.0"
         unpack="false"/>

   <plugin
         id="javax.xml.stream"
         download-size="0"
         install-size="0"
         version="0.0.0"
         unpack="false"/>

   <plugin
         id="uk.ac.gda.common.client"
         download-size="0"
         install-size="0"
         version="0.0.0"
         unpack="false"/>

   <plugin
         id="uk.ac.gda.browser"
         download-size="0"
         install-size="0"
         version="0.0.0"
         unpack="false"/>

   <plugin
         id="uk.ac.diamond.scisoft.deprecated"
         download-size="0"
         install-size="0"
         version="0.0.0"
         unpack="false"/>

   <plugin
         id="uk.ac.diamond.scisoft.deprecated.rcp"
         download-size="0"
         install-size="0"
         version="0.0.0"
         unpack="false"/>

   <plugin
         id="uk.ac.gda.analysis"
         download-size="0"
         install-size="0"
         version="0.0.0"
         unpack="false"/>

   <plugin
         id="com.springsource.ch.qos.logback.classic"
         download-size="0"
         install-size="0"
         version="0.0.0"
         unpack="false"/>

   <plugin
         id="com.springsource.ch.qos.logback.core"
         download-size="0"
         install-size="0"
         version="0.0.0"
         unpack="false"/>

   <plugin
         id="com.springsource.slf4j.org.apache.commons.logging"
         download-size="0"
         install-size="0"
         version="0.0.0"
         unpack="false"/>

   <plugin
         id="com.springsource.slf4j.api"
         download-size="0"
         install-size="0"
         version="0.0.0"
         unpack="false"/>

   <plugin
         id="com.springsource.slf4j.org.apache.log4j"
         download-size="0"
         install-size="0"
         version="0.0.0"
         unpack="false"/>

   <plugin
         id="uk.ac.diamond.org.springframework"
         download-size="0"
         install-size="0"
         version="0.0.0"
         unpack="false"/>

   <plugin
         id="uk.ac.gda.libs"
         download-size="0"
         install-size="0"
         version="0.0.0"/>

   <plugin
         id="uk.ac.gda.nexus"
         download-size="0"
         install-size="0"
         version="0.0.0"/>

   <plugin
<<<<<<< HEAD
         id="uk.ac.diamond.guava"
         download-size="0"
         install-size="0"
         version="0.0.0"
         unpack="false"/>

   <plugin
         id="org.mockito.mockito-core"
         download-size="0"
         install-size="0"
         version="0.0.0"
         unpack="false"/>

   <plugin
         id="com.springsource.org.objenesis"
         download-size="0"
         install-size="0"
         version="0.0.0"
         unpack="false"/>

   <plugin
         id="com.springsource.org.hamcrest.core"
=======
         id="org.csstudio.swt.xygraph"
>>>>>>> 38e4742b
         download-size="0"
         install-size="0"
         version="0.0.0"
         unpack="false"/>

</feature><|MERGE_RESOLUTION|>--- conflicted
+++ resolved
@@ -304,7 +304,6 @@
          version="0.0.0"/>
 
    <plugin
-<<<<<<< HEAD
          id="uk.ac.diamond.guava"
          download-size="0"
          install-size="0"
@@ -327,12 +326,15 @@
 
    <plugin
          id="com.springsource.org.hamcrest.core"
-=======
+         download-size="0"
+         install-size="0"
+         version="0.0.0"
+         unpack="false"/>
+<plugin
+
          id="org.csstudio.swt.xygraph"
->>>>>>> 38e4742b
-         download-size="0"
-         install-size="0"
-         version="0.0.0"
-         unpack="false"/>
-
+         download-size="0"
+         install-size="0"
+         version="0.0.0"
+         unpack="false"/>
 </feature>