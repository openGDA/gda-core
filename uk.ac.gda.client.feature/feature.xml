<?xml version="1.0" encoding="UTF-8"?>
<feature
      id="uk.ac.gda.client.feature"
      label="GDA Client Feature"
      version="9.2.0.qualifier"
      provider-name="Diamond Light Source">

   <description url="http://www.example.com/description">
      [Enter Feature Description here.]
   </description>

   <copyright url="http://www.example.com/copyright">
      [Enter Copyright Description here.]
   </copyright>

   <license url="http://www.example.com/license">
      [Enter License Description here.]
   </license>

   <includes
         id="org.eclipse.jdt"
         version="0.0.0"/>

   <includes
         id="org.eclipse.platform"
         version="0.0.0"/>

   <includes
         id="org.eclipse.e4.rcp"
         version="0.0.0"/>

   <includes
         id="uk.ac.gda.xmleditor.feature"
         version="0.0.0"/>

   <includes
         id="uk.ac.diamond.scisoft.gda.feature"
         version="0.0.0"/>

   <includes
         id="org.eclipse.emf.ecore"
         version="0.0.0"/>

   <includes
         id="org.eclipse.emf.common"
         version="0.0.0"/>

   <includes
         id="org.eclipse.dawnsci.remotedataset.feature"
         version="0.0.0"/>

   <plugin
         id="uk.ac.gda.client"
         download-size="0"
         install-size="0"
         version="0.0.0"
         unpack="false"/>

   <plugin
         id="uk.ac.gda.core"
         download-size="0"
         install-size="0"
         version="0.0.0"/>

   <plugin
         id="uk.ac.diamond.rxtx"
         download-size="0"
         install-size="0"
         version="0.0.0"
         unpack="false"/>

   <plugin
         id="uk.ac.diamond.com.artenum.arttk"
         download-size="0"
         install-size="0"
         version="0.0.0"
         unpack="false"/>

   <plugin
         id="uk.ac.diamond.com.artenum.jyconsole"
         download-size="0"
         install-size="0"
         version="0.0.0"
         unpack="false"/>

   <plugin
         id="org.aopalliance"
         download-size="0"
         install-size="0"
         version="0.0.0"
         unpack="false"/>

   <plugin
         id="javax.transaction"
         download-size="0"
         install-size="0"
         version="0.0.0"
         unpack="false"/>

   <plugin
         id="org.eclipse.draw2d"
         download-size="0"
         install-size="0"
         version="0.0.0"
         unpack="false"/>

   <plugin
         id="uk.ac.diamond.org.jfree"
         download-size="0"
         install-size="0"
         version="0.0.0"
         unpack="false"/>

   <plugin
         id="uk.ac.diamond.org.jfree.chart"
         download-size="0"
         install-size="0"
         version="0.0.0"
         unpack="false"/>

   <plugin
         id="uk.ac.diamond.com.jidesoft.common"
         download-size="0"
         install-size="0"
         version="0.0.0"
         unpack="false"/>

   <plugin
         id="uk.ac.diamond.com.jidesoft.docking"
         download-size="0"
         install-size="0"
         version="0.0.0"
         unpack="false"/>

   <plugin
         id="com.springsource.org.apache.sshd"
         download-size="0"
         install-size="0"
         version="0.0.0"
         unpack="false"/>

   <plugin
         id="com.springsource.org.apache.mina.core"
         download-size="0"
         install-size="0"
         version="0.0.0"
         unpack="false"/>

   <plugin
         id="uk.ac.diamond.com.mindprod.ledatastream"
         download-size="0"
         install-size="0"
         version="0.0.0"
         unpack="false"/>

   <plugin
         id="uk.ac.diamond.org.jscience"
         download-size="0"
         install-size="0"
         version="2.0.2"
         unpack="false"/>

   <plugin
         id="uk.ac.diamond.org.jacorb"
         download-size="0"
         install-size="0"
         version="0.0.0"/>

   <plugin
         id="uk.ac.diamond.org.apache.ws.commons.util"
         download-size="0"
         install-size="0"
         version="0.0.0"
         unpack="false"/>

   <plugin
         id="uk.ac.gda.api"
         download-size="0"
         install-size="0"
         version="0.0.0"
         unpack="false"/>

   <plugin
         id="org.apache.commons.beanutils"
         download-size="0"
         install-size="0"
         version="0.0.0"
         unpack="false"/>

   <plugin
         id="org.apache.commons.collections"
         download-size="0"
         install-size="0"
         version="0.0.0"
         unpack="false"/>

   <plugin
         id="uk.ac.gda.common.client"
         download-size="0"
         install-size="0"
         version="0.0.0"
         unpack="false"/>

   <plugin
         id="uk.ac.gda.browser"
         download-size="0"
         install-size="0"
         version="0.0.0"
         unpack="false"/>

   <plugin
         id="uk.ac.diamond.scisoft.deprecated"
         download-size="0"
         install-size="0"
         version="0.0.0"
         unpack="false"/>

   <plugin
         id="uk.ac.diamond.scisoft.deprecated.rcp"
         download-size="0"
         install-size="0"
         version="0.0.0"
         unpack="false"/>

   <plugin
         id="uk.ac.gda.analysis"
         download-size="0"
         install-size="0"
         version="0.0.0"
         unpack="false"/>

   <plugin
         id="uk.ac.diamond.org.springframework"
         download-size="0"
         install-size="0"
         version="0.0.0"
         unpack="false"/>

   <plugin
         id="uk.ac.gda.libs"
         download-size="0"
         install-size="0"
         version="0.0.0"/>

   <plugin
         id="uk.ac.gda.nexus"
         download-size="0"
         install-size="0"
         version="0.0.0"/>

   <plugin
         id="com.google.guava"
         download-size="0"
         install-size="0"
         version="16.0.1"
         unpack="false"/>

   <plugin
         id="org.eclipse.pde.runtime"
         download-size="0"
         install-size="0"
         version="0.0.0"
         unpack="false"/>

   <plugin
         id="org.apache.commons.configuration"
         download-size="0"
         install-size="0"
         version="0.0.0"
         unpack="false"/>

   <plugin
         id="uk.ac.gda.common.rcp"
         download-size="0"
         install-size="0"
         version="0.0.0"
         unpack="false"/>

   <plugin
         id="org.junit"
         download-size="0"
         install-size="0"
         version="0.0.0"/>

   <plugin
         id="slf4j.api"
         download-size="0"
         install-size="0"
         version="0.0.0"
         unpack="false"/>

   <plugin
         id="ch.qos.logback.classic"
         download-size="0"
         install-size="0"
         version="0.0.0"
         unpack="false"/>

   <plugin
         id="ch.qos.logback.core"
         download-size="0"
         install-size="0"
         version="0.0.0"
         unpack="false"/>

   <plugin
         id="jcl.over.slf4j"
         download-size="0"
         install-size="0"
         version="0.0.0"
         unpack="false"/>

   <plugin
         id="log4j.over.slf4j"
         download-size="0"
         install-size="0"
         version="0.0.0"
         unpack="false"/>

   <plugin
         id="org.apache.httpcomponents.httpclient"
         download-size="0"
         install-size="0"
         version="0.0.0"
         unpack="false"/>

   <plugin
         id="org.apache.httpcomponents.httpcore"
         download-size="0"
         install-size="0"
         version="0.0.0"
         unpack="false"/>

   <plugin
         id="org.eclipse.nebula.widgets.grid"
         download-size="0"
         install-size="0"
         version="0.0.0"
         unpack="false"/>

   <plugin
         id="com.sun.mail.javax.mail"
         download-size="0"
         install-size="0"
         version="0.0.0"
         unpack="false"/>

   <plugin
         id="uk.ac.gda.client.commandinfo"
         download-size="0"
         install-size="0"
         version="0.0.0"
         unpack="false"/>

   <plugin
         id="uk.ac.diamond.screenshot.api"
         download-size="0"
         install-size="0"
         version="0.0.0"
         unpack="false"/>

   <plugin
         id="uk.ac.diamond.screenshot.osgi"
         download-size="0"
         install-size="0"
         version="0.0.0"
         unpack="false"/>

   <plugin
         id="org.eclipse.dawnsci.nexus"
         download-size="0"
         install-size="0"
         version="0.0.0"
         unpack="false"/>

   <plugin
         id="org.apache.commons.math"
         download-size="0"
         install-size="0"
         version="0.0.0"
         unpack="false"/>

   <plugin
         id="org.apache.commons.httpclient"
         download-size="0"
         install-size="0"
         version="0.0.0"
         unpack="false"/>

   <plugin
         id="org.apache.commons.codec"
         download-size="0"
         install-size="0"
         version="0.0.0"
         unpack="false"/>

   <plugin
         id="uk.ac.diamond.org.apache.activemq"
         download-size="0"
         install-size="0"
         version="0.0.0"
         unpack="false"/>

   <plugin
         id="uk.ac.diamond.daq.client.gui.rcpcontroller"
         download-size="0"
         install-size="0"
         version="0.0.0"
         unpack="false"/>

   <plugin
         id="org.eclipse.scanning.api"
         download-size="0"
         install-size="0"
         version="0.0.0"
         unpack="false"/>

   <plugin
         id="uk.ac.diamond.org.apache.activemq"
         download-size="0"
         install-size="0"
         version="0.0.0"
         unpack="false"/>

   <plugin
         id="uk.ac.diamond.daq.msgbus"
         download-size="0"
         install-size="0"
         version="0.0.0"
         unpack="false"/>

   <plugin
<<<<<<< HEAD
         id="org.eclipse.scanning.server"
         download-size="0"
         install-size="0"
         version="0.0.0"
         unpack="false"/>

   <plugin
         id="org.dawnsci.plotting.services"
         download-size="0"
         install-size="0"
         version="0.0.0"/>

   <plugin
         id="uk.ac.diamond.daq.jython.api"
         download-size="0"
         install-size="0"
         version="0.0.0"
         unpack="false"/>

   <plugin
         id="org.apache.derby"
         download-size="0"
         install-size="0"
         version="0.0.0"
         unpack="false"/>

   <plugin
         id="org.eclipse.scanning.event.ui"
         download-size="0"
         install-size="0"
         version="0.0.0"
         unpack="false"/>

   <plugin
         id="uk.ac.diamond.daq.guigenerator"
=======
         id="org.mariadb.jdbc"
>>>>>>> c11915b2
         download-size="0"
         install-size="0"
         version="0.0.0"
         unpack="false"/>

</feature><|MERGE_RESOLUTION|>--- conflicted
+++ resolved
@@ -430,7 +430,6 @@
          unpack="false"/>
 
    <plugin
-<<<<<<< HEAD
          id="org.eclipse.scanning.server"
          download-size="0"
          install-size="0"
@@ -466,9 +465,13 @@
 
    <plugin
          id="uk.ac.diamond.daq.guigenerator"
-=======
+         download-size="0"
+         install-size="0"
+         version="0.0.0"
+         unpack="false"/>
+
+   <plugin
          id="org.mariadb.jdbc"
->>>>>>> c11915b2
          download-size="0"
          install-size="0"
          version="0.0.0"
