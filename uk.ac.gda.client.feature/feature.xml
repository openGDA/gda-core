<?xml version="1.0" encoding="UTF-8"?>
<feature
      id="uk.ac.gda.client.feature"
      label="GDA Client Feature"
      version="9.3.0.qualifier"
      provider-name="Diamond Light Source">

   <description url="http://www.example.com/description">
      [Enter Feature Description here.]
   </description>

   <copyright url="http://www.example.com/copyright">
      [Enter Copyright Description here.]
   </copyright>

   <license url="http://www.example.com/license">
      [Enter License Description here.]
   </license>

   <includes
         id="org.eclipse.jdt"
         version="0.0.0"/>

   <includes
         id="org.eclipse.platform"
         version="0.0.0"/>

   <includes
         id="org.eclipse.e4.rcp"
         version="0.0.0"/>

   <includes
         id="uk.ac.gda.xmleditor.feature"
         version="0.0.0"/>

   <includes
         id="uk.ac.diamond.scisoft.gda.feature"
         version="0.0.0"/>

   <includes
         id="org.eclipse.emf.ecore"
         version="0.0.0"/>

   <includes
         id="org.eclipse.emf.common"
         version="0.0.0"/>

   <includes
         id="org.eclipse.dawnsci.remotedataset.feature"
         version="0.0.0"/>

   <plugin
         id="uk.ac.gda.client"
         download-size="0"
         install-size="0"
         version="0.0.0"
         unpack="false"/>

   <plugin
         id="uk.ac.gda.core"
         download-size="0"
         install-size="0"
         version="0.0.0"/>

   <plugin
         id="uk.ac.diamond.rxtx"
         download-size="0"
         install-size="0"
         version="0.0.0"
         unpack="false"/>

   <plugin
         id="uk.ac.diamond.com.artenum.arttk"
         download-size="0"
         install-size="0"
         version="0.0.0"
         unpack="false"/>

   <plugin
         id="uk.ac.diamond.com.artenum.jyconsole"
         download-size="0"
         install-size="0"
         version="0.0.0"
         unpack="false"/>

   <plugin
         id="org.aopalliance"
         download-size="0"
         install-size="0"
         version="0.0.0"
         unpack="false"/>

   <plugin
         id="javax.transaction"
         download-size="0"
         install-size="0"
         version="0.0.0"
         unpack="false"/>

   <plugin
         id="org.eclipse.draw2d"
         download-size="0"
         install-size="0"
         version="0.0.0"
         unpack="false"/>

   <plugin
         id="uk.ac.diamond.org.jfree"
         download-size="0"
         install-size="0"
         version="0.0.0"
         unpack="false"/>

   <plugin
         id="uk.ac.diamond.org.jfree.chart"
         download-size="0"
         install-size="0"
         version="0.0.0"
         unpack="false"/>

   <plugin
         id="uk.ac.diamond.com.jidesoft.common"
         download-size="0"
         install-size="0"
         version="0.0.0"
         unpack="false"/>

   <plugin
         id="uk.ac.diamond.com.jidesoft.docking"
         download-size="0"
         install-size="0"
         version="0.0.0"
         unpack="false"/>

   <plugin
         id="com.springsource.org.apache.sshd"
         download-size="0"
         install-size="0"
         version="0.0.0"
         unpack="false"/>

   <plugin
         id="com.springsource.org.apache.mina.core"
         download-size="0"
         install-size="0"
         version="0.0.0"
         unpack="false"/>

   <plugin
         id="uk.ac.diamond.com.mindprod.ledatastream"
         download-size="0"
         install-size="0"
         version="0.0.0"
         unpack="false"/>

   <plugin
         id="uk.ac.diamond.org.jscience"
         download-size="0"
         install-size="0"
         version="2.0.2"
         unpack="false"/>

   <plugin
         id="uk.ac.diamond.org.jacorb"
         download-size="0"
         install-size="0"
         version="0.0.0"/>

   <plugin
         id="uk.ac.diamond.org.apache.ws.commons.util"
         download-size="0"
         install-size="0"
         version="0.0.0"
         unpack="false"/>

   <plugin
         id="uk.ac.gda.api"
         download-size="0"
         install-size="0"
         version="0.0.0"
         unpack="false"/>

   <plugin
         id="org.apache.commons.beanutils"
         download-size="0"
         install-size="0"
         version="0.0.0"
         unpack="false"/>

   <plugin
         id="org.apache.commons.collections"
         download-size="0"
         install-size="0"
         version="0.0.0"
         unpack="false"/>

   <plugin
         id="uk.ac.gda.common.client"
         download-size="0"
         install-size="0"
         version="0.0.0"
         unpack="false"/>

   <plugin
         id="uk.ac.gda.browser"
         download-size="0"
         install-size="0"
         version="0.0.0"
         unpack="false"/>

   <plugin
         id="uk.ac.diamond.scisoft.deprecated"
         download-size="0"
         install-size="0"
         version="0.0.0"
         unpack="false"/>

   <plugin
         id="uk.ac.diamond.scisoft.deprecated.rcp"
         download-size="0"
         install-size="0"
         version="0.0.0"
         unpack="false"/>

   <plugin
         id="uk.ac.gda.analysis"
         download-size="0"
         install-size="0"
         version="0.0.0"
         unpack="false"/>

   <plugin
         id="uk.ac.diamond.org.springframework"
         download-size="0"
         install-size="0"
         version="0.0.0"
         unpack="false"/>

   <plugin
         id="uk.ac.gda.libs"
         download-size="0"
         install-size="0"
         version="0.0.0"/>

   <plugin
         id="uk.ac.gda.nexus"
         download-size="0"
         install-size="0"
         version="0.0.0"/>

   <plugin
         id="com.google.guava"
         download-size="0"
         install-size="0"
         version="16.0.1"
         unpack="false"/>

   <plugin
         id="org.eclipse.pde.runtime"
         download-size="0"
         install-size="0"
         version="0.0.0"
         unpack="false"/>

   <plugin
         id="org.apache.commons.configuration"
         download-size="0"
         install-size="0"
         version="0.0.0"
         unpack="false"/>

   <plugin
         id="uk.ac.gda.common.rcp"
         download-size="0"
         install-size="0"
         version="0.0.0"
         unpack="false"/>

   <plugin
         id="org.junit"
         download-size="0"
         install-size="0"
         version="0.0.0"/>

   <plugin
         id="slf4j.api"
         download-size="0"
         install-size="0"
         version="0.0.0"
         unpack="false"/>

   <plugin
         id="ch.qos.logback.classic"
         download-size="0"
         install-size="0"
         version="0.0.0"
         unpack="false"/>

   <plugin
         id="ch.qos.logback.core"
         download-size="0"
         install-size="0"
         version="0.0.0"
         unpack="false"/>

   <plugin
         id="jcl.over.slf4j"
         download-size="0"
         install-size="0"
         version="0.0.0"
         unpack="false"/>

   <plugin
         id="log4j.over.slf4j"
         download-size="0"
         install-size="0"
         version="0.0.0"
         unpack="false"/>

   <plugin
         id="org.apache.httpcomponents.httpclient"
         download-size="0"
         install-size="0"
         version="0.0.0"
         unpack="false"/>

   <plugin
         id="org.apache.httpcomponents.httpcore"
         download-size="0"
         install-size="0"
         version="0.0.0"
         unpack="false"/>

   <plugin
         id="org.eclipse.nebula.widgets.grid"
         download-size="0"
         install-size="0"
         version="0.0.0"
         unpack="false"/>

   <plugin
         id="com.sun.mail.javax.mail"
         download-size="0"
         install-size="0"
         version="0.0.0"
         unpack="false"/>

   <plugin
         id="uk.ac.gda.client.commandinfo"
         download-size="0"
         install-size="0"
         version="0.0.0"
         unpack="false"/>

   <plugin
         id="uk.ac.diamond.screenshot.api"
         download-size="0"
         install-size="0"
         version="0.0.0"
         unpack="false"/>

   <plugin
         id="uk.ac.diamond.screenshot.osgi"
         download-size="0"
         install-size="0"
         version="0.0.0"
         unpack="false"/>

   <plugin
         id="org.eclipse.dawnsci.nexus"
         download-size="0"
         install-size="0"
         version="0.0.0"
         unpack="false"/>

   <plugin
         id="org.apache.commons.math"
         download-size="0"
         install-size="0"
         version="0.0.0"
         unpack="false"/>

   <plugin
         id="org.apache.commons.httpclient"
         download-size="0"
         install-size="0"
         version="0.0.0"
         unpack="false"/>

   <plugin
         id="org.apache.commons.codec"
         download-size="0"
         install-size="0"
         version="0.0.0"
         unpack="false"/>

   <plugin
         id="uk.ac.diamond.org.apache.activemq"
         download-size="0"
         install-size="0"
         version="0.0.0"
         unpack="false"/>

   <plugin
         id="uk.ac.diamond.daq.client.gui.rcpcontroller"
         download-size="0"
         install-size="0"
         version="0.0.0"
         unpack="false"/>

   <plugin
         id="org.eclipse.scanning.api"
         download-size="0"
         install-size="0"
         version="0.0.0"
         unpack="false"/>

   <plugin
         id="uk.ac.diamond.org.apache.activemq"
         download-size="0"
         install-size="0"
         version="0.0.0"
         unpack="false"/>

   <plugin
         id="uk.ac.diamond.daq.msgbus"
         download-size="0"
         install-size="0"
         version="0.0.0"
         unpack="false"/>

   <plugin
         id="org.eclipse.scanning.server"
         download-size="0"
         install-size="0"
         version="0.0.0"
         unpack="false"/>

   <plugin
         id="org.dawnsci.plotting.services"
         download-size="0"
         install-size="0"
         version="0.0.0"/>

   <plugin
         id="uk.ac.diamond.daq.jython.api"
         download-size="0"
         install-size="0"
         version="0.0.0"
         unpack="false"/>

   <plugin
         id="org.apache.derby"
         download-size="0"
         install-size="0"
         version="0.0.0"
         unpack="false"/>

   <plugin
         id="org.eclipse.scanning.event.ui"
         download-size="0"
         install-size="0"
         version="0.0.0"
         unpack="false"/>

   <plugin
         id="uk.ac.diamond.daq.guigenerator"
         download-size="0"
         install-size="0"
         version="0.0.0"
         unpack="false"/>

   <plugin
         id="org.mariadb.jdbc"
         download-size="0"
         install-size="0"
         version="0.0.0"
         unpack="false"/>

   <plugin
<<<<<<< HEAD
         id="org.eclipse.scanning.connector.epicsv3"
         download-size="0"
         install-size="0"
         version="0.0.0"
         unpack="false"/>

   <plugin
         id="org.eclipse.scanning.malcolm.core"
         download-size="0"
         install-size="0"
         version="0.0.0"
         unpack="false"/>

   <plugin
         id="org.eclipse.scanning.points"
         download-size="0"
         install-size="0"
         version="0.0.0"/>

   <plugin
         id="org.eclipse.scanning.sequencer"
=======
         id="uk.ac.gda.client.closeactions"
>>>>>>> d58450bc
         download-size="0"
         install-size="0"
         version="0.0.0"
         unpack="false"/>

</feature><|MERGE_RESOLUTION|>--- conflicted
+++ resolved
@@ -478,7 +478,6 @@
          unpack="false"/>
 
    <plugin
-<<<<<<< HEAD
          id="org.eclipse.scanning.connector.epicsv3"
          download-size="0"
          install-size="0"
@@ -500,9 +499,13 @@
 
    <plugin
          id="org.eclipse.scanning.sequencer"
-=======
+         download-size="0"
+         install-size="0"
+         version="0.0.0"
+         unpack="false"/>
+
+   <plugin
          id="uk.ac.gda.client.closeactions"
->>>>>>> d58450bc
          download-size="0"
          install-size="0"
          version="0.0.0"
