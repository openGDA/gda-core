/*-
 * Copyright © 2013 Diamond Light Source Ltd.
 *
 * This file is part of GDA.
 *
 * GDA is free software: you can redistribute it and/or modify it under the
 * terms of the GNU General Public License version 3 as published by the Free
 * Software Foundation.
 *
 * GDA is distributed in the hope that it will be useful, but WITHOUT ANY
 * WARRANTY; without even the implied warranty of MERCHANTABILITY or FITNESS
 * FOR A PARTICULAR PURPOSE. See the GNU General Public License for more
 * details.
 *
 * You should have received a copy of the GNU General Public License along
 * with GDA. If not, see <http://www.gnu.org/licenses/>.
 */

package uk.ac.gda.server.ncd.scannable;

import java.util.Collection;
import java.util.Vector;

import org.eclipse.dawnsci.analysis.api.diffraction.DiffractionCrystalEnvironment;
import org.slf4j.Logger;
import org.slf4j.LoggerFactory;

import gda.device.DeviceException;
import gda.device.Scannable;
import gda.device.scannable.ScannableBase;
import gda.device.scannable.corba.impl.ScannableAdapter;
import gda.device.scannable.corba.impl.ScannableImpl;
import gda.factory.FactoryException;
import gda.factory.corba.util.CorbaAdapterClass;
import gda.factory.corba.util.CorbaImplClass;
import gda.jython.InterfaceProvider;
import gda.observable.IObserver;

/**
 * This is a compound scannable that operates on a bragg (wavelength determining) scannable and a
 * number of other scannables (id_gap, detector thresholds, etc.)
 *
 * It is also used as metadata provider for images plotted
 */
@CorbaAdapterClass(ScannableAdapter.class)
@CorbaImplClass(ScannableImpl.class)
public class EnergyScannable extends ScannableBase implements IObserver {

	private static final Logger logger = LoggerFactory.getLogger(EnergyScannable.class);
	private Scannable bragg;
	private Collection<Scannable> scannables = new Vector<Scannable>();
	private DiffractionCrystalEnvironment dce = null;

	@Override
	public void configure() throws FactoryException {
		setInputNames(new String[] {getName()});
		setupExtraNames();
	}

	private void setupExtraNames() {
		Vector<String> en = new Vector<String>();
		Vector<String> of = new Vector<String>();
		of.add("%5.3f");
		for (Scannable s : scannables) {
			en.add(s.getName());
			of.add("%5.3f");
		}
		setExtraNames(en.toArray(new String[]{}));
		setOutputFormat(of.toArray(new String[]{}));
	}

	@Override
	public boolean isBusy() throws DeviceException {
		for(Scannable s : scannables) {
			if (s.isBusy()) {
				dce = null;
				return true;
			}
		}
		if (bragg.isBusy()) {
			dce = null;
			return true;
		}
		return false;
	}

	@Override
	public void asynchronousMoveTo(Object externalPosition) throws DeviceException {
		dce = null;
		bragg.asynchronousMoveTo(externalPosition);
		for(Scannable s : scannables) {
			try {
				s.asynchronousMoveTo(externalPosition);
<<<<<<< HEAD
			} catch (DeviceException de) {
				InterfaceProvider.getTerminalPrinter().print(String.format("Could not move %s to %s (%s)", s.getName(), externalPosition, de.getMessage()));
				logger.warn("Could not move scannable {} to {}", s.getName(), externalPosition, de);
=======
			} catch (Exception e) {
				InterfaceProvider.getTerminalPrinter().print(String.format("Could not move %s to %s (%s)", s.getName(), externalPosition, e.getMessage()));
				logger.warn("Could not move scannable {} to {}", s.getName(), externalPosition, e);
>>>>>>> f86b16fc
			}
		}
	}

	@Override
	public Object getPosition() throws DeviceException {
		Object[] pos = new Object[scannables.size()+1];
		int i = 0;
		pos[i] = bragg.getPosition();
		for (Scannable s : scannables) {
			i++;
			try {
				pos[i] = s.getPosition();
<<<<<<< HEAD
			} catch (DeviceException de) {
				logger.warn("Can't access scannable {}", s.getName(), de);
=======
			} catch (Exception e) {
				logger.warn("Can't access scannable {}", s.getName(), e);
>>>>>>> f86b16fc
				pos[i] = Double.NaN;
			}
		}
		return pos;
	}

	public void addScannable(Scannable s) {
		if (!scannables.contains(s)) {
			scannables.add(s);
			setupExtraNames();
		}
	}

	public void removeScannable(Scannable s) {
		scannables.remove(s);
		setupExtraNames();
	}

	public void clearScannables() {
		scannables.clear();
		setupExtraNames();
	}

	public Scannable getBragg() {
		return bragg;
	}

	/**
	 * this bragg scannable is expected to work in keV and return double value only
	 *
	 * @param bragg
	 */
	public void setBragg(Scannable bragg) {
		if (this.bragg != null)
			this.bragg.deleteIObserver(this);
		this.bragg = bragg;
		this.bragg.addIObserver(this);
	}

	public DiffractionCrystalEnvironment getDiffractionCrystalEnvironment() throws DeviceException {
		if (dce == null) {
			dce = new DiffractionCrystalEnvironment(getBraggWavelength());
		}
		return dce;

	}

	public double getBraggWavelength() throws DeviceException {
		return 12.3984191/((Double) bragg.getPosition());
	}

	@Override
	public void update(Object source, Object arg) {
		dce = null;
	}
}<|MERGE_RESOLUTION|>--- conflicted
+++ resolved
@@ -91,15 +91,9 @@
 		for(Scannable s : scannables) {
 			try {
 				s.asynchronousMoveTo(externalPosition);
-<<<<<<< HEAD
-			} catch (DeviceException de) {
-				InterfaceProvider.getTerminalPrinter().print(String.format("Could not move %s to %s (%s)", s.getName(), externalPosition, de.getMessage()));
-				logger.warn("Could not move scannable {} to {}", s.getName(), externalPosition, de);
-=======
 			} catch (Exception e) {
 				InterfaceProvider.getTerminalPrinter().print(String.format("Could not move %s to %s (%s)", s.getName(), externalPosition, e.getMessage()));
 				logger.warn("Could not move scannable {} to {}", s.getName(), externalPosition, e);
->>>>>>> f86b16fc
 			}
 		}
 	}
@@ -113,13 +107,8 @@
 			i++;
 			try {
 				pos[i] = s.getPosition();
-<<<<<<< HEAD
-			} catch (DeviceException de) {
-				logger.warn("Can't access scannable {}", s.getName(), de);
-=======
 			} catch (Exception e) {
 				logger.warn("Can't access scannable {}", s.getName(), e);
->>>>>>> f86b16fc
 				pos[i] = Double.NaN;
 			}
 		}
