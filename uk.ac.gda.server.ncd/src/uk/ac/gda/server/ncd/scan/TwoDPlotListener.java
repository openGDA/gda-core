--- conflicted
+++ resolved
@@ -56,24 +56,14 @@
 				if (dimensions.length != 2)
 					return;
 				xaxis = new DoubleDataset(dimensions[0]);
+				xaxis.setName(dataPoint.getScannableHeader()[0]);
 				yaxis = new DoubleDataset(dimensions[1]);
+				xaxis.setName(dataPoint.getScannableHeader()[1]);
 				ds = new DoubleDataset(dimensions[1], dimensions[0]);
 			}
 
 			if (dimensions.length != 2)
 				return;
-<<<<<<< HEAD
-			xaxis = new DoubleDataset(dimensions[0]);
-			xaxis.setName(dataPoint.getScannableHeader()[0]);
-			yaxis = new DoubleDataset(dimensions[1]);
-			xaxis.setName(dataPoint.getScannableHeader()[1]);
-			ds = new DoubleDataset(dimensions[1], dimensions[0]);
-		}
-		
-		if (dimensions.length != 2)
-			return;
-=======
->>>>>>> bdb7effa
 
 			pointNumber = dataPoint.getCurrentPointNumber();
 			x = pointNumber / dimensions[1];
