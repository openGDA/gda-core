/*-
 * Copyright © 2009 Diamond Light Source Ltd.
 *
 * This file is part of GDA.
 *
 * GDA is free software: you can redistribute it and/or modify it under the
 * terms of the GNU General Public License version 3 as published by the Free
 * Software Foundation.
 *
 * GDA is distributed in the hope that it will be useful, but WITHOUT ANY
 * WARRANTY; without even the implied warranty of MERCHANTABILITY or FITNESS
 * FOR A PARTICULAR PURPOSE. See the GNU General Public License for more
 * details.
 *
 * You should have received a copy of the GNU General Public License along
 * with GDA. If not, see <http://www.gnu.org/licenses/>.
 */

package uk.ac.gda.devices.detector.xspress3;

import gda.device.Detector;
import gda.device.DeviceException;
import gda.device.detector.nxdata.NXDetectorDataAppender;
import gda.device.detector.nxdata.NXDetectorDataNullAppender;
import gda.device.detector.nxdetector.AsyncNXCollectionStrategy;
import gda.factory.Configurable;
import gda.factory.FactoryException;
import gda.scan.ScanInformation;

import java.util.Arrays;
import java.util.List;
import java.util.NoSuchElementException;
import java.util.Vector;

/**
 * not used or tested yet.
<<<<<<< HEAD
 *
 * @author rjw82
 *
 */
=======
 * 
 * @author rjw82
 *
 */
@Deprecated
>>>>>>> b50e3c61
public class Xspress3CollectionStrategy implements AsyncNXCollectionStrategy, Configurable{

	private Xspress3Controller controller;
	private Integer frameToLookFor = null;
//	private int framesRead;
//	private boolean writeHDF5Files = false;

	Xspress3CollectionStrategy(Xspress3Controller controller) {
		this.controller = controller;
	}

	@Override
	public void configure() throws FactoryException {
		controller.configure();
	}

//	public boolean isWriteHDF5Files() {
//		return writeHDF5Files;
//	}
//
//	public void setWriteHDF5Files(boolean writeHDF5Files) {
//		this.writeHDF5Files = writeHDF5Files;
//	}

	@Override
	public String getName() {
		return "Xspress3 Driver";
	}

	@Override
	public boolean willRequireCallbacks() {
		return false;
	}

	@Override
	public void prepareForCollection(int numberImagesPerCollection, ScanInformation scanInfo) throws Exception {
	}

	@Override
	public void prepareForLine() throws Exception {
//		framesRead = 0;
		controller.doErase();
//		if (writeHDF5Files) {
//			// do not do this if writeHDF5Files is false as may cause errors in
//			// epics
//			controller.setSavingFiles(writeHDF5Files);
//		}
		controller.doStart();

		//wait for 2s
		Thread.sleep(2000);

		frameToLookFor = 0;
	}

	@Override
	public void completeLine() throws Exception {
	}

	@Override
	public void completeCollection() throws Exception {
	}

	@Override
	public void atCommandFailure() throws Exception {
	}

	@Override
	public void stop() throws Exception {
		controller.doStop();
	}

	@Override
	public List<String> getInputStreamNames() {
		return Arrays.asList();
	}

	@Override
	public List<String> getInputStreamFormats() {
		return Arrays.asList();
	}

	@Override
	public List<NXDetectorDataAppender> read(int maxToRead) throws NoSuchElementException, InterruptedException,
			DeviceException {
		Vector<NXDetectorDataAppender> appenders = new Vector<NXDetectorDataAppender> ();
		appenders.add(new NXDetectorDataNullAppender());
		return appenders;
	}

	@Override
	public double getAcquireTime() throws Exception {
		return 0;
	}

	@Override
	public double getAcquirePeriod() throws Exception {
		return 0;
	}

	@Override
	@Deprecated
	public void configureAcquireAndPeriodTimes(double collectionTime) throws Exception {
	}

	@Override
	public void prepareForCollection(double collectionTime, int numberImagesPerCollection, ScanInformation scanInfo)
			throws Exception {
		controller.setNumFramesToAcquire(scanInfo.getDimensions()[0]);
		testForErrorState();
	}

	@Override
	public void collectData() throws Exception {
		testForErrorState();
		// at each point set the PV to rin the binary output to drive the xspress3
//		CAClient ca =new CAClient();
//		ca.caput("BL24I-EA-USER-01:BO2","1");
//		Thread.sleep(1100);
		// then set the number of the frame we are waiting for
		frameToLookFor++;
	}

	@Override
	public int getStatus() throws Exception {
		return controller.getStatus();
	}

	@Override
	public void waitWhileBusy() throws InterruptedException, Exception {
		// overrule the status if the frame we are waiting for becomes available (as set by the collectData() method).
		//FIXME this will probably not work in continuous scans where repeated calls to collectData() are not made.
		while (getStatus() == Detector.BUSY){
			int framesAvailable = controller.getTotalFramesAvailable();
			if (frameToLookFor != null && frameToLookFor > 0 && framesAvailable >= frameToLookFor) {
				return;
			}
			Thread.sleep(100);
		}

		testForErrorState();
	}

	private void testForErrorState() throws Exception, DeviceException {
		if (getStatus() == Detector.FAULT){
			throw new DeviceException(getName() + " is in an error state!");
		}
	}

	@Override
	public void setGenerateCallbacks(boolean b) {
	}

	@Override
	public boolean isGenerateCallbacks() {
		return false;
	}

	@Override
	public int getNumberImagesPerCollection(double collectionTime) throws Exception {
		return 1;
	}

	@Override
	public boolean requiresAsynchronousPlugins() {
		return true;
	}

}<|MERGE_RESOLUTION|>--- conflicted
+++ resolved
@@ -34,18 +34,11 @@
 
 /**
  * not used or tested yet.
-<<<<<<< HEAD
- *
- * @author rjw82
- *
- */
-=======
- * 
+ *
  * @author rjw82
  *
  */
 @Deprecated
->>>>>>> b50e3c61
 public class Xspress3CollectionStrategy implements AsyncNXCollectionStrategy, Configurable{
 
 	private Xspress3Controller controller;
