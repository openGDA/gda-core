--- conflicted
+++ resolved
@@ -95,12 +95,7 @@
 	/**
 	 * Dead-time corrected in-window scaler counts, for window 1
 	 * <p>
-<<<<<<< HEAD
-	 * Use the value from {@link #getNumFramesAvailable()} to know what frames will have valid data in
-=======
-	 * Use the value from {@link #getTotalFramesAvailable()} to know what frames
-	 * will have valid data in
->>>>>>> c0f25e85
+	 * Use the value from {@link #getNumFramesAvailable()} to know what frames will have valid data in
 	 *
 	 * @param startFrame
 	 * @param finalFrame
@@ -113,12 +108,7 @@
 	/**
 	 * Dead-time corrected in-window scaler counts, for window 2
 	 * <p>
-<<<<<<< HEAD
-	 * Use the value from {@link #getNumFramesAvailable()} to know what frames will have valid data in
-=======
-	 * Use the value from {@link #getTotalFramesAvailable()} to know what frames
-	 * will have valid data in
->>>>>>> c0f25e85
+	 * Use the value from {@link #getNumFramesAvailable()} to know what frames will have valid data in
 	 *
 	 * @param startFrame
 	 * @param finalFrame
@@ -131,12 +121,7 @@
 	/**
 	 * Array of scaler stats.
 	 * <p>
-<<<<<<< HEAD
-	 * Use the value from {@link #getNumFramesAvailable()} to know what frames will have valid data in
-=======
-	 * Use the value from {@link #getTotalFramesAvailable()} to know what frames
-	 * will have valid data in
->>>>>>> c0f25e85
+	 * Use the value from {@link #getNumFramesAvailable()} to know what frames will have valid data in
 	 *
 	 * @param startFrame
 	 * @param finalFrame
@@ -149,12 +134,7 @@
 	/**
 	 * The dead-time parameters
 	 * <p>
-<<<<<<< HEAD
-	 * Use the value from {@link #getNumFramesAvailable()} to know what frames will have valid data in
-=======
-	 * Use the value from {@link #getTotalFramesAvailable()} to know what frames
-	 * will have valid data in
->>>>>>> c0f25e85
+	 * Use the value from {@link #getNumFramesAvailable()} to know what frames will have valid data in
 	 *
 	 * @param startChannel
 	 * @param finalChannel
@@ -165,12 +145,7 @@
 	/**
 	 * The deadtime corrected number of counts in each ROI.
 	 * <p>
-<<<<<<< HEAD
-	 * Use the value from {@link #getNumFramesAvailable()} to know what frames will have valid data in
-=======
-	 * Use the value from {@link #getTotalFramesAvailable()} to know what frames
-	 * will have valid data in
->>>>>>> c0f25e85
+	 * Use the value from {@link #getNumFramesAvailable()} to know what frames will have valid data in
 	 *
 	 * @param startFrame
 	 * @param finalFrame
@@ -304,4 +279,4 @@
 
 	public void setFileArrayCounter(int arrayCounter) throws DeviceException;
 
-}
+}