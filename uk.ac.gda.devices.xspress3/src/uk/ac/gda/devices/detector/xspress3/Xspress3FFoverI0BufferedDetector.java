--- conflicted
+++ resolved
@@ -30,11 +30,7 @@
 
 /**
  * Supplies a normalised FF (total counts in ROIs over all channels) during ContinuousScans for Xspress3.
-<<<<<<< HEAD
  *
-=======
- * 
->>>>>>> b50e3c61
  * @author rjw82
  *
  */
@@ -77,7 +73,6 @@
 
 	private double getFF(NexusTreeProvider[] expressFrames, int i) {
 		NXDetectorData expressFrameData = (NXDetectorData) expressFrames[i];
-<<<<<<< HEAD
 		// find the FF column
 		int ffIndex = ArrayUtils.indexOf(expressFrameData.getExtraNames(),"FF");
 		// if its not there then sum the other columns
@@ -88,16 +83,6 @@
 				ffTotal += ff;
 			}
 			return ffTotal;
-=======
-		Double[] xspressOutput = expressFrameData.getDoubleVals();
-		String[] names = qxspress.getExtraNames();
-		
-		double ffTotal = 0;
-		for (int index = 0; index < names.length; index++) {
-			if (names[index].equals("FF")) {
-				ffTotal = xspressOutput[index];
-			}
->>>>>>> b50e3c61
 		}
 		return expressFrameData.getDoubleVals()[ffIndex];
 	}
