/*-
 * Copyright © 2009 Diamond Light Source Ltd.
 *
 * This file is part of GDA.
 *
 * GDA is free software: you can redistribute it and/or modify it under the
 * terms of the GNU General Public License version 3 as published by the Free
 * Software Foundation.
 *
 * GDA is distributed in the hope that it will be useful, but WITHOUT ANY
 * WARRANTY; without even the implied warranty of MERCHANTABILITY or FITNESS
 * FOR A PARTICULAR PURPOSE. See the GNU General Public License for more
 * details.
 *
 * You should have received a copy of the GNU General Public License along
 * with GDA. If not, see <http://www.gnu.org/licenses/>.
 */

package uk.ac.gda.devices.detector.xspress3;

import gda.device.DeviceException;
import gda.device.detector.nxdata.NXDetectorDataAppender;
import gda.device.detector.nxdata.NXDetectorDataDoubleAppender;
import gda.device.detector.nxdetector.NXPlugin;
import gda.scan.ScanInformation;

import java.util.Arrays;
import java.util.List;
import java.util.NoSuchElementException;
import java.util.Vector;

/**
 * not used or tested yet.
<<<<<<< HEAD
 *
 * @author rjw82
 *
 */
=======
 * 
 * @author rjw82
 *
 */
@Deprecated
>>>>>>> b50e3c61
public class Xspress3FFCalculatorNXPlugin implements NXPlugin{

	public static int SUM_ALL_ROI = 0;
	public static int SUM_FIRST_ROI = 1;
	public static int MAX_ROI_PER_CHANNEL = 4;

	protected Xspress3Controller controller;
	private String channelLabelPrefix = "FF channel ";
	private String sumLabel = "FF";
	private String unitsLabel = "counts";
	private int framesRead = 0;
	private int firstChannelToRead = 0;
	private int numberOfChannelsToRead = 1;
	private int summingMethod = SUM_ALL_ROI;

	public Xspress3FFCalculatorNXPlugin(Xspress3Controller controller) {
		this.controller = controller;
	}

	@Override
	public List<NXDetectorDataAppender> read(int maxToRead) throws NoSuchElementException, InterruptedException,
			DeviceException {
		// return as much data is available to read out
//		int numFramesAvailable = controller.getTotalFramesAvailable();

		// readout ROI in format [frame][detector channel][ROIs]
		Double[][][] data = controller.readoutDTCorrectedROI(framesRead, framesRead + 1, firstChannelToRead,
				numberOfChannelsToRead + firstChannelToRead - 1);

		framesRead++;
		// calc FF from ROI
		int numFramesRead = 1;//numFramesAvailable - framesRead + 1;
		Double[][] FFs = new Double[numFramesRead][numberOfChannelsToRead]; // [frame][detector
																			// channel]
		for (int frame = 0; frame < numFramesRead; frame++) {
			for (int chan = 0; chan < numberOfChannelsToRead; chan++) {
				if (summingMethod == 1) {
					FFs[frame][chan] = data[frame][chan][0];
				} else {
					FFs[frame][chan] = sumArray(data[frame][chan]);
				}
			}
		}

		List<NXDetectorDataAppender> appenders = new Vector<NXDetectorDataAppender>();
		for (Double[] thisframe : FFs){
			NXDetectorDataDoubleAppender appender = new NXDetectorDataDoubleAppender(getExtraNames(),Arrays.asList(thisframe));
			appenders.add(appender);
		}

		return appenders;
	}

	public List<String> getExtraNames() {
		// these are the plottable values. For this detector it is the FF for each channel
		String[] extraNames = new String[numberOfChannelsToRead];
		for (int i = 0; i < numberOfChannelsToRead; i++){
			extraNames[i] = "Chan" + (firstChannelToRead + i);
		}
		return Arrays.asList(extraNames);
	}

	public List<String> getFormats() {
		String[] formats = new String[numberOfChannelsToRead];
		for (int i = 0; i < numberOfChannelsToRead; i++){
			formats[i] = "%5.5g";
		}
		return Arrays.asList(formats);
	}

	private Double sumArray(Double[] doubles) {
		Double sum = 0.0;
		for (Double element : doubles) {
			sum += element;
		}
		return sum;
	}


	@Override
	public String getName() {
		return "Xspress3FFCalculator";
	}

	@Override
	public boolean willRequireCallbacks() {
		return false;
	}

	@Override
	public void prepareForCollection(int numberImagesPerCollection, ScanInformation scanInfo) throws Exception {
	}

	@Override
	public void prepareForLine() throws Exception {
		framesRead = 0;
	}

	@Override
	public void completeLine() throws Exception {
	}

	@Override
	public void completeCollection() throws Exception {
	}

	@Override
	public void atCommandFailure() throws Exception {
	}

	@Override
	public void stop() throws Exception {
	}

	@Override
	public List<String> getInputStreamNames() {
		return getExtraNames();
	}

	@Override
	public List<String> getInputStreamFormats() {
		return getFormats();
	}

	public String getChannelLabelPrefix() {
		return channelLabelPrefix;
	}

	public void setChannelLabelPrefix(String channelLabelPrefix) {
		this.channelLabelPrefix = channelLabelPrefix;
	}

	public String getSumLabel() {
		return sumLabel;
	}

	public void setSumLabel(String sumLabel) {
		this.sumLabel = sumLabel;
	}

	public String getUnitsLabel() {
		return unitsLabel;
	}

	public void setUnitsLabel(String unitsLabel) {
		this.unitsLabel = unitsLabel;
	}

	public int getFirstChannelToRead() {
		return firstChannelToRead;
	}

	public void setFirstChannelToRead(int firstChannelToRead) {
		this.firstChannelToRead = firstChannelToRead;
	}

	public int getNumberOfChannelsToRead() {
		return numberOfChannelsToRead;
	}

	public void setNumberOfChannelsToRead(int numberOfChannelsToRead) {
		this.numberOfChannelsToRead = numberOfChannelsToRead;
	}

	public int getSummingMethod() {
		return summingMethod;
	}

	public void setSummingMethod(int summingMethod) {
		this.summingMethod = summingMethod;
	}

}<|MERGE_RESOLUTION|>--- conflicted
+++ resolved
@@ -31,18 +31,11 @@
 
 /**
  * not used or tested yet.
-<<<<<<< HEAD
- *
- * @author rjw82
- *
- */
-=======
- * 
+ *
  * @author rjw82
  *
  */
 @Deprecated
->>>>>>> b50e3c61
 public class Xspress3FFCalculatorNXPlugin implements NXPlugin{
 
 	public static int SUM_ALL_ROI = 0;
