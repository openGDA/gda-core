--- conflicted
+++ resolved
@@ -23,20 +23,12 @@
 import gda.device.DeviceException;
 import gda.device.detector.BufferedDetector;
 import gda.device.detector.DetectorBase;
-<<<<<<< HEAD
-import gda.device.detector.NXDetectorData;
 import gda.device.detector.NexusDetector;
 import gda.factory.FactoryException;
 import gda.observable.IObserver;
 import uk.ac.gda.beans.DetectorROI;
 import uk.ac.gda.devices.detector.FluorescenceDetector;
 import uk.ac.gda.devices.detector.FluorescenceDetectorParameters;
-=======
-import gda.device.detector.NexusDetector;
-import gda.factory.FactoryException;
-import gda.observable.IObserver;
-import uk.ac.gda.devices.detector.FluorescenceDetector;
->>>>>>> b50e3c61
 import uk.ac.gda.devices.detector.xspress3.fullCalculations.Xspress3WithFullCalculationsDetector;
 
 /**
@@ -44,22 +36,11 @@
  * <p>
  * This decorates an underlying Xspress3Detector instance so that changing the
  * settings on one of the instances affects the other, as users would expect.
-<<<<<<< HEAD
  */
 public class Xspress3BufferedDetector extends DetectorBase implements BufferedDetector, NexusDetector,
 		FluorescenceDetector, Xspress3 {
 
 	private Xspress3WithFullCalculationsDetector xspress3Detector;
-=======
- * 
- * @author rjw82
- * 
- */
-public class Xspress3BufferedDetector extends DetectorBase implements BufferedDetector, NexusDetector,
-		FluorescenceDetector {
-
-	private Xspress3 xspress3Detector;
->>>>>>> b50e3c61
 	private ContinuousParameters parameters;
 	private boolean isContinuousModeOn;
 	private TRIGGER_MODE triggerModeWhenInContinuousScan = TRIGGER_MODE.TTl_Veto_Only;
@@ -74,13 +55,6 @@
 	public void setContinuousMode(boolean on) throws DeviceException {
 		this.isContinuousModeOn = on;
 		if (on) {
-<<<<<<< HEAD
-			// we are doing the same work as in a step scan, but need to do the operations at this point
-			// as the number of points may have changed and also atScanLineStart is not called in ContinuousScans
-			((Xspress3WithFullCalculationsDetector) xspress3Detector).setReadDataFromFile(true);
-			xspress3Detector.atScanStart();
-			xspress3Detector.atScanLineStart();
-=======
 			if (xspress3Detector instanceof Xspress3WithFullCalculationsDetector) {
 			// we are doing the same work as in a step scan, but need to do the operations at this point
 			// as the number of points may have changed and also atScanLineStart is not called in ContinuousScans
@@ -95,7 +69,6 @@
 				xspress3Detector.getController().doStart();
 			}
 			
->>>>>>> b50e3c61
 		}
 	}
 
@@ -109,13 +82,9 @@
 		this.parameters = parameters;
 		// Just call the underlying atScanLineStart here, atScanStart would already have been called.
 		// The atScanLineStart of this class should do nothing
-<<<<<<< HEAD
-		xspress3Detector.atScanLineStart();
-=======
 		if (xspress3Detector instanceof Xspress3WithFullCalculationsDetector) {
 			xspress3Detector.atScanLineStart();
 		}
->>>>>>> b50e3c61
 	}
 
 	@Override
@@ -136,28 +105,18 @@
 	}
 
 	@Override
-<<<<<<< HEAD
-	public NXDetectorData[] readFrames(int startFrame, int finalFrame) throws DeviceException {
+	public NexusTreeProvider[] readFrames(int startFrame, int finalFrame) throws DeviceException {
 		return xspress3Detector.readFrames(startFrame, finalFrame, getName());
 	}
 
 	@Override
-	public NXDetectorData[] readAllFrames() throws DeviceException {
+	public NexusTreeProvider[] readAllFrames() throws DeviceException {
 		return xspress3Detector.readFrames(0, xspress3Detector.getController().getNumFramesToAcquire(), getName());
-=======
-	public NexusTreeProvider[] readFrames(int startFrame, int finalFrame) throws DeviceException {
-		return xspress3Detector.readFrames(startFrame, finalFrame);
-	}
-
-	@Override
-	public NexusTreeProvider[] readAllFrames() throws DeviceException {
-		return xspress3Detector.readFrames(0, xspress3Detector.getController().getNumFramesToAcquire());
->>>>>>> b50e3c61
 	}
 
 	@Override
 	public int maximumReadFrames() throws DeviceException {
-		return 250;
+		return 500;
 	}
 
 	public TRIGGER_MODE getTriggerModeWhenInContinuousScan() {
@@ -172,50 +131,31 @@
 		return xspress3Detector;
 	}
 
-<<<<<<< HEAD
 	public void setXspress3Detector(Xspress3WithFullCalculationsDetector xspress3Detector) {
 		this.xspress3Detector = xspress3Detector;
 	}
 
 	@Override
-=======
-	public void setXspress3Detector(Xspress3 xspress3Detector) {
-		this.xspress3Detector = xspress3Detector;
-	}
-
->>>>>>> b50e3c61
 	public double getCollectionTime() throws DeviceException {
 		return xspress3Detector.getCollectionTime();
 	}
 
-<<<<<<< HEAD
-	@Override
-=======
->>>>>>> b50e3c61
+	@Override
 	public void setCollectionTime(double collectionTime) throws DeviceException {
 		xspress3Detector.setCollectionTime(collectionTime);
 	}
 
-<<<<<<< HEAD
-	@Override
-=======
->>>>>>> b50e3c61
+	@Override
 	public int[] getDataDimensions() throws DeviceException {
 		return xspress3Detector.getDataDimensions();
 	}
 
-<<<<<<< HEAD
-	@Override
-=======
->>>>>>> b50e3c61
+	@Override
 	public int getProtectionLevel() throws DeviceException {
 		return xspress3Detector.getProtectionLevel();
 	}
 
-<<<<<<< HEAD
-	@Override
-=======
->>>>>>> b50e3c61
+	@Override
 	public void endCollection() throws DeviceException {
 		xspress3Detector.endCollection();
 	}
@@ -230,55 +170,32 @@
 		xspress3Detector.prepareForCollection();
 	}
 
-<<<<<<< HEAD
-	@Override
-=======
->>>>>>> b50e3c61
+	@Override
 	public void atScanStart() throws DeviceException {
 		// do nothing here, as the correct thing will be done by setContinuousParameters
 	}
 
-<<<<<<< HEAD
-	@Override
-=======
->>>>>>> b50e3c61
+	@Override
 	public void asynchronousMoveTo(Object collectionTime) throws DeviceException {
 		xspress3Detector.asynchronousMoveTo(collectionTime);
 	}
 
-<<<<<<< HEAD
-	@Override
-=======
->>>>>>> b50e3c61
+	@Override
 	public void atScanLineStart() throws DeviceException {
 		// do nothing here, as the correct thing will be done by setContinuousParameters
 	}
 
-<<<<<<< HEAD
-	@Override
-=======
->>>>>>> b50e3c61
+	@Override
 	public Object getPosition() throws DeviceException {
 		return xspress3Detector.getPosition();
 	}
 
-<<<<<<< HEAD
-	@Override
-=======
->>>>>>> b50e3c61
+	@Override
 	public void reconfigure() throws FactoryException {
 		xspress3Detector.reconfigure();
 	}
 
-<<<<<<< HEAD
-	@Override
-	public void atScanEnd() throws DeviceException {
-		((Xspress3WithFullCalculationsDetector) xspress3Detector).setReadDataFromFile(false);
-		xspress3Detector.atScanEnd();
-	}
-
-	@Override
-=======
+	@Override
 	public void atScanEnd() throws DeviceException {
 		if (xspress3Detector instanceof Xspress3WithFullCalculationsDetector) {
 			((Xspress3WithFullCalculationsDetector) xspress3Detector).setReadDataFromFile(false);
@@ -286,192 +203,121 @@
 		}
 	}
 
->>>>>>> b50e3c61
+	@Override
 	public void atPointEnd() throws DeviceException {
 		xspress3Detector.atPointEnd();
 	}
 
-<<<<<<< HEAD
-	@Override
-=======
->>>>>>> b50e3c61
+	@Override
 	public void close() throws DeviceException {
 		xspress3Detector.close();
 	}
 
-<<<<<<< HEAD
-	@Override
-=======
->>>>>>> b50e3c61
+	@Override
 	public void setAttribute(String attributeName, Object value) throws DeviceException {
 		xspress3Detector.setAttribute(attributeName, value);
 	}
 
-<<<<<<< HEAD
-	@Override
-=======
->>>>>>> b50e3c61
+	@Override
 	public Object getAttribute(String attributeName) throws DeviceException {
 		return xspress3Detector.getAttribute(attributeName);
 	}
 
-<<<<<<< HEAD
-	@Override
-=======
->>>>>>> b50e3c61
+	@Override
 	public boolean isBusy() throws DeviceException {
 		return xspress3Detector.isBusy();
 	}
 
-<<<<<<< HEAD
-	@Override
-=======
->>>>>>> b50e3c61
+	@Override
 	public String toFormattedString() {
 		return xspress3Detector.toFormattedString();
 	}
 
-<<<<<<< HEAD
-	@Override
-=======
->>>>>>> b50e3c61
+	@Override
 	public void addIObserver(IObserver observer) {
 		xspress3Detector.addIObserver(observer);
 	}
 
-<<<<<<< HEAD
-	@Override
-=======
->>>>>>> b50e3c61
+	@Override
 	public void collectData() throws DeviceException {
 		xspress3Detector.collectData();
 	}
 
-<<<<<<< HEAD
-	@Override
-=======
->>>>>>> b50e3c61
+	@Override
 	public void deleteIObserver(IObserver observer) {
 		xspress3Detector.deleteIObserver(observer);
 	}
 
-<<<<<<< HEAD
-	@Override
-=======
->>>>>>> b50e3c61
+	@Override
 	public void deleteIObservers() {
 		xspress3Detector.deleteIObservers();
 	}
 
-<<<<<<< HEAD
-	@Override
-=======
->>>>>>> b50e3c61
+	@Override
 	public void stop() throws DeviceException {
 		xspress3Detector.stop();
 	}
 
-<<<<<<< HEAD
-	@Override
-=======
->>>>>>> b50e3c61
+	@Override
 	public int getStatus() throws DeviceException {
 		return xspress3Detector.getStatus();
 	}
 
-<<<<<<< HEAD
-	@Override
-=======
->>>>>>> b50e3c61
+	@Override
 	public String getDescription() throws DeviceException {
 		return xspress3Detector.getDescription();
 	}
 
-<<<<<<< HEAD
-	@Override
-=======
->>>>>>> b50e3c61
+	@Override
 	public String getDetectorID() throws DeviceException {
 		return xspress3Detector.getDetectorID();
 	}
 
-<<<<<<< HEAD
-	@Override
-=======
->>>>>>> b50e3c61
+	@Override
 	public String getDetectorType() throws DeviceException {
 		return xspress3Detector.getDetectorType();
 	}
 
-<<<<<<< HEAD
-	@Override
-=======
->>>>>>> b50e3c61
+	@Override
 	public boolean createsOwnFiles() throws DeviceException {
 		return xspress3Detector.createsOwnFiles();
 	}
 
-<<<<<<< HEAD
-	@Override
-=======
->>>>>>> b50e3c61
+	@Override
 	public NexusTreeProvider readout() throws DeviceException {
 		return xspress3Detector.readout();
 	}
 
-<<<<<<< HEAD
-	@Override
-=======
->>>>>>> b50e3c61
+	@Override
 	public String[] getExtraNames() {
 		return xspress3Detector.getExtraNames();
 	}
 
-<<<<<<< HEAD
-	@Override
-=======
->>>>>>> b50e3c61
+	@Override
 	public void atPointStart() throws DeviceException {
 		xspress3Detector.atPointStart();
 	}
 
-<<<<<<< HEAD
-	@Override
-=======
->>>>>>> b50e3c61
+	@Override
 	public void atScanLineEnd() throws DeviceException {
 //		xspress3Detector.atScanLineEnd();
 	}
 
-<<<<<<< HEAD
-	@Override
-=======
->>>>>>> b50e3c61
+	@Override
 	public void clearAndStart() throws DeviceException {
 		xspress3Detector.clearAndStart();
 	}
 
-<<<<<<< HEAD
-	@Override
-=======
-	public int[][] getData() throws DeviceException {
-		return xspress3Detector.getData();
-	}
-
->>>>>>> b50e3c61
+	@Override
 	public void atLevelStart() throws DeviceException {
 		xspress3Detector.atLevelStart();
 	}
 
-<<<<<<< HEAD
-	@Override
-=======
->>>>>>> b50e3c61
+	@Override
 	public void atLevelMoveStart() throws DeviceException {
 		xspress3Detector.atLevelMoveStart();
 	}
 
-<<<<<<< HEAD
 	@Override
 	@Deprecated
 	public int[][] getMCData(double time) throws DeviceException {
@@ -484,134 +330,81 @@
 	}
 
 	@Override
-=======
-	public double[][] getMCData(double time) throws DeviceException {
-		return xspress3Detector.getMCData(time);
-	}
-
->>>>>>> b50e3c61
 	public void atLevelEnd() throws DeviceException {
 		xspress3Detector.atLevelEnd();
 	}
 
-<<<<<<< HEAD
-	@Override
-=======
->>>>>>> b50e3c61
+	@Override
 	public void atCommandFailure() throws DeviceException {
 		((Xspress3WithFullCalculationsDetector) xspress3Detector).setReadDataFromFile(false);
 		xspress3Detector.atCommandFailure();
 	}
 
-<<<<<<< HEAD
-	@Override
-=======
->>>>>>> b50e3c61
+	@Override
 	public String[] getInputNames() {
 		return xspress3Detector.getInputNames();
 	}
 
-<<<<<<< HEAD
-	@Override
-=======
->>>>>>> b50e3c61
+	@Override
 	public int getLevel() {
 		return xspress3Detector.getLevel();
 	}
 
-<<<<<<< HEAD
-	@Override
-=======
->>>>>>> b50e3c61
+	@Override
 	public String[] getOutputFormat() {
 		return xspress3Detector.getOutputFormat();
 	}
 
-<<<<<<< HEAD
-	@Override
-=======
->>>>>>> b50e3c61
+	@Override
 	public void moveTo(Object position) throws DeviceException {
 		xspress3Detector.moveTo(position);
 	}
 
-<<<<<<< HEAD
-	@Override
-=======
->>>>>>> b50e3c61
+	@Override
 	public void setExtraNames(String[] names) {
 		xspress3Detector.setExtraNames(names);
 	}
 
-<<<<<<< HEAD
-	@Override
-=======
->>>>>>> b50e3c61
+	@Override
 	public void setInputNames(String[] names) {
 		xspress3Detector.setInputNames(names);
 	}
 
-<<<<<<< HEAD
-	@Override
-=======
->>>>>>> b50e3c61
+	@Override
 	public void setLevel(int level) {
 		xspress3Detector.setLevel(level);
 	}
 
-<<<<<<< HEAD
-	@Override
-=======
->>>>>>> b50e3c61
+	@Override
 	public void setOutputFormat(String[] names) {
 		xspress3Detector.setOutputFormat(names);
 	}
 
-<<<<<<< HEAD
-	@Override
-=======
->>>>>>> b50e3c61
+	@Override
 	public String toString() {
 		return xspress3Detector.toString();
 	}
 
-<<<<<<< HEAD
-	@Override
-=======
->>>>>>> b50e3c61
+	@Override
 	public void waitWhileBusy() throws DeviceException, InterruptedException {
 		xspress3Detector.waitWhileBusy();
 	}
 
-<<<<<<< HEAD
-	@Override
-=======
-	public Object getCountRates() throws DeviceException {
-		return xspress3Detector.getCountRates();
-	}
-
->>>>>>> b50e3c61
+	@Override
 	public String getConfigFileName() {
 		return xspress3Detector.getConfigFileName();
 	}
 
-<<<<<<< HEAD
-	@Override
-=======
->>>>>>> b50e3c61
+	@Override
 	public void setConfigFileName(String configFileName) {
 		xspress3Detector.setConfigFileName(configFileName);
 	}
 
-<<<<<<< HEAD
-	@Override
-=======
->>>>>>> b50e3c61
+	@Override
 	public void loadConfigurationFromFile() throws Exception {
 		xspress3Detector.loadConfigurationFromFile();
 	}
 
-<<<<<<< HEAD
 	@Override
 	public boolean isAt(Object positionToTest) throws DeviceException {
 		return xspress3Detector.isAt(positionToTest);
@@ -663,9 +456,4 @@
 	public FluorescenceDetectorParameters getConfigurationParameters() {
 		return xspress3Detector.getConfigurationParameters();
 	}
-=======
-	public boolean isAt(Object positionToTest) throws DeviceException {
-		return xspress3Detector.isAt(positionToTest);
-	}
->>>>>>> b50e3c61
 }