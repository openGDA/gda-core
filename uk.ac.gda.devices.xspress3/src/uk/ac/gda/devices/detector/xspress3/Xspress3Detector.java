--- conflicted
+++ resolved
@@ -1,7 +1,4 @@
 package uk.ac.gda.devices.detector.xspress3;
-
-import java.io.File;
-import java.util.List;
 
 import gda.data.PathConstructor;
 import gda.data.nexus.extractor.NexusGroupData;
@@ -16,16 +13,11 @@
 import gda.factory.Finder;
 import gda.jython.InterfaceProvider;
 import gda.scan.ScanInformation;
-<<<<<<< HEAD
-=======
 
 import java.io.File;
 import java.util.ArrayList;
 import java.util.List;
 
-import org.nexusformat.NexusFile;
-
->>>>>>> 612ef8b3
 import uk.ac.gda.beans.DetectorROI;
 import uk.ac.gda.beans.vortex.DetectorElement;
 import uk.ac.gda.beans.vortex.Xspress3Parameters;
@@ -42,17 +34,13 @@
  *
  * @see uk.ac.gda.devices.detector.xspress#Xspress3System
  * @author rjw82
-<<<<<<< HEAD
- *
-=======
- * 
+ * <p>
  *         now replaced with Xspress3WithFullCalculationsDetector. This new
  *         class was developed for I18 after problems were seen in the EPICS
  *         layer. This new class is yet to be tested on B18. But it should work
  *         and should be applicable for B18, the classes should be able to be
  *         swapped with no further changes required in the rest of the code.
- * 
->>>>>>> 612ef8b3
+ *
  */
 @Deprecated
 public class Xspress3Detector extends DetectorBase implements Xspress3 {
@@ -517,7 +505,6 @@
 		controller.doStart();
 	}
 
-	@Override
 	public int[][] getData() throws DeviceException {
 
 		double[][] deadTimeCorrectedData = controller.readoutDTCorrectedLatestMCA(firstChannelToRead,
@@ -537,12 +524,8 @@
 	 * @return
 	 * @throws DeviceException
 	 */
-<<<<<<< HEAD
-	@Override
-	public double[][] getMCData(double time) throws DeviceException {
-=======
+	@Override
 	public int[][] getMCData(double time) throws DeviceException {
->>>>>>> 612ef8b3
 		controller.doErase();
 		controller.doStart();
 		((Timer) Finder.getInstance().find("tfg")).clearFrameSets(); // we only
@@ -719,7 +702,7 @@
 	public int getMCASize() {
 		return MCA_SIZE;
 	}
-	
+
 	@Override
 	public Class<? extends FluorescenceDetectorParameters> getConfigurationParametersClass() {
 		return Xspress3Parameters.class;
@@ -735,9 +718,9 @@
 			parameters.setDetectorName(getName());
 			return parameters;
 		}
-		
+
 		List<DetectorElement> detectorList = new ArrayList<DetectorElement>();
-		
+
 		for(int i = 0; i < getNumberOfChannels(); i++){
 			DetectorElement thisElement = new DetectorElement();
 			for(DetectorROI region : regions){
@@ -745,7 +728,7 @@
 			}
 			detectorList.add(thisElement);
 		}
-		
+
 		Xspress3Parameters parameters = new Xspress3Parameters();
 		parameters.setDetectorName(getName());
 		parameters.setDetectorList(detectorList);
