--- conflicted
+++ resolved
@@ -290,25 +290,8 @@
 		Double[][][] data = controller.readoutDTCorrectedROI(firstFrame, lastFrame, firstChannelToRead,
 				controller.getNumberOfChannels() + firstChannelToRead - 1);
 		// calc FF from ROI
-<<<<<<< HEAD
 		int numFramesRead = lastFrame - firstFrame + 1;
-		double[][] FFs = calculateFFs(data, numFramesRead);
-=======
-		// Double[][] FFs = calculateFFs(data, numFramesRead);
-		
-		// read out FFs from sca5
-		Double[][] FFs_sca5 = controller.readoutDTCorrectedSCA1(firstFrame, lastFrame, firstChannelToRead,
-				finalChannelToRead);
-		Double[][] FFs_sca6 = controller.readoutDTCorrectedSCA2(firstFrame, lastFrame, firstChannelToRead,
-				finalChannelToRead);
-		Double[][] FFs = new Double[numFramesRead][numberOfChannelsToRead];
-		for (int frame = 0; frame < numFramesRead; frame++) {
-			for (int channel = 0; channel < numberOfChannelsToRead; channel++) {
-				// TODO summing all ROIs here - should check current value of summingMethod!
-				FFs[frame][channel] = FFs_sca5[frame][channel] + FFs_sca6[frame][channel];
-			}
-		}
->>>>>>> 559e769f
+		Double[][] FFs = calculateFFs(data, numFramesRead);
 
 		// create trees
 		NXDetectorData[] results = new NXDetectorData[numFramesRead];
@@ -382,76 +365,25 @@
 					thisFrame.addExternalFileLink(getName(), allElementNodeName, allElementFullLink, false, false);
 				}
 			}
-<<<<<<< HEAD
-=======
-
-			double totalFF = 0;
-			for (Double ff : FFs[frame]){
-				totalFF += ff;
-			}
-			thisFrame.setPlottableValue(getExtraNames()[numberOfChannelsToRead], totalFF);
-
-			// TODO this needs fixing at some point - currently writes an absolute path when better to use relative in Nexus
-			// Also, deriveFilename() only gives the correct name in step scans when Auto Increment is switched off in EPICS
-			if (writeHDF5Files) {
-				thisFrame.addScanFileLink(getName(), "nxfile://" + deriveFilename() + "#entry/instrument/detector/data");
-			}
->>>>>>> 559e769f
 
 			results[frame] = thisFrame;
 		}
 		return results;
 	}
 
-<<<<<<< HEAD
-	public double readoutFF() throws DeviceException {
+	public Double[] readoutFF() throws DeviceException {
 		// assume that this is readout before the full readout() is called!!
 		Double[][][] data = controller.readoutDTCorrectedROI(framesRead, framesRead, firstChannelToRead,
 				controller.getNumberOfChannels() + firstChannelToRead - 1);
-		double[] ffSum = calculateFFs(data, 1)[0];
-		
-		double ff = 0.0;
-		for (double value : ffSum){
-			ff += value;
-		}
-		return ff;
-	}
-
-	private double[][] calculateFFs(Double[][][] data, int numFramesRead) {
-		double[][] FFs = new double[numFramesRead][controller.getNumberOfChannels()]; // [frame][detector
+		return calculateFFs(data, 1)[0];
+	}
+
+	private Double[][] calculateFFs(Double[][][] data, int numFramesRead) {
+		Double[][] FFs = new Double[numFramesRead][controller.getNumberOfChannels()]; // [frame][detector
 		// channel]
 		for (int frame = 0; frame < numFramesRead; frame++) {
 			for (int chan = 0; chan < controller.getNumberOfChannels(); chan++) {
 				if (summingMethod == 1) {
-=======
-	/**
-	 * For use by Xspress3FFOverI0Detector only. Not intended for use in continuous scans. Largely duplicates code
-	 * used in Xspress3FFoverI0BufferedDetector.getFF().
-	 */
-	public double readoutFFTotal() throws DeviceException {
-
-		// inefficient to call this whole method just to get the FF, but easiest option for now
-		NXDetectorData xspressFrame = (NXDetectorData) readout();
-
-		Double[] xspressOutput = xspressFrame.getDoubleVals();
-		String[] names = getExtraNames();
-
-		double ffTotal = 0;
-		for (int index = 0; index < names.length; index++) {
-			if (names[index].equals("FF")) {
-				ffTotal = xspressOutput[index];
-			}
-		}
-		return ffTotal;
-	}
-
-	@SuppressWarnings("unused") // still used in commented code in readoutFrames()
-	private Double[][] calculateFFs(Double[][][] data, int numFramesRead) {
-		Double[][] FFs = new Double[numFramesRead][numberOfChannelsToRead]; // [frame][detector channel]
-		for (int frame = 0; frame < numFramesRead; frame++) {
-			for (int chan = 0; chan < numberOfChannelsToRead; chan++) {
-				if (summingMethod == SUM_FIRST_ROI) {
->>>>>>> 559e769f
 					FFs[frame][chan] = data[frame][chan][0];
 				} else {
 					FFs[frame][chan] = sumArray(data[frame][chan]);
@@ -463,7 +395,6 @@
 
 	@Override
 	public String[] getExtraNames() {
-<<<<<<< HEAD
 		// // these are the plottable values. For this detector it is the FF for
 		// // each channel
 		// String[] extraNames = new String[controller.getNumberOfChannels()];
@@ -484,15 +415,6 @@
 		}
 		extraNames[numExtraNames - 1] = "FF";
 
-=======
-		// these are the plottable values. For this detector it is the FF for
-		// each channel
-		String[] extraNames = new String[numberOfChannelsToRead + 1];
-		for (int i = 0; i < numberOfChannelsToRead; i++) {
-			extraNames[i] = "Chan" + (firstChannelToRead + i);
-		}
-		extraNames[numberOfChannelsToRead] = "FF";
->>>>>>> 559e769f
 		return extraNames;
 	}
 
@@ -707,10 +629,7 @@
 
 	@Override
 	public Object getCountRates() throws DeviceException {
-<<<<<<< HEAD
 		// is this ever called??? Should it be removed from the interface???
-=======
->>>>>>> 559e769f
 		return null;
 	}
 
