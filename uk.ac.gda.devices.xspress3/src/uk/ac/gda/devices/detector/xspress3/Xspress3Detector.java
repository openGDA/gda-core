--- conflicted
+++ resolved
@@ -290,14 +290,10 @@
 		}
 
 		// readout ROI in format [frame][detector channel][ROIs]
-<<<<<<< HEAD
-		int finalChannelToRead = numberOfChannelsToRead + firstChannelToRead - 1;
-=======
 		Double[][][] data = controller.readoutDTCorrectedROI(firstFrame,
 				lastFrame, firstChannelToRead, controller.getNumberOfChannels()
 						+ firstChannelToRead - 1);
 		// calc FF from ROI
->>>>>>> 6a4c922e
 		int numFramesRead = lastFrame - firstFrame + 1;
 		
 		// derive FFs from ROIs on MCAs
@@ -324,15 +320,6 @@
 		for (int frame = 0; frame < numFramesRead; frame++) {
 			NXDetectorData thisFrame = new NXDetectorData(this);
 			INexusTree detTree = thisFrame.getDetTree(getName());
-<<<<<<< HEAD
-			thisFrame.addData(detTree, sumLabel, new int[] { numberOfChannelsToRead }, NexusFile.NX_FLOAT64,
-					FFs[frame], unitsLabel, 1);
-			for (int chan = 0; chan < numberOfChannelsToRead; chan++) {
-				thisFrame.setPlottableValue(getExtraNames()[chan], FFs[frame][chan]);
-			}
-			thisFrame.addScanFileLink(getName(), "nxfile://" + deriveFilename() + "#entry/instrument/detector/data");
-
-=======
 			
 			// add FF (all ROI, all channels)
 			thisFrame.addData(detTree, sumLabel, new int[] { controller.getNumberOfChannels() }, NexusFile.NX_FLOAT64, FFs[frame], unitsLabel, 1);
@@ -384,7 +371,6 @@
 				}
 			}
 			
->>>>>>> 6a4c922e
 			results[frame] = thisFrame;
 		}
 		return results;
@@ -546,13 +532,8 @@
 		} while (((Timer) Finder.getInstance().find("tfg")).getStatus() == Timer.ACTIVE);
 
 		controller.doStop();
-<<<<<<< HEAD
-
-		return controller.readoutDTCorrectedLatestMCA(firstChannelToRead, getNumberOfChannelsToRead() - 1);
-=======
 		
 		return controller.readoutDTCorrectedLatestMCA(firstChannelToRead, controller.getNumberOfChannels() - 1);
->>>>>>> 6a4c922e
 	}
 
 	public int getFirstChannelToRead() {
@@ -676,10 +657,6 @@
 
 		Xspress3Parameters vortexParameters = (Xspress3Parameters) XMLHelpers.createFromXML(Xspress3Parameters.mappingURL,
 				Xspress3Parameters.class, Xspress3Parameters.schemaURL, getConfigFileName());
-<<<<<<< HEAD
-
-=======
->>>>>>> 6a4c922e
 		
 		List<VortexROI> vortexRois = vortexParameters.getDetector(0).getRegionList();
 		ROI[] rois = new ROI[vortexRois.size()];
