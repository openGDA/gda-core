/*-
 * Copyright © 2009 Diamond Light Source Ltd.
 *
 * This file is part of GDA.
 *
 * GDA is free software: you can redistribute it and/or modify it under the
 * terms of the GNU General Public License version 3 as published by the Free
 * Software Foundation.
 *
 * GDA is distributed in the hope that it will be useful, but WITHOUT ANY
 * WARRANTY; without even the implied warranty of MERCHANTABILITY or FITNESS
 * FOR A PARTICULAR PURPOSE. See the GNU General Public License for more
 * details.
 *
 * You should have received a copy of the GNU General Public License along
 * with GDA. If not, see <http://www.gnu.org/licenses/>.
 */

package uk.ac.gda.devices.detector.xspress3;

import org.slf4j.Logger;
import org.slf4j.LoggerFactory;

import gda.device.CounterTimer;
import gda.device.DeviceException;
import gda.device.detector.DetectorBase;

/**
 * Returns FF/I0 for an Xspress3 / ion chamber combination. Note this does not operate any hardware so should be used
 * with other detectors in scans
 */
public class Xspress3FFoverI0Detector extends DetectorBase {
	private static final Logger logger = LoggerFactory.getLogger(Xspress3FFoverI0Detector.class);

	private Xspress3 xspress3 = null;
	private CounterTimer ct = null;
	private int i0_channel = 0;

	public Xspress3FFoverI0Detector() {
	}

	@Override
	public void configure() {
		if (getExtraNames().length == 0)
			this.setExtraNames(new String[] { "FFI0" });
		this.setInputNames(new String[0]);
		if (outputFormat == null || outputFormat.length != 1)
			this.setOutputFormat(new String[] { "%.6f" });

	}

	@Override
	public Object readout() throws DeviceException {
		Double i0 = getI0();
		Double ff = xspress3.readoutFF();
		Double ffio = ff / i0;
		if (i0 == 0.0 || i0.isNaN() || i0.isInfinite()){ 
			logger.info("Problem with I0, so set FF/I0 to 0.0");
			ffio = 0.0;
		} else if (ff == 0.0 || ff.isInfinite() || ff.isNaN()){
			logger.info("Problem with FF, so set FF/I0 to 0.0");
			ffio = 0.0;
<<<<<<< HEAD
=======
		}
>>>>>>> b50e3c61
		return ffio;
	}

	private Double getI0() throws DeviceException {
		// assume that this is a TFGv2 behind where the first column is always the live time, so the next channel will be
		// the I0
		Object out = ct.readout();
		return ((double[]) out )[i0_channel];
	}

	@Override
	public void collectData() throws DeviceException {
		// do nothing as this object only reads out others' data
	}

	@Override
	public boolean createsOwnFiles() throws DeviceException {
		return false;
	}

	@Override
	public String getDescription() throws DeviceException {
		return "Ratio of Xspress FF and ion chamber";
	}

	@Override
	public String getDetectorID() throws DeviceException {
		return "unknown";
	}

	@Override
	public String getDetectorType() throws DeviceException {
		return "Scaler";
	}

	@Override
	public int getStatus() throws DeviceException {
		return 0;
	}

	public Xspress3 getXspress3() {
		return xspress3;
	}

	public void setXspress3(Xspress3 xmap) {
		this.xspress3 = xmap;
	}

	public CounterTimer getCounterTimer() {
		return ct;
	}

	public void setCounterTimer(CounterTimer i0CounterTimer) {
		this.ct = i0CounterTimer;
	}

	public void setI0_channel(int i0_channel) {
		this.i0_channel = i0_channel;
	}

	public int getI0_channel() {
		return i0_channel;
	}
}<|MERGE_RESOLUTION|>--- conflicted
+++ resolved
@@ -60,10 +60,7 @@
 		} else if (ff == 0.0 || ff.isInfinite() || ff.isNaN()){
 			logger.info("Problem with FF, so set FF/I0 to 0.0");
 			ffio = 0.0;
-<<<<<<< HEAD
-=======
 		}
->>>>>>> b50e3c61
 		return ffio;
 	}
 
