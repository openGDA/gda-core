/*-
 * Copyright © 2009 Diamond Light Source Ltd.
 *
 * This file is part of GDA.
 *
 * GDA is free software: you can redistribute it and/or modify it under the
 * terms of the GNU General Public License version 3 as published by the Free
 * Software Foundation.
 *
 * GDA is distributed in the hope that it will be useful, but WITHOUT ANY
 * WARRANTY; without even the implied warranty of MERCHANTABILITY or FITNESS
 * FOR A PARTICULAR PURPOSE. See the GNU General Public License for more
 * details.
 *
 * You should have received a copy of the GNU General Public License along
 * with GDA. If not, see <http://www.gnu.org/licenses/>.
 */

package uk.ac.gda.devices.detector.xspress3;

import org.slf4j.Logger;
import org.slf4j.LoggerFactory;

import gda.device.CounterTimer;
import gda.device.DeviceException;
import gda.device.detector.DetectorBase;

/**
 * Returns FF/I0 for an Xspress3 / ion chamber combination. Note this does not operate any hardware so should be used
 * with other detectors in scans
 */
public class Xspress3FFoverI0Detector extends DetectorBase {
	private static final Logger logger = LoggerFactory.getLogger(Xspress3FFoverI0Detector.class);

	private Xspress3 xspress3 = null;
	private CounterTimer ct = null;
	private int i0_channel = 0;

	public Xspress3FFoverI0Detector() {
	}

	@Override
	public void configure() {
		// Should really configure these using Spring XML
		setExtraNames(new String[] { "FFI0" });
		setInputNames(new String[0]);
		setOutputFormat(new String[] { "%.9f" });
	}

	@Override
	public Object readout() throws DeviceException {
		Double i0 = getI0();
<<<<<<< HEAD
		Double ff = xspress3.readoutFF();
=======
		Double ff = xspress3.readoutFFTotal();
>>>>>>> 559e769f
		Double ffio = ff / i0;
		if (i0 == 0.0 || i0.isNaN() || i0.isInfinite()){ 
			logger.info("Problem with I0, so set FF/I0 to 0.0");
			ffio = 0.0;
		} else if (ff == 0.0 || ff.isInfinite() || ff.isNaN()){
			logger.info("Problem with FF, so set FF/I0 to 0.0");
			ffio = 0.0;
<<<<<<< HEAD
		}
=======
>>>>>>> 559e769f
		return ffio;
	}

	private Double getI0() throws DeviceException {
		// assume that this is a TFGv2 behind where the first column is always the live time, so the next channel will be
		// the I0
		Object out = ct.readout();
		return ((double[]) out )[i0_channel];
	}

	@Override
	public void collectData() throws DeviceException {
		// do nothing as this object only reads out others' data
	}

	@Override
	public boolean createsOwnFiles() throws DeviceException {
		return false;
	}

	@Override
	public String getDescription() throws DeviceException {
		return "Ratio of Xspress FF and ion chamber";
	}

	@Override
	public String getDetectorID() throws DeviceException {
		return "unknown";
	}

	@Override
	public String getDetectorType() throws DeviceException {
		return "Scaler";
	}

	@Override
	public int getStatus() throws DeviceException {
		return 0;
	}

	public Xspress3 getXspress3() {
		return xspress3;
	}

	public void setXspress3(Xspress3 xmap) {
		this.xspress3 = xmap;
	}

	public CounterTimer getCounterTimer() {
		return ct;
	}

	public void setCounterTimer(CounterTimer i0CounterTimer) {
		this.ct = i0CounterTimer;
	}

	public void setI0_channel(int i0_channel) {
		this.i0_channel = i0_channel;
	}

	public int getI0_channel() {
		return i0_channel;
	}
}<|MERGE_RESOLUTION|>--- conflicted
+++ resolved
@@ -18,21 +18,18 @@
 
 package uk.ac.gda.devices.detector.xspress3;
 
-import org.slf4j.Logger;
-import org.slf4j.LoggerFactory;
-
 import gda.device.CounterTimer;
 import gda.device.DeviceException;
 import gda.device.detector.DetectorBase;
 
 /**
- * Returns FF/I0 for an Xspress3 / ion chamber combination. Note this does not operate any hardware so should be used
+ * Returns FF/I0 for an Xspress3 (Vortex) / ion chamber combination. Note this does not operate any hardware so should be used
  * with other detectors in scans
  */
 public class Xspress3FFoverI0Detector extends DetectorBase {
-	private static final Logger logger = LoggerFactory.getLogger(Xspress3FFoverI0Detector.class);
+//	private static final Logger logger = LoggerFactory.getLogger(Xspress3FFoverI0Detector.class);
 
-	private Xspress3 xspress3 = null;
+	private Xspress3Detector xspress3 = null;
 	private CounterTimer ct = null;
 	private int i0_channel = 0;
 
@@ -41,32 +38,31 @@
 
 	@Override
 	public void configure() {
-		// Should really configure these using Spring XML
-		setExtraNames(new String[] { "FFI0" });
-		setInputNames(new String[0]);
-		setOutputFormat(new String[] { "%.9f" });
+		if (getExtraNames().length == 0)
+			this.setExtraNames(new String[] { "FFI0" });
+		this.setInputNames(new String[0]);
+		if (outputFormat == null || outputFormat.length != 1)
+			this.setOutputFormat(new String[] { "%.6f" });
+
 	}
 
 	@Override
 	public Object readout() throws DeviceException {
 		Double i0 = getI0();
-<<<<<<< HEAD
-		Double ff = xspress3.readoutFF();
-=======
-		Double ff = xspress3.readoutFFTotal();
->>>>>>> 559e769f
+		Double ff = getFF();
 		Double ffio = ff / i0;
-		if (i0 == 0.0 || i0.isNaN() || i0.isInfinite()){ 
-			logger.info("Problem with I0, so set FF/I0 to 0.0");
+		if (i0 == 0.0 || ff == 0.0 || i0.isInfinite() || i0.isNaN() || ff.isInfinite() || ff.isNaN())
 			ffio = 0.0;
-		} else if (ff == 0.0 || ff.isInfinite() || ff.isNaN()){
-			logger.info("Problem with FF, so set FF/I0 to 0.0");
-			ffio = 0.0;
-<<<<<<< HEAD
+		return ffio;
+	}
+
+	private double getFF() throws DeviceException {
+		Double[] ffs =  xspress3.readoutFF();
+		double total = 0;
+		for(Double ff : ffs){
+			total += ff;
 		}
-=======
->>>>>>> 559e769f
-		return ffio;
+		return total;
 	}
 
 	private Double getI0() throws DeviceException {
@@ -106,11 +102,11 @@
 		return 0;
 	}
 
-	public Xspress3 getXspress3() {
+	public Xspress3Detector getXspress3() {
 		return xspress3;
 	}
 
-	public void setXspress3(Xspress3 xmap) {
+	public void setXspress3(Xspress3Detector xmap) {
 		this.xspress3 = xmap;
 	}
 
