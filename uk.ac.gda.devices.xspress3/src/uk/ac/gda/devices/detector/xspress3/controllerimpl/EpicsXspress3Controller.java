package uk.ac.gda.devices.detector.xspress3.controllerimpl;

import gda.device.Detector;
import gda.device.DeviceException;
import gda.epics.ReadOnlyPV;
import gda.factory.Configurable;
import gda.factory.FactoryException;
import gda.factory.Findable;

import java.io.IOException;

import org.apache.commons.lang.ArrayUtils;
import org.slf4j.Logger;
import org.slf4j.LoggerFactory;

import uk.ac.gda.devices.detector.xspress3.TRIGGER_MODE;
import uk.ac.gda.devices.detector.xspress3.Xspress3Controller;

/**
 * There is more functionality in the EPICS Xspress3 template than made
 * available here.
 * <p>
 * Functionality outside of the this class which is relevant: file saving,
 * 
 * @author rjw82
 * 
 */
public class EpicsXspress3Controller implements Xspress3Controller, Configurable, Findable {

	private static final Logger logger = LoggerFactory.getLogger(EpicsXspress3Controller.class);

	private String epicsTemplate;

	private EpicsXspress3ControllerPvProvider pvProvider;

	private String name;

	private int numRoiToRead = 1;

	private int[] dimensionsOfLastFile;
	
	private int numberOfDetectorChannels = 4;

	@Override
	public void configure() throws FactoryException {
		if (epicsTemplate == null || epicsTemplate.isEmpty()) {
			throw new FactoryException("Epics template has not been set!");
		}
		pvProvider = new EpicsXspress3ControllerPvProvider(epicsTemplate, numberOfDetectorChannels);

		try {
			Boolean epicsConnectionToHardware = pvProvider.pvIsConnected.get() == CONNECTION_STATE.Connected;
			if (!epicsConnectionToHardware) {
				logger.error("EPICS is not connected to underlying Xspress3 hardware.\\nConnect EPICS to Xspreess3 before doing any more in GDA.");
			}
		} catch (IOException e) {
			throw new FactoryException("Excpetion trying to connect to Xspress3 EPICS template", e);
		}
	}

	@Override
	public int getNumberROIToRead() {
		return numRoiToRead;
	}

	@Override
	public void setNumberROIToRead(int numRoiToRead) throws IllegalArgumentException {
		this.numRoiToRead = numRoiToRead;
	}

	/**
	 * Used to derive the available PVs.
	 * 
	 * @return
	 */
	@Override
	public int getNumberOfChannels() {
		return numberOfDetectorChannels;
	}

	public void setNumberOfChannels(int numberOfDetectorChannels) {
		this.numberOfDetectorChannels = numberOfDetectorChannels;
	}

	@Override
	public void doStart() throws DeviceException {
		try {
			pvProvider.pvErase.putWait(ERASE_STATE.Erase);
			// nowait as the IOC does not send a callback (until all data
			// collection finished I suppose, which is not what we want here)
			pvProvider.pvAcquire.putNoWait(ACQUIRE_STATE.Acquire);
			Thread.sleep(100);
		} catch (IOException e) {
			throw new DeviceException("IOException while starting acquisition", e);
		} catch (InterruptedException e) {
			throw new DeviceException("InterruptedException while starting acquisition", e);
		}
	}

	public boolean isSavingFiles() throws DeviceException {
		try {
			return pvProvider.pvIsFileWriting.get() == CAPTURE_CTRL_RBV.Capture;
		} catch (IOException e) {
			throw new DeviceException("IOException while reading save files flag", e);
		}
	}

	public void setSavingFiles(Boolean saveFiles) throws DeviceException {
		try {
			if (saveFiles) {
				pvProvider.pvStartStopFileWriting.putNoWait(CAPTURE_CTRL_RBV.Capture);
			} else {
				pvProvider.pvStartStopFileWriting.putNoWait(CAPTURE_CTRL_RBV.Done);
			}
		} catch (IOException e) {
			throw new DeviceException("IOException while setting save files flag", e);
		}
	}

	@Override
	public void doStop() throws DeviceException {
		try {
			pvProvider.pvAcquire.putNoWait(ACQUIRE_STATE.Done);
			Thread.sleep(100);
		} catch (IOException e) {
			throw new DeviceException("IOException while stopping acquisition", e);
		} catch (InterruptedException e) {
			throw new DeviceException("InterruptedException while stopping acquisition", e);
		}
	}

	@Override
	public void doErase() throws DeviceException {
		try {
			pvProvider.pvErase.putWait(ERASE_STATE.Erase);
		} catch (IOException e) {
			throw new DeviceException("IOException while erasing memory", e);
		}
	}

	@Override
	public void doReset() throws DeviceException {
		try {
			pvProvider.pvReset.putWait(1);
		} catch (IOException e) {
			throw new DeviceException("IOException while resetting", e);
		}
	}

	@Override
	public Integer getNumFramesToAcquire() throws DeviceException {
		try {
			return pvProvider.pvGetNumImages.get();
		} catch (IOException e) {
			throw new DeviceException("IOException while fetching number of frames to acquire", e);
		}
	}

	@Override
	public void setNumFramesToAcquire(Integer numFrames) throws DeviceException {
		try {
			pvProvider.pvSetNumImages.putWait(numFrames);
		} catch (IOException e) {
			throw new DeviceException("IOException while resetting", e);
		}
	}

	public void setPerformROICalculations(Boolean doCalcs) throws DeviceException {
		try {
			UPDATE_CTRL setValue = UPDATE_CTRL.Disable;
			if (doCalcs) {
				setValue = UPDATE_CTRL.Enable;
			}
			pvProvider.pvSetRoiCalc.putWait(setValue);
		} catch (IOException e) {
			throw new DeviceException("IOException while setting ROI calculations on/off", e);
		}
	}

	public Boolean getPerformROICalculations() throws DeviceException {
		try {
			UPDATE_RBV getValue = pvProvider.pvGetRoiCalc.get();
			if (getValue == UPDATE_RBV.Enabled) {
				return true;
			}
			return false;
		} catch (IOException e) {
			throw new DeviceException("IOException while getting ROI calculations", e);
		}
	}

	@Override
	public void setTriggerMode(TRIGGER_MODE mode) throws DeviceException {
		try {
			pvProvider.pvSetTrigMode.putWait(mode);
		} catch (IOException e) {
			throw new DeviceException("IOException while setting trigger mode", e);
		}

	}

	@Override
	public TRIGGER_MODE getTriggerMode() throws DeviceException {
		try {
			return pvProvider.pvGetTrigMode.get();
		} catch (IOException e) {
			throw new DeviceException("IOException while getting trigger mode", e);
		}
	}

	@Override
	public Boolean isBusy() throws DeviceException {
		try {
			return pvProvider.pvIsBusy.get();
		} catch (IOException e) {
			throw new DeviceException("IOException while getting isBusy value", e);
		}
	}

	@Override
	public Boolean isConnected() throws DeviceException {
		try {
			return pvProvider.pvIsConnected.get() == CONNECTION_STATE.Connected;
		} catch (IOException e) {
			throw new DeviceException("IOException while getting isConnected value", e);
		}
	}

	@Override
	public String getStatusMessage() throws DeviceException {
		try {
			return pvProvider.pvGetStatusMsg.get();
		} catch (IOException e) {
			throw new DeviceException("IOException while getting status message", e);
		}
	}

	@Override
	public int getStatus() throws DeviceException {
		try {
			XSPRESS3_EPICS_STATUS currentStatus = pvProvider.pvGetState.get();
			if (currentStatus == XSPRESS3_EPICS_STATUS.Idle || currentStatus == XSPRESS3_EPICS_STATUS.Aborted) {
				return Detector.IDLE;
			}
			if (currentStatus == XSPRESS3_EPICS_STATUS.Error) {
				return Detector.FAULT;
			}
			if (currentStatus == XSPRESS3_EPICS_STATUS.Acquire || currentStatus == XSPRESS3_EPICS_STATUS.Readout
					|| currentStatus == XSPRESS3_EPICS_STATUS.Correct || currentStatus == XSPRESS3_EPICS_STATUS.Saving
					|| currentStatus == XSPRESS3_EPICS_STATUS.Aborting) {
				return Detector.BUSY;
			}
			if (currentStatus == XSPRESS3_EPICS_STATUS.Waiting) {
				return Detector.PAUSED;
			}
			if (currentStatus == XSPRESS3_EPICS_STATUS.Initializing
					|| currentStatus == XSPRESS3_EPICS_STATUS.Disconnected) {
				return Detector.STANDBY;
			}
			// unknown
			return Detector.FAULT;
		} catch (IOException e) {
			throw new DeviceException("IOException while getting state", e);
		}
	}

	/**
	 * @return - the number of frames EPICS reads per readout
	 * @throws DeviceException
	 */
	public int getNumFramesPerReadout() throws DeviceException {
		try {
			return pvProvider.pvGetNumFramesPerReadout.get();
		} catch (IOException e) {
			throw new DeviceException("IOException while number of frames per readout", e);
		}
	}

	@Override
	public int getTotalFramesAvailable() throws DeviceException {
		try {
			return pvProvider.pvGetNumFramesAvailableToReadout.get();
		} catch (IOException e) {
			throw new DeviceException("IOException while number of frames available", e);
		}
	}

	@Override
	public Integer getMaxNumberFrames() throws DeviceException {
		try {
			return pvProvider.pvGetMaxFrames.get();
		} catch (IOException e) {
			throw new DeviceException("IOException while maximum number of frames", e);
		}
	}

	// public void setPerformScalerUpdates(Boolean doUpdates) throws
	// DeviceException {
	// try {
	// UPDATE_CTRL setValue = UPDATE_CTRL.Disable;
	// if (doUpdates) {
	// setValue = UPDATE_CTRL.Enable;
	// }
	// pvProvider.pvSetScalerUpdate.putWait(setValue);
	// } catch (IOException e) {
	// throw new
	// DeviceException("IOException while setting scaler updates on/off", e);
	// }
	// }
	//
	// public Boolean getPerformScalerUpdates() throws DeviceException {
	// try {
	// UPDATE_RBV getValue = pvProvider.pvGetScalerUpdate.get();
	// if (getValue == UPDATE_RBV.Enabled) {
	// return true;
	// }
	// return false;
	// } catch (IOException e) {
	// throw new
	// DeviceException("IOException while getting scaler updates setting", e);
	// }
	// }
	//
	// public void setScalerRefreshPeriod(int numFrames) throws DeviceException
	// {
	// try {
	// pvProvider.pvScalerUpdatePeriod.putWait(numFrames);
	// } catch (IOException e) {
	// throw new
	// DeviceException("IOException while setting scaler refresh period", e);
	// }
	// }

	// public int getScalerRefreshPeriod() throws DeviceException {
	// try {
	// return pvProvider.pvScalerUpdatePeriod.get();
	// } catch (IOException e) {
	// throw new
	// DeviceException("IOException while fetching scaler refresh period", e);
	// }
	// }
	//
	// public void setPerformMCAUpdates(Boolean doUpdates) throws
	// DeviceException {
	// try {
	// UPDATE_CTRL setValue = UPDATE_CTRL.Disable;
	// if (doUpdates) {
	// setValue = UPDATE_CTRL.Enable;
	// }
	// pvProvider.pvSetMCAUpdate.putWait(setValue);
	// } catch (IOException e) {
	// throw new DeviceException("IOException while setting mca updates on/off",
	// e);
	// }
	// }
	//
	// public Boolean getPerformMCAUpdates() throws DeviceException {
	// try {
	// UPDATE_RBV getValue = pvProvider.pvGetMCAUpdate.get();
	// if (getValue == UPDATE_RBV.Enabled) {
	// return true;
	// }
	// return false;
	// } catch (IOException e) {
	// throw new
	// DeviceException("IOException while getting mca updates setting", e);
	// }
	// }
	//
	// public void setMCARefreshPeriod(int numFrames) throws DeviceException {
	// try {
	// pvProvider.pvMCAUpdatePeriod.putWait(numFrames);
	// } catch (IOException e) {
	// throw new DeviceException("IOException while setting mca refresh period",
	// e);
	// }
	// }
	//
	// public int getMCARefreshPeriod() throws DeviceException {
	// try {
	// return pvProvider.pvMCAUpdatePeriod.get();
	// } catch (IOException e) {
	// throw new
	// DeviceException("IOException while fetching mca refresh period", e);
	// }
	// }

	public void setPerformROIUpdates(Boolean doUpdates) throws DeviceException {
		try {
			UPDATE_CTRL setValue = UPDATE_CTRL.Disable;
			if (doUpdates) {
				setValue = UPDATE_CTRL.Enable;
			}
			pvProvider.pvSetRoiCalc.putWait(setValue);
		} catch (IOException e) {
			throw new DeviceException("IOException while setting roi updates on/off", e);
		}
	}

	public Boolean getPerformROIUpdates() throws DeviceException {
		try {
			UPDATE_RBV getValue = pvProvider.pvGetRoiCalc.get();
			if (getValue == UPDATE_RBV.Enabled) {
				return true;
			}
			return false;
		} catch (IOException e) {
			throw new DeviceException("IOException while getting roi updates setting", e);
		}
	}

	// public void setROIRefreshPeriod(int numFrames) throws DeviceException {
	// try {
	// pvProvider.pvSCAROIUpdatePeriod.putWait(numFrames);
	// } catch (IOException e) {
	// throw new DeviceException("IOException while setting ROI refresh period",
	// e);
	// }
	// }
	//
	// public int getROIRefreshPeriod() throws DeviceException {
	// try {
	// return pvProvider.pvSCAROIUpdatePeriod.get();
	// } catch (IOException e) {
	// throw new
	// DeviceException("IOException while fetching ROI refresh period", e);
	// }
	// }

	@Override
	public Double[][] readoutDTCorrectedSCA1(int startFrame, int finalFrame, int startChannel, int finalChannel)
			throws DeviceException {
		updateArrays();

		return readDoubleWaveform(pvProvider.pvsScalerWindow1, startFrame, finalFrame, startChannel, finalChannel);
	}

	@Override
	public Double[][] readoutDTCorrectedSCA2(int startFrame, int finalFrame, int startChannel, int finalChannel)
			throws DeviceException {
		updateArrays();

		return readDoubleWaveform(pvProvider.pvsScalerWindow2, startFrame, finalFrame, startChannel, finalChannel);
	}

	@Override
	public Integer[][][] readoutScalerValues(int startFrame, int finalFrame, int startChannel, int finalChannel)
			throws DeviceException {
		updateArrays();

		// there are six types of scaler values to return
		Integer[][][] returnValuesWrongOrder = new Integer[6][][]; // scaler
																	// values,
																	// frame,
																	// channel
		returnValuesWrongOrder[0] = readIntegerWaveform(pvProvider.pvsTime, startFrame, finalFrame, startChannel,
				finalChannel);
		returnValuesWrongOrder[1] = readIntegerWaveform(pvProvider.pvsResetTicks, startFrame, finalFrame, startChannel,
				finalChannel);
		returnValuesWrongOrder[2] = readIntegerWaveform(pvProvider.pvsResetCount, startFrame, finalFrame, startChannel,
				finalChannel);
		returnValuesWrongOrder[3] = readIntegerWaveform(pvProvider.pvsAllEvent, startFrame, finalFrame, startChannel,
				finalChannel);
		returnValuesWrongOrder[4] = readIntegerWaveform(pvProvider.pvsAllGood, startFrame, finalFrame, startChannel,
				finalChannel);
		returnValuesWrongOrder[5] = readIntegerWaveform(pvProvider.pvsPileup, startFrame, finalFrame, startChannel,
				finalChannel);
		return reorderScalerValues(returnValuesWrongOrder);
	}

	private Integer[][][] reorderScalerValues(Integer[][][] returnValuesWrongOrder) {

		int numScalers = returnValuesWrongOrder.length;
		int numFrames = returnValuesWrongOrder[0].length;
		int numChannels = returnValuesWrongOrder[0][0].length;

		Integer[][][] correctedArray = new Integer[numFrames][numChannels][numScalers];
		for (int scaler = 0; scaler < numScalers; scaler++) {
			for (int frame = 0; frame < numFrames; frame++) {
				for (int channel = 0; channel < numChannels; channel++) {
					correctedArray[frame][channel][scaler] = returnValuesWrongOrder[scaler][frame][channel];
				}
			}
		}
		return correctedArray;
	}

	@Override
	public Integer[][] readoutDTCParameters(int startChannel, int finalChannel) throws DeviceException {
		Integer[][] valuesWrongOrder = new Integer[4][]; // 4 values per channel
		valuesWrongOrder[0] = readIntegerArray(pvProvider.pvsGoodEventGradient, startChannel, finalChannel);
		valuesWrongOrder[1] = readIntegerArray(pvProvider.pvsGoodEventOffset, startChannel, finalChannel);
		valuesWrongOrder[2] = readIntegerArray(pvProvider.pvsInWinEventGradient, startChannel, finalChannel);
		valuesWrongOrder[3] = readIntegerArray(pvProvider.pvsInWinEventOffset, startChannel, finalChannel);
		return invertIntegerArray(valuesWrongOrder);
	}

	@Override
	public Double[][][] readoutDTCorrectedROI(int startFrame, int finalFrame, int startChannel, int finalChannel)
			throws DeviceException {

		updateArrays();

		try {
			int numROIs = getNumberROIToRead();

			if (numROIs == 0) {
				throw new DeviceException("The number of ROI to readout has not been defined!");
			}

			Double[][][] valuesWrongOrder = new Double[numROIs][][];
			for (int roi = 0; roi < numROIs; roi++) {
				// [frame][channel]
				valuesWrongOrder[roi] = readDoubleWaveform(pvProvider.pvsROIs[roi], startFrame, finalFrame,
						startChannel, finalChannel);
			}
			return reorderROIValues(valuesWrongOrder);
		} catch (Exception e) {
			throw new DeviceException("Exception while fetching regions of interest", e);
		}
	}

	private Double[][][] reorderROIValues(Double[][][] valuesWrongOrder) {

		int numRoi = valuesWrongOrder.length;
		int numFrames = valuesWrongOrder[0].length;
		int numChannels = valuesWrongOrder[0][0].length;

		Double[][][] correctedArray = new Double[numFrames][numChannels][numRoi];
		for (int roi = 0; roi < numRoi; roi++) {
			for (int frame = 0; frame < numFrames; frame++) {
				for (int channel = 0; channel < numChannels; channel++) {
					correctedArray[frame][channel][roi] = valuesWrongOrder[roi][frame][channel];
				}
			}
		}
		return correctedArray;
	}

	@Override
	public Double[][] readoutDTCorrectedLatestMCA(int startChannel, int finalChannel) throws DeviceException {

		updateArrays();

		Double[][] mcas = new Double[finalChannel - startChannel + 1][];
		for (int i = startChannel; i <= finalChannel; i++) {
			try {
				mcas[i] = pvProvider.pvsLatestMCA[i].get();
			} catch (IOException e) {
				throw new DeviceException("IOException while fetching mca array data", e);
			}
		}
		return mcas;
	}

	private void updateArrays() throws DeviceException {
		try {
			pvProvider.pvUpdate.putWait(1);
		} catch (IOException e) {
			throw new DeviceException("IOException while updating Xspress3 arrays", e);
		}
	}

	@Override
	public Double[][] readoutDTCorrectedLatestSummedMCA(int startChannel, int finalChannel) throws DeviceException {

		updateArrays();

		Double[][] mcas = new Double[finalChannel - startChannel + 1][];
		for (int i = startChannel; i <= finalChannel; i++) {
			try {
				mcas[i] = pvProvider.pvsLatestMCASummed[i].get();
			} catch (IOException e) {
				throw new DeviceException("IOException while fetching mca array data", e);
			}
		}
		return mcas;
	}

	@Override
	public void setROILimits(int channel, int roiNumber, int[] lowHighMCAChannels) throws DeviceException {
		try {
			pvProvider.pvsROIHLM[roiNumber][channel].putWait(lowHighMCAChannels[1]);
			pvProvider.pvsROILLM[roiNumber][channel].putWait(lowHighMCAChannels[0]);
		} catch (IOException e) {
			throw new DeviceException("IOException while setting ROI limits", e);
		}
	}

	@Override
	public Integer[] getROILimits(int channel, int roiNumber) throws DeviceException {
		try {
			Integer[] limits = new Integer[2];
			limits[0] = pvProvider.pvsROILLM[roiNumber][channel].get();
			limits[1] = pvProvider.pvsROIHLM[roiNumber][channel].get();
			return limits;
		} catch (IOException e) {
			throw new DeviceException("IOException while getting ROI limits", e);
		}
	}

	@Override
	public void setWindows(int channel, int windowNumber, int[] lowHighScalerWindowChannels) throws DeviceException {
		try {
			switch (windowNumber) {
<<<<<<< HEAD
			case 0:
				pvProvider.pvsScaWin1Low[channel].putNoWait(0);
				pvProvider.pvsScaWin1High[channel].putNoWait(lowHighScalerWindowChannels[1]);
				pvProvider.pvsScaWin1Low[channel].putWait(lowHighScalerWindowChannels[0]);
				break;
			case 1:
				pvProvider.pvsScaWin2Low[channel].putNoWait(0);
				pvProvider.pvsScaWin2High[channel].putNoWait(lowHighScalerWindowChannels[1]);
=======
			case 1:
				pvProvider.pvsScaWin1High[channel].putWait(lowHighScalerWindowChannels[1]);
				pvProvider.pvsScaWin1Low[channel].putWait(lowHighScalerWindowChannels[0]);
				break;
			case 2:
				pvProvider.pvsScaWin2High[channel].putWait(lowHighScalerWindowChannels[1]);
>>>>>>> 6a4c922e
				pvProvider.pvsScaWin2Low[channel].putWait(lowHighScalerWindowChannels[0]);
				break;
			default:
				throw new DeviceException("Cannot set scaler window: value for window unacceptable");
			}
		} catch (IOException e) {
			throw new DeviceException("IOException while setting scaler window limits", e);
		}
	}

	@Override
	public Integer[] getWindows(int channel, int windowNumber) throws DeviceException {
		try {
			Integer[] limits = new Integer[2];
			switch (windowNumber) {
			case 1:
				limits[0] = pvProvider.pvsScaWin1LowRBV[channel].get();
				limits[1] = pvProvider.pvsScaWin1HighRBV[channel].get();
				break;
			case 2:
				limits[0] = pvProvider.pvsScaWin2LowRBV[channel].get();
				limits[1] = pvProvider.pvsScaWin2HighRBV[channel].get();
				break;
			default:
				throw new DeviceException("Cannot get scaler window: value for window unacceptable");
			}
			return limits;
		} catch (IOException e) {
			throw new DeviceException("IOException while getting scaler window limits", e);
		}
	}

	public String getEpicsTemplate() {
		return epicsTemplate;
	}

	public void setEpicsTemplate(String epicsTemplate) {
		this.epicsTemplate = epicsTemplate;
	}

	@Override
	public void setName(String name) {
		this.name = name;
	}

	@Override
	public String getName() {
		return name;
	}

	private Double[][] readDoubleWaveform(ReadOnlyPV<Double[]>[] pvs, int startFrame, int finalFrame, int startChannel,
			int finalChannel) throws DeviceException {
		// this is [channel][frame]
		Double[][] returnValuesWrongOrder = new Double[finalChannel - startChannel + 1][];
		for (int i = startChannel; i <= finalChannel; i++) {
			try {
				Double[] allFrames = pvs[i].get();
				returnValuesWrongOrder[i] = (Double[]) ArrayUtils.subarray(allFrames, startFrame, finalFrame + 1);
			} catch (IOException e) {
				throw new DeviceException("IOException while fetching double array data", e);
			}
		}
		// return [frame][channel]
		return invertDoubleArray(returnValuesWrongOrder);
	}

	/*
	 * Arrays are stored in EPICS as a waveform over all the frames per channel.
	 * But GDA wants to use an array per frame, so need to convert from a
	 * Double[channel][frame] to Double[frame][channel]
	 */
	private Double[][] invertDoubleArray(Double[][] returnValuesWrongOrder) {
		int numChannels = returnValuesWrongOrder.length;
		int numFrames = returnValuesWrongOrder[0].length;

		Double[][] correctedArray = new Double[numFrames][numChannels];
		for (int frame = 0; frame < numFrames; frame++) {
			for (int channel = 0; channel < numChannels; channel++) {
				correctedArray[frame][channel] = returnValuesWrongOrder[channel][frame];
			}
		}
		return correctedArray;
	}

	private Integer[][] readIntegerWaveform(ReadOnlyPV<Integer[]>[] pvs, int startFrame, int finalFrame,
			int startChannel, int finalChannel) throws DeviceException {
		Integer[][] returnValuesWrongOrder = new Integer[finalChannel - startChannel + 1][];
		for (int i = startChannel; i <= finalChannel; i++) {
			try {
				Integer[] allFrames = pvs[i].get();
				returnValuesWrongOrder[i] = (Integer[]) ArrayUtils.subarray(allFrames, startFrame, finalFrame + 1);
			} catch (IOException e) {
				throw new DeviceException("IOException while fetching integer array data", e);
			}
		}
		return invertIntegerArray(returnValuesWrongOrder);
	}

	private Integer[][] invertIntegerArray(Integer[][] returnValuesWrongOrder) {
		int numChannels = returnValuesWrongOrder.length;
		int numFrames = returnValuesWrongOrder[0].length;

		Integer[][] correctedArray = new Integer[numFrames][numChannels];
		for (int frame = 0; frame < numFrames; frame++) {
			for (int channel = 0; channel < numChannels; channel++) {
				correctedArray[frame][channel] = returnValuesWrongOrder[channel][frame];
			}
		}
		return correctedArray;
	}

	// private Double[] readDoubleArray(ReadOnlyPV<Double>[] pvs,
	// int startChannel, int finalChannel) throws DeviceException {
	// Double[] returnValues = new Double[finalChannel - startChannel];
	// for (int i = startChannel; i < finalChannel; i++) {
	// try {
	// returnValues[i] = pvs[i].get();
	// } catch (IOException e) {
	// throw new DeviceException(
	// "IOException while fetching integera data", e);
	// }
	// }
	// return returnValues;
	// }

	private Integer[] readIntegerArray(ReadOnlyPV<Integer>[] pvs, int startChannel, int finalChannel)
			throws DeviceException {
		Integer[] returnValues = new Integer[finalChannel - startChannel + 1];
		for (int i = startChannel; i <= finalChannel; i++) {
			try {
				returnValues[i] = pvs[i].get();
			} catch (IOException e) {
				throw new DeviceException("IOException while fetching integer data", e);
			}
		}
		return returnValues;
	}

	@Override
	public void setFilePath(String path) throws DeviceException {
		try {
			pvProvider.pvSetFilePath.putWait(path);
		} catch (IOException e) {
			throw new DeviceException("IOException while setting filepath", e);
		}

	}

	@Override
	public void setFilePrefix(String template) throws DeviceException {
		try {
			pvProvider.pvSetFilePrefix.putWait(template);
		} catch (IOException e) {
			throw new DeviceException("IOException while setting file prefix", e);
		}

	}

	@Override
	public void setNextFileNumber(int nextNumber) throws DeviceException {
		try {
			pvProvider.pvNextFileNumber.putWait(nextNumber);
		} catch (IOException e) {
			throw new DeviceException("IOException while setting file number", e);
		}

	}

	@Override
	public String getFilePath() throws DeviceException {
		try {
			return pvProvider.pvGetFilePath.get();
		} catch (IOException e) {
			throw new DeviceException("IOException while getting filepath", e);
		}
	}

	@Override
	public String getFilePrefix() throws DeviceException {
		try {
			return pvProvider.pvGetFilePrefix.get();
		} catch (IOException e) {
			throw new DeviceException("IOException while getting file prefix", e);
		}
	}

	@Override
	public int getNextFileNumber() throws DeviceException {
		try {
			return pvProvider.pvNextFileNumber.get();
		} catch (IOException e) {
			throw new DeviceException("IOException while getting file number", e);
		}
	}

	@Override
	public void setHDFFileDimensions(int[] dimensions) throws DeviceException {
		if (dimensions.length > 3) {
			throw new DeviceException("Cannot write more than 3 dimensions in the HDF5 plugin!");
		}
		try {
			switch (dimensions.length) {
			case 0:
			case 1:
				pvProvider.pvExtraDimensions.putNoWait(0);
				break;
			case 2:
				pvProvider.pvExtraDimensions.putNoWait(1);
				pvProvider.pvExtraDimN.putNoWait(dimensions[0]);
				pvProvider.pvExtraDimX.putNoWait(dimensions[1]);
				break;
			case 3:
				pvProvider.pvExtraDimensions.putNoWait(2);
				pvProvider.pvExtraDimN.putNoWait(dimensions[0]);
				pvProvider.pvExtraDimX.putNoWait(dimensions[1]);
				pvProvider.pvExtraDimY.putNoWait(dimensions[2]);
				break;
			}
		} catch (IOException e) {
			throw new DeviceException("IOException while getting file number", e);
		}
		dimensionsOfLastFile = dimensions;
	}

	@Override
	public int[] getHDFFileDimensions() throws DeviceException {
		return dimensionsOfLastFile;
	}

	@Override
	public void setHDFFileAutoIncrement(boolean b) throws DeviceException {
		try {
			pvProvider.pvHDFAutoIncrement.putNoWait(true);
		} catch (IOException e) {
			throw new DeviceException("IOException while setting auto increment", e);
		}
	}

	@Override
	public void setHDFNumFramesToAcquire(int i) throws DeviceException {
		try {
			pvProvider.pvHDFNumCapture.putNoWait(i);
		} catch (IOException e) {
			throw new DeviceException("IOException while setting num HDF frames to acquire", e);
		}
	}
}<|MERGE_RESOLUTION|>--- conflicted
+++ resolved
@@ -603,23 +603,14 @@
 	public void setWindows(int channel, int windowNumber, int[] lowHighScalerWindowChannels) throws DeviceException {
 		try {
 			switch (windowNumber) {
-<<<<<<< HEAD
-			case 0:
-				pvProvider.pvsScaWin1Low[channel].putNoWait(0);
-				pvProvider.pvsScaWin1High[channel].putNoWait(lowHighScalerWindowChannels[1]);
-				pvProvider.pvsScaWin1Low[channel].putWait(lowHighScalerWindowChannels[0]);
-				break;
 			case 1:
-				pvProvider.pvsScaWin2Low[channel].putNoWait(0);
-				pvProvider.pvsScaWin2High[channel].putNoWait(lowHighScalerWindowChannels[1]);
-=======
-			case 1:
+				pvProvider.pvsScaWin1Low[channel].putWait(0);
 				pvProvider.pvsScaWin1High[channel].putWait(lowHighScalerWindowChannels[1]);
 				pvProvider.pvsScaWin1Low[channel].putWait(lowHighScalerWindowChannels[0]);
 				break;
 			case 2:
+				pvProvider.pvsScaWin2Low[channel].putWait(0);
 				pvProvider.pvsScaWin2High[channel].putWait(lowHighScalerWindowChannels[1]);
->>>>>>> 6a4c922e
 				pvProvider.pvsScaWin2Low[channel].putWait(lowHighScalerWindowChannels[0]);
 				break;
 			default:
