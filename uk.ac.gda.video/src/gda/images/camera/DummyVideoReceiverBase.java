/*-
 * Copyright © 2009 Diamond Light Source Ltd.
 *
 * This file is part of GDA.
 *
 * GDA is free software: you can redistribute it and/or modify it under the
 * terms of the GNU General Public License version 3 as published by the Free
 * Software Foundation.
 *
 * GDA is distributed in the hope that it will be useful, but WITHOUT ANY
 * WARRANTY; without even the implied warranty of MERCHANTABILITY or FITNESS
 * FOR A PARTICULAR PURPOSE. See the GNU General Public License for more
 * details.
 *
 * You should have received a copy of the GNU General Public License along
 * with GDA. If not, see <http://www.gnu.org/licenses/>.
 */

package gda.images.camera;

import java.awt.Dimension;
import java.util.LinkedHashSet;
import java.util.Random;
import java.util.Set;
import java.util.Timer;
import java.util.TimerTask;

import org.slf4j.Logger;
import org.slf4j.LoggerFactory;

import gda.factory.ConfigurableBase;
import gda.factory.FactoryException;

public abstract class DummyVideoReceiverBase<T> extends ConfigurableBase implements VideoReceiver<T> {

	private static final Logger logger = LoggerFactory.getLogger(DummyVideoReceiverBase.class);

	protected int desiredFrameRate = 10;

	protected Dimension imageSize = new Dimension(1024, 768);

	private Set<ImageListener<T>> listeners = new LinkedHashSet<>();

	/**
	 * Sets the desired frame rate. (The default is 10fps.)
	 */
	public void setDesiredFrameRate(int desiredFrameRate) {
		this.desiredFrameRate = desiredFrameRate;
	}

	public void setImageSize(Dimension imageSize) {
		this.imageSize = imageSize;
	}

	private String displayName = "DummyVideoReceiver";

	public void setDisplayName(String displayName) {
		this.displayName = displayName;
	}

	@Override
	public String getDisplayName() {
		return displayName;
	}

	@Override
	public void addImageListener(ImageListener<T> listener) {
		listeners.add(listener);
	}

	@Override
	public void removeImageListener(ImageListener<T> listener) {
		listeners.remove(listener);
	}

	@Override
	public void configure() throws FactoryException {
		createConnection();
		setConfigured(true);
	}

	@Override
	public void createConnection() {
		start();
	}

	private Timer timer;

	@Override
	public synchronized void start() {
		if (timer != null) {
			return;
		}

		logger.info("Starting");

<<<<<<< HEAD
		createBlankImage();

		Random r = new Random();
		circleX = r.nextInt(imageSize.width);
		circleY = r.nextInt(imageSize.height);
=======
		createInitialImage();
		circleX = (int) (Math.random() * imageSize.width);
		circleY = (int) (Math.random() * imageSize.height);
>>>>>>> 961c76c0

		TimerTask creationTask = createTimerTask();
		final int period = 1000 / desiredFrameRate;
		final String timerName = String.format("%s(period=%dms)", getClass().getSimpleName(), period);
		timer = new Timer(timerName);
		timer.scheduleAtFixedRate(creationTask, 0, period);
	}

	private TimerTask createTimerTask() {
		return new TimerTask() {
			@Override
			public void run() {
				try {
					T image = updateImage();
					for (ImageListener<T> listener : listeners) {
						listener.processImage(image);
					}
				} catch (Exception e) {
					logger.error("Unable to dispatch image", e);
					if (timer != null) {
						timer.cancel();
					}
				}
			}
		};
	}

	@Override
	public synchronized void stop() {
		if (timer == null) {
			return;
		}

		logger.info("Stopping");

		timer.cancel();
		timer = null;
	}

	@Override
	public void closeConnection() {
		stop();
	}

	/** Current X position of circle. */
	protected int circleX;

	/** Current Y position of circle. */
	protected int circleY;

	protected static final int CIRCLE_SIZE = 10;

	/** X distance that circle moves from one frame to the next. */
	protected int circleDeltaX = 5;

	/** Y distance that circle moves from one frame to the next. */
	protected int circleDeltaY = 5;

	/**
	 * Creates the initial image.
	 */
	protected abstract void createInitialImage();

	/**
	 * Updates the image. Called at regular intervals.
	 */
	protected abstract T updateImage();

}<|MERGE_RESOLUTION|>--- conflicted
+++ resolved
@@ -94,17 +94,11 @@
 
 		logger.info("Starting");
 
-<<<<<<< HEAD
-		createBlankImage();
+		createInitialImage();
 
 		Random r = new Random();
 		circleX = r.nextInt(imageSize.width);
 		circleY = r.nextInt(imageSize.height);
-=======
-		createInitialImage();
-		circleX = (int) (Math.random() * imageSize.width);
-		circleY = (int) (Math.random() * imageSize.height);
->>>>>>> 961c76c0
 
 		TimerTask creationTask = createTimerTask();
 		final int period = 1000 / desiredFrameRate;
