/*-
 * Copyright © 2011 Diamond Light Source Ltd.
 *
 * This file is part of GDA.
 *
 * GDA is free software: you can redistribute it and/or modify it under the
 * terms of the GNU General Public License version 3 as published by the Free
 * Software Foundation.
 *
 * GDA is distributed in the hope that it will be useful, but WITHOUT ANY
 * WARRANTY; without even the implied warranty of MERCHANTABILITY or FITNESS
 * FOR A PARTICULAR PURPOSE. See the GNU General Public License for more
 * details.
 *
 * You should have received a copy of the GNU General Public License along
 * with GDA. If not, see <http://www.gnu.org/licenses/>.
 */

package uk.ac.gda.util;

import org.springframework.beans.factory.InitializingBean;
import org.springframework.util.StringUtils;

public class UnixToWindowsFilePathConverter implements FilePathConverter, InitializingBean {

	private String windowsSubString;
	private String unixSubString;
<<<<<<< HEAD
	private boolean backSlash = true; //some plugins use forward slash for both windows and Unix but previous GDA version uses only different slash
=======

	/**
	 * See {@link #setBackSlash(boolean)}
	 */
	@Deprecated
	private boolean backSlash = true; //some plugins use forward slash for both windows and Unix but previous GDA version uses only different slash 
>>>>>>> 9625c6df


	@Override
	public String converttoInternal(String filepath) {

		String replace = StringUtils.replace(filepath, unixSubString, windowsSubString);
		if (backSlash) replace = StringUtils.replace(replace, "/", "\\");
		return replace;
	}

	@Override
	public String converttoExternal(String filepath) {
		String replace = StringUtils.replace(filepath, windowsSubString, unixSubString);
		if (backSlash) replace = StringUtils.replace(replace, "\\", "/");
		return replace;
	}

	@Override
	public void afterPropertiesSet() throws Exception {
		if (windowsSubString == null || unixSubString==null )
			throw new IllegalArgumentException("windowsSubString == null || unixSubString==null");

	}

	public String getWindowsSubString() {
		return windowsSubString;
	}

	public void setWindowsSubString(String windowsSubString) {
		this.windowsSubString = windowsSubString;
	}

	public String getUnixSubString() {
		return unixSubString;
	}

	public void setUnixSubString(String unixSubString) {
		this.unixSubString = unixSubString;
	}

	/**
	 * See {@link #setBackSlash(boolean)}
	 */
	@Deprecated
	public boolean isBackSlash() {
		return backSlash;
	}

	/**
	 * If backslash conversion is not required, see {@link uk.ac.gda.util.SimpleFilePathConverter}
	 * 
	 * Instead of this class with unixSubString=X, windowsSubString=Y and backSlash=false
	 * use SimpleFilePathConverter with userSubString=X and internalSubString=Y
	 * @param backSlash
	 */
	@Deprecated
	public void setBackSlash(boolean backSlash) {
		this.backSlash = backSlash;
	}

}<|MERGE_RESOLUTION|>--- conflicted
+++ resolved
@@ -25,16 +25,12 @@
 
 	private String windowsSubString;
 	private String unixSubString;
-<<<<<<< HEAD
-	private boolean backSlash = true; //some plugins use forward slash for both windows and Unix but previous GDA version uses only different slash
-=======
 
 	/**
 	 * See {@link #setBackSlash(boolean)}
 	 */
 	@Deprecated
-	private boolean backSlash = true; //some plugins use forward slash for both windows and Unix but previous GDA version uses only different slash 
->>>>>>> 9625c6df
+	private boolean backSlash = true; //some plugins use forward slash for both windows and Unix but previous GDA version uses only different slash
 
 
 	@Override
