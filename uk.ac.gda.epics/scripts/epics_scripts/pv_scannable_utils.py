from gda.jython import InterfaceProvider
from gda.device.scannable import EpicsScannable
def createPVScannable( name, pv, addToNameSpace=True, hasUnits=True, getAsString=False):
    """
    utility function to create a scannable from a PV
    arguments:
    name - of scannable
    pv - pv 
    addToNameSpace = if True the scannable is accessible from the commandline after the call
    hasUnits - default True. The value is a number  and support is given for setUserUnits
    getAsString - default False. Useful if the PV is an enum as it returns the string representation. 
                 If true also set hasUnits to False 
    
    e.g.
    createPVScannable("acoll_average_size", "BL13J-OP-ACOLL-01:AVERAGESIZE", True)
    """
    sc = EpicsScannable()
    sc.setName(name)
    sc.setPvName(pv)
    sc.setUseNameAsInputName(True)
    sc.setHasUnits(hasUnits)
    sc.setGetAsString(getAsString)
    sc.afterPropertiesSet()
    sc.configure()
    if addToNameSpace:
        commandServer = InterfaceProvider.getJythonNamespace()    
        commandServer.placeInJythonNamespace(name,sc)
    return sc


<<<<<<< HEAD
def ls_pv_scannables():
    """
    Function to list Scannables associated with EPICs PVs, the PV and the associated DESC field
    Usage:
    ls_pv_scannables()
    """
    from gda.device.scannable import ScannableMotor
    from gda.device.motor import EpicsMotor
    a=InterfaceProvider.getJythonNamespace().getAllFromJythonNamespace()
    l=filter(lambda x: isinstance(x, EpicsScannable) or (isinstance(x, ScannableMotor) and isinstance(x.motor, EpicsMotor)), a.values().toArray())
    for x in l:
        if isinstance(x, EpicsScannable):
            print x.name, x.pvName, caget(x.pvName + ".DESC")
        if isinstance(x, ScannableMotor) and isinstance(x.motor, EpicsMotor):
            print x.name, x.motor.pvName, caget(x.motor.pvName + ".DESC")
        
=======
def ls_pv_scannables( PV=""):
    """
    Function to list Scannables associated with EPICs PVs, the PV and the associated DESC field
    Usage:
        >ls_pv_scannables()
    
    or
    
        >ls_pv_scannables(<PV>)
    """
    from gda.device.scannable import ScannableMotor
    from gda.device.motor import EpicsMotor
    scannableConnectedToPV=None
    a=InterfaceProvider.getJythonNamespace().getAllFromJythonNamespace()
    l=filter(lambda x: isinstance(x, EpicsScannable) or (isinstance(x, ScannableMotor) and isinstance(x.motor, EpicsMotor)), a.values().toArray())
    for x in l:
        description="unknown"
        pvName ="unknown"
        if isinstance(x, EpicsScannable):
            pvName=x.pvName
        if isinstance(x, ScannableMotor) and isinstance(x.motor, EpicsMotor):
            pvName=x.motor.pvName
            
        if PV != "":
            if PV.upper() == pvName.upper():
                scannableConnectedToPV=x
                break
        else:
            if x.configured:
                try:
                    description = caget(pvName + ".DESC")
                except:
                    description = "Unable to read description"
                    pass
            else:
                description = "Not configured!"
            print x.name, pvName, description

    if PV != "":
        if scannableConnectedToPV is None:
            print "No scannable found for PV " + PV
        print "Scannable " + x.name  + " is connected to ", PV
>>>>>>> a2d96cc7
    
    
from gda.device.scannable import EpicsScannable
from gda.epics import CAClient

def caput(pv,val):
    """
    Usage: "caput BL13J-OP-ACOLL-01:AVERAGESIZE" "10"
    """
    CAClient.put(pv, val)

def caget(pv):
    """
    Usage: "caget BL13J-OP-ACOLL-01:AVERAGESIZE"
    """
    return CAClient.get(pv)

def caputStringAsWaveform(pv, val):
    """
    Usage: "caputStringAsWaveform BL13J-OP-ACOLL-01:AVERAGESIZE" "This is some text"
    """
    CAClient.putStringAsWaveform(pv, val)<|MERGE_RESOLUTION|>--- conflicted
+++ resolved
@@ -27,25 +27,6 @@
         commandServer.placeInJythonNamespace(name,sc)
     return sc
 
-
-<<<<<<< HEAD
-def ls_pv_scannables():
-    """
-    Function to list Scannables associated with EPICs PVs, the PV and the associated DESC field
-    Usage:
-    ls_pv_scannables()
-    """
-    from gda.device.scannable import ScannableMotor
-    from gda.device.motor import EpicsMotor
-    a=InterfaceProvider.getJythonNamespace().getAllFromJythonNamespace()
-    l=filter(lambda x: isinstance(x, EpicsScannable) or (isinstance(x, ScannableMotor) and isinstance(x.motor, EpicsMotor)), a.values().toArray())
-    for x in l:
-        if isinstance(x, EpicsScannable):
-            print x.name, x.pvName, caget(x.pvName + ".DESC")
-        if isinstance(x, ScannableMotor) and isinstance(x.motor, EpicsMotor):
-            print x.name, x.motor.pvName, caget(x.motor.pvName + ".DESC")
-        
-=======
 def ls_pv_scannables( PV=""):
     """
     Function to list Scannables associated with EPICs PVs, the PV and the associated DESC field
@@ -88,7 +69,6 @@
         if scannableConnectedToPV is None:
             print "No scannable found for PV " + PV
         print "Scannable " + x.name  + " is connected to ", PV
->>>>>>> a2d96cc7
     
     
 from gda.device.scannable import EpicsScannable
