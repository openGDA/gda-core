/*-
 * Copyright © 2009 Diamond Light Source Ltd.
 *
 * This file is part of GDA.
 *
 * GDA is free software: you can redistribute it and/or modify it under the
 * terms of the GNU General Public License version 3 as published by the Free
 * Software Foundation.
 *
 * GDA is distributed in the hope that it will be useful, but WITHOUT ANY
 * WARRANTY; without even the implied warranty of MERCHANTABILITY or FITNESS
 * FOR A PARTICULAR PURPOSE. See the GNU General Public License for more
 * details.
 *
 * You should have received a copy of the GNU General Public License along
 * with GDA. If not, see <http://www.gnu.org/licenses/>.
 */

package gda.epics.connection;

import gda.epics.util.EpicsGlobals;
import gda.epics.util.JCAUtils;
import gov.aps.jca.CAException;
import gov.aps.jca.CAStatus;
import gov.aps.jca.CAStatusException;
import gov.aps.jca.Channel;
import gov.aps.jca.Context;
import gov.aps.jca.JCALibrary;
import gov.aps.jca.Monitor;
import gov.aps.jca.TimeoutException;
import gov.aps.jca.dbr.BYTE;
import gov.aps.jca.dbr.DBR;
import gov.aps.jca.dbr.DBRType;
import gov.aps.jca.dbr.DBR_CTRL_Enum;
import gov.aps.jca.dbr.DOUBLE;
import gov.aps.jca.dbr.ENUM;
import gov.aps.jca.dbr.FLOAT;
import gov.aps.jca.dbr.INT;
import gov.aps.jca.dbr.SHORT;
import gov.aps.jca.dbr.STRING;
import gov.aps.jca.event.ConnectionEvent;
import gov.aps.jca.event.ConnectionListener;
import gov.aps.jca.event.ContextExceptionEvent;
import gov.aps.jca.event.ContextExceptionListener;
import gov.aps.jca.event.ContextMessageEvent;
import gov.aps.jca.event.ContextMessageListener;
import gov.aps.jca.event.ContextVirtualCircuitExceptionEvent;
import gov.aps.jca.event.GetEvent;
import gov.aps.jca.event.GetListener;
import gov.aps.jca.event.MonitorListener;
import gov.aps.jca.event.PutEvent;
import gov.aps.jca.event.PutListener;
import java.util.concurrent.LinkedBlockingQueue;
import java.util.concurrent.ThreadPoolExecutor;
import java.util.concurrent.TimeUnit;
import java.util.concurrent.atomic.AtomicInteger;
import org.slf4j.Logger;
import org.slf4j.LoggerFactory;

/**
 * The EPICSConnection class initialises JCA context, setting up network configuration for EPICS IOCs. It provides a
 * single Channel Access Context for managing all IO operations between GDA and EPICS servers and provides methods to
 * access process variables provided by EPICS database through a Channel object. It also handle the CA exceptions from
 * Channel Access.
 * <p>
 * Type specific <code>caget</code>, for example <code>cagetDouble</code> and <code>caput</code> methods are
 * provided here to encapsulate the type conversion or mapping between EPICS and Java, so the rest of GDA codes could be
 * developed more cleanly. These methods prevent automatic type conversion, for example from <code>double</code> to
 * <code>int</code> taking place on the Channel Access servers, and ensure no unpredicted precesion loss during the
 * operation. The automatic type conversions are considered undesirable.
 * </p>
 * 
 * @Dependence This class requires the properties file JCALibrary.properties which is stored in $GDA_PROPERTIES
 *             directory.
 */
public class EpicsController implements ContextExceptionListener, ContextMessageListener {
	private static final Logger logger = LoggerFactory.getLogger(EpicsController.class);
	private double timeout = EpicsGlobals.getTimeout();// seconds
	private AtomicInteger monitorCount = new AtomicInteger(0);
	private Context context = null;
	private ThreadPoolExecutor threadPool = null;
	
	/**
	 * An enumerated type for DBR from EPICS.
	 */
	public enum MonitorType {
		/**
		 * NATIVE - the native DBR type, value only
		 */
		NATIVE,
		/**
		 * STS - contains value, alarm status, and alarm severity
		 */
		STS,
		/**
		 * TIME - contains value, alarm status, alarm severity, and time stamp
		 */
		TIME,
		/**
		 * CTRL - contains value, alarm status, alarm severity,units, display precision, graphic limits, and control
		 * limits
		 */
		CTRL,
		/**
		 * GR - contains value, alarm status, alarm severity,units, display precision, and graphic limits
		 */
		GR
	}

	/**
	 * Singleton instance.
	 */
	private static EpicsController instance = null;

	/**
	 * Singleton pattern to get instance of EpicsController.
	 * 
	 * @return <code>EpicsController</code> instance.
	 */
	public static synchronized EpicsController getInstance()
	{
		return getInstance(true);
	}

	/**
	 * Singleton pattern to get instance of EpicsController.
	 * @param contextRequired is normally True, but False for testing, to avoid leaving a orphan process.
	 * 
	 * @return <code>EpicsController</code> instance.
	 */
	public static synchronized EpicsController getInstance(boolean contextRequired){
		// TODO not nice and clean
		try {
			if (instance == null)
				instance = new EpicsController(contextRequired);
			return instance;
		} catch (Throwable th) {
			th.printStackTrace();
			throw new RuntimeException("failed to create EpicsController instance", th);
		}
	}

	/**
	 * Protected constructor.
	 * 
	 * @throws CAException
	 */
	@SuppressWarnings("unused")
	protected EpicsController() throws CAException, InterruptedException {
		new EpicsController(true);
	}

	/**
	 * Protected constructor.
	 * @param contextRequired is normally True, but False for testing, to avoid leaving a orphan process.
	 * 
	 * @throws CAException
	 */
	protected EpicsController(boolean contextRequired) throws CAException {
		// TODO take care of shutdown
		threadPool = new ThreadPoolExecutor(1, 5, 60, TimeUnit.SECONDS, new LinkedBlockingQueue<Runnable>());
		threadPool.prestartAllCoreThreads();
		if (contextRequired)
			initializeContext();
	}

	/**
	 * Execute task in a separate thread.
	 * 
	 * @param task
	 *            task to be executed.
	 */
	public void execute(Runnable task) {
		threadPool.execute(task);
	}

	/**
	 * Create a CA context. This context controls all IO operations and circuits through which Channels will be created
	 * and connected between GDA and EPICS server.
	 * 
	 * @throws CAException
	 */
	protected void initializeContext() throws CAException {
		try {
			// initialises JCA, used to create context and manage JCA
			// configuration info
			JCALibrary jca = JCALibrary.getInstance();
			context = jca.createContext(JCALibrary.CHANNEL_ACCESS_JAVA);

			context.initialize();

			context.addContextExceptionListener(this);
			context.addContextMessageListener(this);

			logger.debug(context.getVersion().getVersionString());
			context.printInfo();
		} catch (CAException ex) {
			logger.error(ex + " Unable to create Channel Access context");
			throw ex;
		}
	}

	/**
	 * Create channel asynchronously, user need to provide connection listener.
	 * 
	 * @param pvname
	 *            the process variable name
	 * @param cl
	 *            the connection listener
	 * @return the created CA channel
	 * @throws CAException
	 */
	public Channel createChannel(String pvname, ConnectionListener cl) throws CAException {
		try {
			return context.createChannel(pvname, cl);
			// we do no need to flush
		} catch (IllegalArgumentException e) {
			logger.error("Error on creating CA channel for {} - message: {}", pvname, e.getMessage());
			throw e;
		} catch (IllegalStateException e) {
			logger.error("Error on creating CA channel for {} - message: {}", pvname, e.getMessage());
			throw e;
		} catch (CAException e) {
			logger.error("Error on creating CA channel for {} - message: {}", pvname, e.getMessage());
			throw e;
		}
	}

	/**
	 * Anonymous connection listener class.
	 */
	private class ConnectionListenerImpl implements ConnectionListener {
		volatile ConnectionEvent event;

		@Override
		public synchronized void connectionChanged(ConnectionEvent ev) {
			event = ev;
			this.notifyAll();
		}
	}

	/**
	 * Create CA channel synchronously,users must specify the time to wait in seconds.
	 * 
	 * @param pvname
	 *            the process variable name
	 * @param timeoutInS
	 * @return the CA channel
	 * @throws CAException
	 * @throws TimeoutException
	 */
	public Channel createChannel(String pvname, double timeoutInS) throws CAException, TimeoutException {
		try {
			Channel ch = null;
			ConnectionListenerImpl cl = new ConnectionListenerImpl();
			synchronized (cl) {
				ch = context.createChannel(pvname, cl);

				// already connected check
				if (ch.getConnectionState() == Channel.CONNECTED) {
					ch.removeConnectionListener(cl);
					return ch;
				}

				// wait for connection completion
				try {
					cl.wait((long) (timeoutInS * 1000));
				} catch (InterruptedException e) {
					throw new CAException("InterruptedException while waiting for connection to channel: " + pvname);
				}
			}
			ch.removeConnectionListener(cl);

			final ConnectionEvent event = cl.event;
			if (event == null)
				throw new TimeoutException("connection timeout for '" + pvname + "', "+timeoutInS+"s");

			if (!event.isConnected())
				throw new CAException("failed to connect to '" + pvname + "'");

			logger.debug("Channel {}  is created.", ch.getName());
			return ch;
		} catch (IllegalArgumentException e) {
			logger.error("Error on creating CA channel for {} - message: {}", pvname, e.getMessage());
			throw e;
		} catch (IllegalStateException e) {
			logger.error("Error on creating CA channel for {} - message: {}", pvname, e.getMessage());
			throw e;
		} catch (CAException e) {
			logger.error("Error on creating CA channel for {} - message: {}", pvname, e.getMessage());
			throw e;
		} catch (TimeoutException e) {
			logger.error("Error on creating CA channel for {} - message: {}", pvname, e.getMessage());
			throw e;
		}
	}

	/**
	 * creates a CA channel using default timeout.
	 * 
	 * @param pvname
	 * @return channel
	 * @throws CAException
	 * @throws TimeoutException
	 */
	public Channel createChannel(String pvname) throws CAException, TimeoutException {
		return createChannel(pvname, timeout);
	}

	/**
	 * Clear the resources used by the specified channel. It wraps the CA channel destroy method to handle CA
	 * exceptions.
	 * 
	 * @param ch
	 */
	public void destroy(Channel ch) {
		try {
			ch.destroy();
			logger.debug("Channel " + ch.getName() + " is destroyed.");
		} catch (IllegalStateException e) {
			logger.error("Error on destroying CA channel: " + ch.getName() + " - " + e.getMessage());
		} catch (CAException e) {
			logger.error("Error on destroying CA channel: " + ch.getName() + " - " + e.getMessage());
		}
	}

	/**
	 * @return return the total number of channels in the default CA context.
	 */
	public int getTotalNumberOfChannels() {
		return context.getChannels().length;
	}

	// *********** Channel access methods ***********
	/**
	 * gets current value in double from the specified channel, Note type conversion may be performed by EPICS server if
	 * the underlying native type is not double.
	 * 
	 * @param ch
	 *            the CA Channel.
	 * @return double - the channel's value
	 * @throws TimeoutException
	 * @throws CAException
	 * @throws InterruptedException 
	 */
	public double cagetDouble(Channel ch) throws TimeoutException, CAException, InterruptedException {
		return ((DOUBLE) getDBR(ch, DBRType.DOUBLE, 1)).getDoubleValue()[0];
	}

	/**
	 * gets current value in float from the specified channel, Note type conversion may be performed by EPICS server if
	 * the underlying native type is not float.
	 * 
	 * @param ch
	 *            the CA Channel.
	 * @return float - the channel's value
	 * @throws TimeoutException
	 * @throws CAException
	 */
	public float cagetFloat(Channel ch) throws TimeoutException, CAException, InterruptedException {
		return ((FLOAT) getDBR(ch, DBRType.FLOAT, 1)).getFloatValue()[0];
	}

	/**
	 * gets current value in short from the specified channel, Note type conversion may be performed by EPICS server if
	 * the underlying native type is not short.
	 * 
	 * @param ch
	 *            the CA Channel.
	 * @return short - the channel's value
	 * @throws TimeoutException
	 * @throws CAException
	 */
	public short cagetShort(Channel ch) throws TimeoutException, CAException, InterruptedException {
		return ((SHORT) getDBR(ch, DBRType.SHORT, 1)).getShortValue()[0];
	}

	/**
	 * gets current enum position value in short from the specified channel.
	 * 
	 * @param ch
	 *            the CA Channel.
	 * @return short - the channel's enumerated position value
	 * @throws TimeoutException
	 * @throws CAException
	 */
	public short cagetEnum(Channel ch) throws TimeoutException, CAException, InterruptedException {
		return ((ENUM) getDBR(ch, DBRType.ENUM, 1)).getEnumValue()[0];
	}

	/**
	 * gets labels in String for enumerated positions from the specified channel.
	 * 
	 * @param ch
	 *            the specified channel
	 * @return String[] - the labels
	 * @throws TimeoutException
	 * @throws CAException
	 */
	public String[] cagetLabels(Channel ch) throws TimeoutException, CAException, InterruptedException {
		return ((DBR_CTRL_Enum) getDBR(ch, DBRType.CTRL_ENUM)).getLabels();
	}

	public String[] cagetLabels(Channel ch, double timeout) throws TimeoutException, CAException {
		return ((DBR_CTRL_Enum) getDBR(ch, DBRType.CTRL_ENUM, timeout)).getLabels();
	}

	private DBR getDBR(Channel ch, DBRType type, double timeout) throws IllegalStateException, TimeoutException, CAException {
		return getDBR(ch, type, ch.getElementCount(),timeout);
	}

	/**
	 * gets current value in int from the specified channel, Note type conversion may be performed by EPICS server if
	 * the underlying native type is not int.
	 * 
	 * @param ch
	 *            the CA Channel.
	 * @return int - the channel's value
	 * @throws TimeoutException
	 * @throws CAException
	 */
	public int cagetInt(Channel ch) throws TimeoutException, CAException, InterruptedException {
		return ((INT) getDBR(ch, DBRType.INT, 1)).getIntValue()[0];
	}

	/**
	 * gets current value in byte from the specified channel, Note type conversion may be performed by EPICS server if
	 * the underlying native type is not byte.
	 * 
	 * @param ch
	 *            the CA Channel.
	 * @return byte - the channel's value
	 * @throws TimeoutException
	 * @throws CAException
	 */
	public byte cagetByte(Channel ch) throws TimeoutException, CAException, InterruptedException {
		return ((BYTE) getDBR(ch, DBRType.BYTE, 1)).getByteValue()[0];
	}

	/**
	 * gets current value in String from the specified channel, Note type conversion may be performed by EPICS server if
	 * the underlying native type is not String. Precision will affect the result.
	 * 
	 * @param ch
	 *            the CA Channel.
	 * @return String - the channel's value
	 * @throws TimeoutException
	 * @throws CAException
	 * @throws InterruptedException 
	 */
	public String cagetString(Channel ch) throws TimeoutException, CAException, InterruptedException {
		return ((STRING) getDBR(ch, DBRType.STRING, 1)).getStringValue()[0];
	}

	/**
	 * a handy method to return everything in String type for console display, to emulate terminal command 'caget'
	 * gets the current value of the specified channel, returns it as String without implicit type conversion.
	 * 
	 * @param ch
	 *            the specified channel
	 * @return String - the value of the channel
	 * @throws TimeoutException
	 * @throws CAException
	 * @throws InterruptedException 
	 */
	public String caget(Channel ch) throws TimeoutException, CAException, InterruptedException {
		String value = null;
		checkConnection(ch);
		if (ch.getFieldType().isBYTE()) {
			value = String.valueOf(cagetByte(ch));
		} else if (ch.getFieldType().isINT()) {
			value = String.valueOf(cagetInt(ch));
		} else if (ch.getFieldType().isFLOAT()) {
			value = String.valueOf(cagetFloat(ch));
		} else if (ch.getFieldType().isDOUBLE()) {
			value = String.valueOf(cagetDouble(ch));
		} else if (ch.getFieldType().isSHORT()) {
			value = String.valueOf(cagetShort(ch));
		} else if (ch.getFieldType().isENUM()) {
			value = String.valueOf(cagetEnum(ch));
		} else {
			value = cagetString(ch);
		}
		return value;
	}

	private void checkConnection(Channel ch) throws InterruptedException {
		double timeout_s = EpicsGlobals.getTimeout();
		checkConnection(ch, timeout_s);
	}

	private void checkConnection(Channel ch, double timeout_s) throws InterruptedException {
		if (ch.getConnectionState() == Channel.CONNECTED)
			return;
		long startTime_ms = System.currentTimeMillis();
		long timeout_ms = (long) (timeout_s * 1000.);

		while (ch.getConnectionState() != Channel.CONNECTED && (System.currentTimeMillis() - startTime_ms < timeout_ms)) {
			Thread.sleep(10);
		}
		if (ch.getConnectionState() != Channel.CONNECTED) {
			logger.error("Connection to {} request timeout {}s", ch.getName(), timeout_s);
		}
	}

	/**
	 * gets a string value array from this channel without implicit CA data type conversion, return the results as a
	 * String array.
	 * 
	 * @param ch
	 * @param elementCount
	 * @return String[]
	 * @throws TimeoutException
	 * @throws CAException
	 * @throws InterruptedException 
	 */
	public String[] caget(Channel ch, int elementCount) throws TimeoutException, CAException, InterruptedException {
		checkConnection(ch);
		String[] value = new String[elementCount];
		int i = 0;
		if (ch.getFieldType().isBYTE()) {
			for (byte element : cagetByteArray(ch)) {
				value[i] = String.valueOf(element);
				i++;
			}
		} else if (ch.getFieldType().isINT()) {
			for (int element : cagetIntArray(ch)) {
				value[i] = String.valueOf(element);
				i++;
			}
		} else if (ch.getFieldType().isFLOAT()) {
			for (float element : cagetFloatArray(ch)) {
				value[i] = String.valueOf(element);
				i++;
			}
		} else if (ch.getFieldType().isDOUBLE()) {
			for (double element : cagetDoubleArray(ch)) {
				value[i] = String.valueOf(element);
				i++;
			}
		} else if (ch.getFieldType().isSHORT()) {
			for (short element : cagetShortArray(ch)) {
				value[i] = String.valueOf(element);
				i++;
			}
		} else if (ch.getFieldType().isENUM()) {
			for (short element : cagetEnumArray(ch)) {
				value[i] = String.valueOf(element);
				i++;
			}
		} else {
			value = cagetStringArray(ch);
		}
		return value;
	}

	/**
	 * Gets the specified CA compound type DBR from this channel.
	 * 
	 * @param ch
	 * @param type
	 * @return specified CA compound type DBR from this channel
	 * @throws CAException
	 * @throws TimeoutException
	 * @throws InterruptedException 
	 */
	public DBR caget(Channel ch, MonitorType type) throws CAException, TimeoutException, InterruptedException {
		DBR dbr = null;
		switch (type) {
		case TIME:
			dbr = getDBR(ch, TIMEHandler.getTIMEType(ch));
			break;
		case STS:
			dbr = getDBR(ch, STSHandler.getSTSType(ch));
			break;
		case CTRL:
			dbr = getDBR(ch, CTRLHandler.getCTRLType(ch));
			break;
		case GR:
			dbr = getDBR(ch, GRHandler.getGRType(ch));
			break;
		case NATIVE:
			dbr = getDBR(ch, ch.getFieldType());
			break;
		default:
			logger.error("Invalid Return Type is requested.");
			break;
		}
		return dbr;
	}

	// ******** channel access methods that returns multi-element array *********
	/**
	 * Gets an array of short (enumerated positions) from enumerated field of this channel.
	 * 
	 * @param ch
	 *            the CA Channel.
	 * @return short[] - the channel's value, enumeration returned as an array of short
	 * @throws TimeoutException
	 * @throws CAException
	 */
	public short[] cagetEnumArray(Channel ch) throws TimeoutException, CAException, InterruptedException {
		return ((ENUM) getDBR(ch, DBRType.ENUM)).getEnumValue();
	}

	public short[] cagetEnumArray(Channel ch, int count) throws TimeoutException, CAException, InterruptedException {
		return ((ENUM) getDBR(ch, DBRType.ENUM, count)).getEnumValue();
	}
	
	/**
	 * gets a double array from the specified channel.
	 * 
	 * @param ch
	 *            the CA Channel.
	 * @return double[] - the channel's values
	 * @throws TimeoutException
	 * @throws CAException
	 */
	public double[] cagetDoubleArray(Channel ch) throws TimeoutException, CAException, InterruptedException {
		return ((DOUBLE) getDBR(ch, DBRType.DOUBLE)).getDoubleValue();
	}

	/**
	 * gets a fixed length double array from the specified channel.
	 * 
	 * @param theChannel
	 *            the CA Channel.
	 * @param numberOfElements
	 *            the number of elements to get.
	 * @return double[] - the channel's values
	 * @throws TimeoutException
	 * @throws CAException
	 * @throws InterruptedException 
	 */
	public double[] cagetDoubleArray(Channel theChannel, int numberOfElements) throws TimeoutException, CAException, InterruptedException {
		return ((DOUBLE) getDBR(theChannel, DBRType.DOUBLE, numberOfElements)).getDoubleValue();
	}
	
	
	/**
	 * gets a float array from the specified channel.
	 * 
	 * @param ch
	 *            the CA Channel.
	 * @return float[] - the channel's values
	 * @throws TimeoutException
	 * @throws CAException
	 */
	public float[] cagetFloatArray(Channel ch) throws TimeoutException, CAException, InterruptedException {
		return ((FLOAT) getDBR(ch, DBRType.FLOAT)).getFloatValue();
	}

	public float[] cagetFloatArray(Channel ch, int count) throws TimeoutException, CAException, InterruptedException {
		return ((FLOAT) getDBR(ch, DBRType.FLOAT, count)).getFloatValue();
	}

	/**
	 * gets a short array from the specified channel.
	 * 
	 * @param ch
	 *            the CA Channel.
	 * @return short[] - the channel's values
	 * @throws TimeoutException
	 * @throws CAException
	 */
	public short[] cagetShortArray(Channel ch) throws TimeoutException, CAException, InterruptedException {
		return ((SHORT) getDBR(ch, DBRType.SHORT)).getShortValue();
	}

	public short[] cagetShortArray(Channel ch, int count) throws TimeoutException, CAException, InterruptedException {
		return ((SHORT) getDBR(ch, DBRType.SHORT,count)).getShortValue();
	}
	
	/**
	 * gets a integer array from the specified channel.
	 * 
	 * @param ch
	 *            the CA Channel.
	 * @return int[] - the channel's values
	 * @throws TimeoutException
	 * @throws CAException
	 */
	public int[] cagetIntArray(Channel ch) throws TimeoutException, CAException, InterruptedException {
		return ((INT) getDBR(ch, DBRType.INT)).getIntValue();
	}

	/**
	 * gets a integer array from the specified channel.
	 * 
	 * @param ch
	 *            the CA Channel.
	 * @param elementCount
	 * @return int[] - the channel's values
	 * @throws TimeoutException
	 * @throws CAException
	 */
	public int[] cagetIntArray(Channel ch, int elementCount) throws TimeoutException, CAException, InterruptedException {
		return ((INT) getDBR(ch, DBRType.INT,elementCount)).getIntValue();

	}
	/**
	 * gets a byte array from the specified channel.
	 * 
	 * @param ch
	 *            the CA Channel.
	 * @return byte[] - the channel's values
	 * @throws TimeoutException
	 * @throws CAException
	 */
	public byte[] cagetByteArray(Channel ch) throws TimeoutException, CAException, InterruptedException {
		return ((BYTE) getDBR(ch, DBRType.BYTE)).getByteValue();
	}
	
	/**
	 * gets a fixed length byte array from the specified channel.
	 * 
	 * @param theChannel
	 *            the CA Channel.
	 * @param numberOfElements
	 *            the number of elements to get.
	 * @return byte[] - the channel's values
	 * @throws TimeoutException
	 * @throws CAException
	 */
	public byte[] cagetByteArray(Channel theChannel, int numberOfElements) throws TimeoutException, CAException, InterruptedException {
		return ((BYTE) getDBR(theChannel, DBRType.BYTE, numberOfElements)).getByteValue();
	}
	
	/**
	 * gets a String array from the specified channel.
	 * 
	 * @param ch
	 *            the CA Channel. Created by
	 * @return the channel's values
	 * @throws TimeoutException
	 * @throws CAException
	 */
	public String[] cagetStringArray(Channel ch) throws TimeoutException, CAException, InterruptedException {
		return ((STRING) getDBR(ch, DBRType.STRING)).getStringValue();
	}

	public String[] cagetStringArray(Channel ch, int count) throws TimeoutException, CAException, InterruptedException {
		return ((STRING) getDBR(ch, DBRType.STRING, count)).getStringValue();
	}
	
	// ******** wrapper method to handle CA exceptions *******************

	/**
	 * Synchronously reads this Channel's value using the specified DBR type and native element count.
	 * 
	 * @param ch
	 *            the CA channel
	 * @param type
	 *            The DBR type
	 * @return DBR the channel's value in the specified DBR type.
	 * @throws TimeoutException
	 * @throws CAException
	 */
	public DBR getDBR(Channel ch, DBRType type) throws TimeoutException, CAException, InterruptedException {
		return getDBR(ch, type, ch.getElementCount());
	}

	
	/**
	 * Anonymous Get Listener used by caget methods.
	 */
	private class GetListenerImpl implements GetListener {
		volatile GetEvent event = null;

		@Override
		public synchronized void getCompleted(GetEvent ev) {
			event = ev;
			this.notifyAll();
		}
	}

	/**
	 * Anonymous Put Listener used by caput methods
	 */
	private class PutListenerImpl implements PutListener {
		volatile PutEvent event = null;

		@Override
		public synchronized void putCompleted(PutEvent ev) {
			event = ev;
			this.notifyAll();
		}
	}

	/**
	 * Synchronously reads this Channel's value using the specified DBR type and element count. Wait time is set in
	 * {@link gda.epics.util.EpicsGlobals} or in properties file .i.e <code>gda.epics.request.timeout</code>.
	 * 
	 * @param ch -
	 *            the CA channel
	 * @param type -
	 *            DBRType
	 * @param count -
	 *            int
	 * @return DBR the channel's value in specified DBR type.
	 * @throws CAException
	 * @throws IllegalStateException
	 * @throws InterruptedException 
	 */
	public DBR getDBR(Channel ch, DBRType type, int count) throws TimeoutException, CAException, InterruptedException {
		checkConnection(ch);
		return getDBR(ch, type, count, timeout);
	}

	private DBR getDBR(Channel ch, DBRType type, int count, double timeout) throws TimeoutException, CAException {
<<<<<<< HEAD
		if (ch.getElementCount() != count)
			logger.warn("Requested "+count+" elements from "+ch.getName()+" but channel elementCount is "+ch.getElementCount() + 
					" ask Controls to increase EPICS_CA_MAX_ARRAY_BYTES."); 
=======
		if(logger.isDebugEnabled()){
			int elementCount = ch.getElementCount();
			if (elementCount < count)
				logger.debug("Requested "+count+" elements from "+ch.getName()+" but channel elementCount is "+elementCount); 
		}
>>>>>>> 3e784daf
		try {
			GetListenerImpl listener = new GetListenerImpl();
			synchronized (listener) {
				ch.get(type, count, listener);
				context.flushIO();

				try {
					listener.wait((long) (timeout * 1000));
				} catch (InterruptedException e) {
					throw new CAException("InterruptedException while getting DBR from: " + ch.getName());
				}
			}

			final GetEvent event = listener.event;
			if (event == null)
				throw new TimeoutException("get timeout, "+timeout+"s");

			if (event.getStatus() != CAStatus.NORMAL)
				throw new CAStatusException(event.getStatus(), "get failed");

			return event.getDBR();
		} catch (TimeoutException ex) {
			logger.error(" getDBR( {} ) failed. {}",ch.getName(), ex.getMessage());
			throw ex;
		} catch (CAException ex) {
			logger.error(" getDBR( {} ) failed. {}", ch.getName(), ex.getMessage());
			throw ex;
		} catch (IllegalStateException ex) {
			logger.error(" getDBR( {} ) failed. {}", ch.getName(), ex.getMessage());
			throw ex;
		} catch (Throwable ex) {
			logger.error(" getDBR( {} ) failed. {}", ch.getName(), ex.getMessage());
			Thread.dumpStack();
			throw new RuntimeException("unexpected exception", ex);
		}
	}
	
	// ******* Channel Access methods that returns CA compound data type *******
	/**
	 * returns a STS typed DBR value of the channel. This STS type contains the channel's value, alarm status, and alarm
	 * severity. These individual properties can then be accessed using static methods in {@link STSHandler}.
	 * 
	 * @param ch -
	 *            the CA channel
	 * @return DBR - the DBR_STS value
	 * @throws TimeoutException
	 * @throws CAException
	 * @see STSHandler#getStatus(DBR)
	 * @see STSHandler#getSeverity(DBR)
	 */
	public DBR getSTS(Channel ch) throws TimeoutException, CAException, InterruptedException {
		return getDBR(ch, STSHandler.getSTSType(ch));
	}

	/**
	 * returns a GR typed DBR value of the channel. This GR type contains the channel's value, alarm status, alarm
	 * severity, units, display precision, and graphic limits. Units, display precision, and graphic limits properties
	 * can then be accessed using static methods in {@link GRHandler}.
	 * 
	 * @param ch -
	 *            the CA channel
	 * @return DBR - the DBR_GR value
	 * @throws TimeoutException
	 * @throws CAException
	 * @see GRHandler#getUnits(DBR)
	 * @see GRHandler#getLowerDispLimit(DBR)
	 * @see GRHandler#getUpperDispLimit(DBR)
	 * @see GRHandler#getLowerAlarmLimit(DBR)
	 * @see GRHandler#getUpperAlarmLimit(DBR)
	 * @see GRHandler#getLowerWarningLimit(DBR)
	 * @see GRHandler#getUpperWarningLimit(DBR)
	 */
	public DBR getGR(Channel ch) throws TimeoutException, CAException, InterruptedException {
		return getDBR(ch, GRHandler.getGRType(ch));
	}

	/**
	 * returns a CTRL typed DBR value of the channel. This CTRL type contains the channel's value, alarm status, alarm
	 * severity, units, display precision, graphic limits, and control limits. Control limits properties can then be
	 * accessed using static methods in {@link CTRLHandler}.
	 * 
	 * @param ch -
	 *            the CA channel
	 * @return DBR - the DBR_CTRL value
	 * @throws TimeoutException
	 * @throws CAException
	 * @see CTRLHandler#getLowerCrtlLimit(DBR)
	 * @see CTRLHandler#getUpperCtrlLimit(DBR)
	 */
	public DBR getCTRL(Channel ch) throws TimeoutException, CAException, InterruptedException {
		return getDBR(ch, CTRLHandler.getCTRLType(ch));
	}

	/**
	 * returns a TIME typed DBR value of the channel. This TIME type contains the channel's value, alarm status, alarm
	 * severity, and timestamp. The timestamp properties can then be accessed using static methods in
	 * {@link TIMEHandler}.
	 * 
	 * @param ch -
	 *            the CA channel
	 * @return DBR - the DBR_TIME value
	 * @throws TimeoutException
	 * @throws CAException
	 * @see TIMEHandler#getTimeStamp(DBR)
	 */
	public DBR getTIME(Channel ch) throws TimeoutException, CAException, InterruptedException {
		return getDBR(ch, TIMEHandler.getTIMEType(ch));
	}


	/**
	 * adds a monitor listener to the specified channel using the channel's native count. The method is designed to
	 * return a monitor object.
	 * 
	 * @param ch -
	 *            the channel to be monitored
	 * @param type -
	 *            specify the return DBR type in the Monitor Event
	 * @param mask -
	 *            what to monitor, possible values are VALUE, ALARM, or LOG
	 * @param ml -
	 *            the Monitor Listener to be added to the channel
	 * @return the monitor
	 * @throws CAException
	 */
	// NOTE: there is no destruction of monitors
	public Monitor setMonitor(Channel ch, DBRType type, int mask, MonitorListener ml) throws CAException {
		return setMonitor(ch, type, mask, ml, ch.getElementCount());
	}

	public Monitor setMonitor(Channel ch, DBRType type, int mask, MonitorListener ml, int count) throws CAException {
		try {
			Monitor mntr = null;
			mntr = ch.addMonitor(type, count, mask, ml);
			context.flushIO();
			return mntr;
		} catch (CAException ex) {
			logger.error("add monitor {} to the channel {} failed.", ml.getClass().getName(), ch.getName());
			throw ex;
		} catch (IllegalStateException ex) {
			logger.error("add monitor {} to the channel {} failed.", ml.getClass().getName(), ch.getName());
			throw ex;
		}
	}
	
	/**
	 * adds a VALUE monitor to the specified channel using the specified MonitorType.
	 * <p>
	 * Valid MonitorType includes:
	 * <li>NATIVE - the native DBR type, value only</li>
	 * <li>STS - contains value, alarm status, and alarm severity</li>
	 * <li>TIME - contains value, alarm status, alarm severity, and time stamp</li>
	 * <li>GR - contains value, alarm status, alarm severity,units, display precision, and graphic limits</li>
	 * <li>CTRL - contains value, alarm status, alarm severity,units, display precision, graphic limits, and control
	 * limits</li>
	 * 
	 * @param ch -
	 *            the channel to be monitored
	 * @param ml -
	 *            the Monitor Listener
	 * @param type -
	 *            the Return Type required
	 * @return the monitor
	 * @throws CAException
	 */
	public Monitor setMonitor(Channel ch, MonitorListener ml, MonitorType type) throws CAException, InterruptedException {
		return setMonitor(ch, ml, type, ch.getElementCount()); 
	}

	public Monitor setMonitor(Channel ch, MonitorListener ml, MonitorType type, int count) throws CAException, InterruptedException {
		checkConnection(ch);
		Monitor mnt = null;
		switch (type) {
		case STS:
			mnt = setMonitor(ch, STSHandler.getSTSType(ch), Monitor.VALUE | Monitor.ALARM, ml, count);
			break;
		case TIME:
			mnt = setMonitor(ch, TIMEHandler.getTIMEType(ch), Monitor.VALUE | Monitor.ALARM, ml, count);
			break;
		case GR:
			mnt = setMonitor(ch, GRHandler.getGRType(ch), Monitor.VALUE | Monitor.ALARM, ml, count);
			break;
		case CTRL:
			mnt = setMonitor(ch, CTRLHandler.getCTRLType(ch), Monitor.VALUE | Monitor.ALARM, ml, count);
			break;
		case NATIVE:
			mnt = setMonitor(ch, ch.getFieldType(), Monitor.VALUE | Monitor.ALARM, ml, count);
			break;
		default:
			logger.error("Invalid Monitor Type is requested.");
			break;
		}
		return mnt;
	}
	
	/**
	 * convenient method to support a deprecated interface
	 * 
	 * @param ch
	 * @param ml
	 * @param type
	 * @return Monitor
	 * @throws CAException
	 */
	@Deprecated
	public Monitor setMonitor(Channel ch, MonitorListener ml, Object type) throws CAException, InterruptedException {
		if (type instanceof MonitorType) {
			MonitorType new_type = (MonitorType) type;
			return setMonitor(ch, ml, new_type);
		}
		logger.warn("Monitor type " + type + " requested is not available.");
		return null;

	}
	
	/**
	 * Sets a VALUE monitor to the specified channel. The monitor event returns the default/native DBR type and element
	 * count.
	 * 
	 * @param ch
	 * @param ml
	 * @return monitor
	 * @throws CAException
	 */
	public Monitor setMonitor(Channel ch, MonitorListener ml) throws CAException, InterruptedException {
		return setMonitor(ch, ml, MonitorType.NATIVE);
	}

	public Monitor setMonitor(Channel ch, MonitorListener ml, int count) throws CAException, InterruptedException {
		return setMonitor(ch, ml, MonitorType.NATIVE, count);
	}
	
	/**
	 * adds a ALARM monitor to the specified channel using the specified MonitorType. Valid MonitorType includes:
	 * <li>NATIVE - the native DBR type, value only</li>
	 * <li>STS - contains value, alarm status, and alarm severity</li>
	 * <li>TIME - contains value, alarm status, alarm severity, and time stamp</li>
	 * <li>GR - contains value, alarm status, alarm severity,units, display precision, and graphic limits</li>
	 * <li>CTRL - contains value, alarm status, alarm severity,units, display precision, graphic limits, and control
	 * limits</li>
	 * 
	 * @param ch -
	 *            the channel to be monitored
	 * @param ml -
	 *            the Monitor Listener
	 * @param type -
	 *            the Return Type required
	 * @return the monitor
	 * @throws CAException
	 */
	public Monitor addAlarmMonitor(Channel ch, MonitorListener ml, MonitorType type) throws CAException {
		Monitor mnt = null;
		switch (type) {
		case STS:
			mnt = setMonitor(ch, STSHandler.getSTSType(ch), Monitor.ALARM, ml);
			break;
		case TIME:
			mnt = setMonitor(ch, TIMEHandler.getTIMEType(ch), Monitor.ALARM, ml);
			break;
		case GR:
			mnt = setMonitor(ch, GRHandler.getGRType(ch), Monitor.ALARM, ml);
			break;
		case CTRL:
			mnt = setMonitor(ch, CTRLHandler.getCTRLType(ch), Monitor.ALARM, ml);
			break;
		case NATIVE:
			mnt = setMonitor(ch, ch.getFieldType(), Monitor.ALARM, ml);
			break;
		default:
			logger.error("Invalid Monitor Type is requested.");
			break;
		}
		return mnt;
	}

	/**
	 * Adds a ALARM monitor to the specified channel. The monitor event returns the default/native DBR type and element
	 * count.
	 * 
	 * @param ch
	 * @param ml
	 * @return monitor
	 * @throws CAException
	 */
	public Monitor addAlarmMonitor(Channel ch, MonitorListener ml) throws CAException {
		return addAlarmMonitor(ch, ml, MonitorType.NATIVE);
	}

	/**
	 * This method removes the monitor of a channel.
	 * 
	 * @param mntr
	 */
	// TODO Check if Monitor.clear() destroys the monitor?
	public void clearMonitor(Monitor mntr) {
		try {
			mntr.clear();
		} catch (CAException e) {
			logger.error("Clear Monitor for channel {} failed. ", mntr.getChannel().getName());
		}
	}

	// ########## Channel Access Put Methods ###############################

	// --------- PUT & Forget methods ---------------------
	/**
	 * writes a value to this channel without waiting for completion.
	 * 
	 * @param ch
	 *            the EPICS channel
	 * @param value
	 *            double the value to be set to this channel
	 * @throws CAException
	 */
	public void caput(Channel ch, double value) throws CAException, InterruptedException {
		checkConnection(ch);
		try {
			ch.put(value);
			context.flushIO();
			logger.debug("set {} to {} ", ch.getName(), value);
		} catch (IllegalStateException ex) {
			logger.error("put to channel: {} value: {} failed. ", ch.getName(), value);
			throw ex;
		} catch (CAException ex) {
			logger.error("put to channel: {} value: {} failed. ", ch.getName(), value);
			throw ex;
		}
	}

	/**
	 * writes a value to this channel without waiting for completion.
	 * 
	 * @param ch
	 *            the EPICS channel
	 * @param value
	 *            float the value to be set to this channel
	 * @throws CAException
	 */
	public void caput(Channel ch, float value) throws CAException, InterruptedException {
		checkConnection(ch);
		try {
			ch.put(value);
			context.flushIO();
			logger.debug("set {} to {} ", ch.getName(), value);
		} catch (IllegalStateException ex) {
			logger.error("put to channel: {} value: {} failed. ", ch.getName(), value);
			throw ex;
		} catch (CAException ex) {
			logger.error("put to channel: {} value: {} failed. ", ch.getName(), value);
			throw ex;
		}
	}

	/**
	 * writes a value to this channel without waiting for completion.
	 * 
	 * @param ch
	 *            the EPICS channel
	 * @param value
	 *            short the value to be set to this channel
	 * @throws CAException
	 */
	public void caput(Channel ch, short value) throws CAException, InterruptedException {
		checkConnection(ch);
		try {
			ch.put(value);
			context.flushIO();
			logger.debug("set {} to {} ", ch.getName(), value);
		} catch (IllegalStateException ex) {
			logger.error("put to channel: {} value: {} failed. ", ch.getName(), value);
			throw ex;
		} catch (CAException ex) {
			logger.error("put to channel: {} value: {} failed. ", ch.getName(), value);
			throw ex;
		}
	}

	/**
	 * writes a value to this channel without waiting for completion.
	 * 
	 * @param ch
	 *            the EPICS channel
	 * @param value
	 *            int the value to be set to this channel
	 * @throws CAException
	 */
	public void caput(Channel ch, int value) throws CAException, InterruptedException {
		checkConnection(ch);
		try {
			ch.put(value);
			context.flushIO();
			logger.debug("set {} to {} ", ch.getName(), value);
		} catch (IllegalStateException ex) {
			logger.error("put to channel: {} value: {} failed. ", ch.getName(), value);
			throw ex;
		} catch (CAException ex) {
			logger.error("put to channel: {} value: {} failed. ", ch.getName(), value);
			throw ex;
		}
	}

	/**
	 * writes a value to this channel without waiting for completion.
	 * 
	 * @param ch
	 *            the EPICS channel
	 * @param value
	 *            string - the value to be set to this channel
	 * @throws CAException
	 */
	public void caput(Channel ch, String value) throws CAException, InterruptedException {
		checkConnection(ch);
		try {
			ch.put(value);
			context.flushIO();
			logger.debug("set {} to {} ", ch.getName(), value);
		} catch (IllegalStateException ex) {
			logger.error("put to channel: {} value: {} failed. ", ch.getName(), value);
			throw ex;
		} catch (CAException ex) {
			logger.error("put to channel: {} value: {} failed. ", ch.getName(), value);
			throw ex;
		}
	}

	/**
	 * writes a value array to this channel without waiting for completion.
	 * 
	 * @param ch
	 *            the EPICS channel
	 * @param value
	 *            array - the value to be set to this channel
	 * @throws CAException
	 */
	public void caput(Channel ch, double[] value) throws CAException, InterruptedException {
		checkConnection(ch);
		try {
			ch.put(value);
			context.flushIO();
			logger.debug("set {} to {} ", ch.getName(), value);
		} catch (IllegalStateException ex) {
			logger.error("put to channel: {} value: {} failed. ", ch.getName(), value);
			Thread.dumpStack();
			throw ex;
		} catch (CAException ex) {
			logger.error("put to channel: {} value: {} failed. ", ch.getName(), value);
			Thread.dumpStack();
			throw ex;
		} catch (java.nio.BufferOverflowException ex) {
			logger.error("put to channel: " + ch.getName() + " value: " + value + " failed. ", ex);
			Thread.dumpStack();
			throw ex;
		}
	}

	/**
	 * writes a value array to this channel without waiting for completion.
	 * 
	 * @param ch
	 *            the EPICS channel
	 * @param value
	 *            array - the value to be set to this channel
	 * @throws CAException
	 */
	public void caput(Channel ch, float[] value) throws CAException, InterruptedException {
		checkConnection(ch);
		try {
			ch.put(value);
			context.flushIO();
			logger.debug("set {} to {} ", ch.getName(), value);
		} catch (IllegalStateException ex) {
			logger.error("put to channel: {} value: {} failed. ", ch.getName(), value);
			throw ex;
		} catch (CAException ex) {
			logger.error("put to channel: {} value: {} failed. ", ch.getName(), value);
			throw ex;
		}
	}

	/**
	 * writes a value array to this channel without waiting for completion.
	 * 
	 * @param ch
	 *            the EPICS channel
	 * @param value
	 *            array - the value to be set to this channel
	 * @throws CAException
	 */
	public void caput(Channel ch, short[] value) throws CAException, InterruptedException {
		checkConnection(ch);
		try {
			ch.put(value);
			context.flushIO();
			logger.debug("set {} to {} ", ch.getName(), value);
		} catch (IllegalStateException ex) {
			logger.error("put to channel: {} value: {} failed. ", ch.getName(), value);
			throw ex;
		} catch (CAException ex) {
			logger.error("put to channel: {} value: {} failed. ", ch.getName(), value);
			throw ex;
		}
	}

	/**
	 * writes a value array to this channel without waiting for completion.
	 * 
	 * @param ch
	 *            the EPICS channel
	 * @param value
	 *            array - the value to be set to this channel
	 * @throws CAException
	 */
	public void caput(Channel ch, int[] value) throws CAException, InterruptedException {
		checkConnection(ch);
		try {
			ch.put(value);
			context.flushIO();
			logger.debug("set {} to {} ", ch.getName(), value);
		} catch (IllegalStateException ex) {
			logger.error("put to channel: {} value: {} failed. ", ch.getName(), value);
			throw ex;
		} catch (CAException ex) {
			logger.error("put to channel: {} value: {} failed. ", ch.getName(), value);
			throw ex;
		}
	}

	/**
	 * writes a value array to this channel without waiting for completion.
	 * 
	 * @param ch
	 *            the EPICS channel
	 * @param value
	 *            array - the value to be set to this channel
	 * @throws CAException
	 */
	public void caput(Channel ch, String[] value) throws CAException, InterruptedException {
		checkConnection(ch);
		try {
			ch.put(value);
			context.flushIO();
			logger.debug("set {} to {} ", ch.getName(), value);
		} catch (IllegalStateException ex) {
			logger.error("put to channel: {} value: {} failed. ", ch.getName(), value);
			throw ex;
		} catch (CAException ex) {
			logger.error("put to channel: {} value: {} failed. ", ch.getName(), value);
			throw ex;
		}
	}
	/**
	 * writes a byte array to this channel without waiting for completion.
	 * 
	 * @param ch
	 *            the EPICS channel
	 * @param value
	 *            array - the value to be set to this channel
	 * @throws CAException
	 */
	public void caput(Channel ch, byte[] value) throws CAException, InterruptedException {
		checkConnection(ch);
		try {
			ch.put(value);
			context.flushIO();
			logger.debug("set {} to {} ", ch.getName(), value);
		} catch (IllegalStateException ex) {
			logger.error("put to channel: {} value: {} failed. ", ch.getName(), value);
			throw ex;
		} catch (CAException ex) {
			logger.error("put to channel: {} value: {} failed. ", ch.getName(), value);
			throw ex;
		}
	}

	/**
	 * converts a string to an int array, then writes to this channel without waiting for completion.
	 * 
	 * @param ch
	 *            the EPICS channel
	 * @param value
	 *            array - the value to be set to this channel
	 * @throws CAException
	 */
	public void caputAsWaveform(Channel ch, String value) throws CAException, InterruptedException {
		checkConnection(ch);
		try {
			ch.put(JCAUtils.getIntArrayFromWaveform(value));
			context.flushIO();
			logger.debug("set {} to {} ", ch.getName(), value);
		} catch (IllegalStateException ex) {
			logger.error("put to channel: {} value: {} failed. ", ch.getName(), value);
			throw ex;
		} catch (CAException ex) {
			logger.error("put to channel: {} value: {} failed. ", ch.getName(), value);
			throw ex;
		}
	}

	// -------------- Put & Wait or timeout -----------------------------
	/**
	 * Synchronously writes a value to this channel and wait for return before timeout This timeout in GDA is set by
	 * <code>
	 * gda.epics.request.timeout</code> property in java.properties file, or the default value set in
	 * {@link gda.epics.util.EpicsGlobals} (30 seconds).
	 * 
	 * @param ch -
	 *            the EPICS channel
	 * @param value -
	 *            double the value to be set to this channel
	 * @throws CAException
	 * @throws TimeoutException
	 */
	public void caputWait(Channel ch, double value) throws TimeoutException, CAException, InterruptedException {
		caput(ch, value, timeout);
	}

	/**
	 * Synchronously writes a value to this channel and wait for return before timeout This timeout in GDA is set by
	 * <code>
	 * gda.epics.request.timeout</code> property in java.properties file, or the default value set in
	 * {@link gda.epics.util.EpicsGlobals} (30 seconds).
	 * 
	 * @param ch -
	 *            the EPICS channel
	 * @param value -
	 *            float the value to be set to this channel
	 * @throws TimeoutException
	 * @throws CAException
	 */
	public void caputWait(Channel ch, float value) throws TimeoutException, CAException, InterruptedException {
		caput(ch, value, timeout);
	}

	/**
	 * Synchronously writes a value to this channel and wait for return before timeout This timeout in GDA is set by
	 * <code>
	 * gda.epics.request.timeout</code> property in java.properties file, or the default value set in
	 * {@link gda.epics.util.EpicsGlobals} (30 seconds).
	 * 
	 * @param ch -
	 *            the EPICS channel
	 * @param value -
	 *            short the value to be set to this channel
	 * @throws TimeoutException
	 * @throws CAException
	 */
	public void caputWait(Channel ch, short value) throws TimeoutException, CAException, InterruptedException {
		caput(ch, value, timeout);
	}

	/**
	 * Synchronously writes a value to this channel and wait for return before timeout This timeout in GDA is set by
	 * <code>
	 * gda.epics.request.timeout</code> property in java.properties file, or the default value set in
	 * {@link gda.epics.util.EpicsGlobals} (30 seconds).
	 * 
	 * @param ch -
	 *            the EPICS channel
	 * @param value -
	 *            int the value to be set to this channel
	 * @throws TimeoutException
	 * @throws CAException
	 */
	public void caputWait(Channel ch, int value) throws TimeoutException, CAException, InterruptedException {
		caput(ch, value, timeout);
	}

	public void caputWait(Channel ch, int value, double timeout) throws TimeoutException, CAException, InterruptedException {
		caput(ch, value, timeout);
	}
	/**
	 * Synchronously puts a value to this channel and wait for return before timeout This timeout in GDA is set by
	 * <code>
	 * gda.epics.request.timeout</code> property in java.properties file, or the default value set in
	 * {@link gda.epics.util.EpicsGlobals} (30 seconds).
	 * 
	 * @param ch
	 * @param value
	 * @throws TimeoutException
	 * @throws CAException
	 */
	public void caputWait(Channel ch, String value) throws TimeoutException, CAException, InterruptedException {
		caput(ch, value, timeout);
	}

	/**
	 * Synchronously puts a value array to this channel and wait for return before timeout This timeout in GDA is set by
	 * <code>
	 * gda.epics.request.timeout</code> property in java.properties file, or the default value set in
	 * {@link gda.epics.util.EpicsGlobals} (30 seconds).
	 * 
	 * @param ch
	 * @param value
	 * @throws TimeoutException
	 * @throws CAException
	 */
	public void caputWait(Channel ch, double[] value) throws TimeoutException, CAException, InterruptedException {
		caput(ch, value, timeout);
	}

	public void caputWait(Channel ch, byte[] value) throws TimeoutException, CAException, InterruptedException {
		caput(ch, value, timeout);
	}
	
	
	/**
	 * Synchronously puts a value array to this channel and wait for return before timeout This timeout in GDA is set by
	 * <code>
	 * gda.epics.request.timeout</code> property in java.properties file, or the default value set in
	 * {@link gda.epics.util.EpicsGlobals} (30 seconds).
	 * 
	 * @param ch
	 * @param value
	 * @throws TimeoutException
	 * @throws CAException
	 */
	public void caputWait(Channel ch, int[] value) throws TimeoutException, CAException, InterruptedException {
		caput(ch, value, timeout);
	}

	/**
	 * Synchronously puts a value array to this channel and wait for return before timeout This timeout in GDA is set by
	 * <code>
	 * gda.epics.request.timeout</code> property in java.properties file, or the default value set in
	 * {@link gda.epics.util.EpicsGlobals} (30 seconds).
	 * 
	 * @param ch
	 * @param value
	 * @throws TimeoutException
	 * @throws CAException
	 */
	public void caputWait(Channel ch, float[] value) throws TimeoutException, CAException, InterruptedException {
		caput(ch, value, timeout);
	}

	/**
	 * Synchronously puts a value array to this channel and wait for return before timeout This timeout in GDA is set by
	 * <code>
	 * gda.epics.request.timeout</code> property in java.properties file, or the default value set in
	 * {@link gda.epics.util.EpicsGlobals} (30 seconds).
	 * 
	 * @param ch
	 * @param value
	 * @throws TimeoutException
	 * @throws CAException
	 */
	public void caputWait(Channel ch, short[] value) throws TimeoutException, CAException, InterruptedException {
		caput(ch, value, timeout);
	}

	/**
	 * Synchronously puts a value array to this channel and wait for return before timeout This timeout in GDA is set by
	 * <code>
	 * gda.epics.request.timeout</code> property in java.properties file, or the default value set in
	 * {@link gda.epics.util.EpicsGlobals} (30 seconds).
	 * 
	 * @param ch
	 * @param value
	 * @throws TimeoutException
	 * @throws CAException
	 */
	public void caputWait(Channel ch, String[] value) throws TimeoutException, CAException, InterruptedException {
		caput(ch, value, timeout);
	}

	/**
	 * Synchronously takes a string, converts it into an int[], then puts this array to the channel and
	 * wait for return before timeout. This timeout in GDA is set by <code>gda.epics.request.timeout</code>
	 * property in java.properties file, or the default value set in {@link gda.epics.util.EpicsGlobals}
	 * (30 seconds).
	 * @param ch
	 * @param value
	 * @throws TimeoutException
	 * @throws CAException
	 */
	public void caputWaitAsWaveform(Channel ch, String value) throws TimeoutException, CAException, InterruptedException {
		caput(ch, JCAUtils.getIntArrayFromWaveform(value), timeout);
	}

	/**
	 * Writes a double value to the channel with the user specified timeout in seconds.
	 * 
	 * @param ch -
	 *            the CA channel
	 * @param value -
	 *            the value to be set to this channel
	 * @param timeout -
	 *            timeout in seconds, if <code>0</code> waits until completed (can be forever).
	 * @throws CAException
	 * @throws TimeoutException
	 */
	public void caput(Channel ch, double value, double timeout) throws CAException, TimeoutException, InterruptedException {
		checkConnection(ch, timeout);
		try {
			PutListenerImpl listener = new PutListenerImpl();
			synchronized (listener) {
				ch.put(value, listener);
				context.flushIO();
				logger.debug("set {} to {} ", ch.getName(), value);

				listener.wait((long) (timeout * 1000));
			}

			final PutEvent event = listener.event;
			if (event == null)
				throw new TimeoutException("put timeout, "+timeout+"s");

			if (event.getStatus() != CAStatus.NORMAL)
				throw new CAStatusException(event.getStatus(), "put failed");

		} catch (TimeoutException ex) {
			logger.error(" put to channel: {} value: {} failed. ", ch.getName(), value);
			throw ex;
		} catch (CAException ex) {
			logger.error(" put to channel: {} value: {} failed. ", ch.getName(), value);
			throw ex;
		} catch (IllegalStateException ex) {
			logger.error(" put to channel: {} value: {} failed. ", ch.getName(), value);
			throw ex;
		} catch (Throwable ex) {
			logger.error(" put to channel: {} value: {} failed. ", ch.getName(), value);
			throw new RuntimeException("unexpected exception", ex);
		}
	}

	/**
	 * Writes a float value to the channel with the user specified timeout in seconds.
	 * 
	 * @param ch -
	 *            the CA channel
	 * @param value -
	 *            the value to be set to this channel
	 * @param timeout -
	 *            timeout in seconds, if <code>0</code> waits until completed (can be forever).
	 * @throws CAException
	 * @throws TimeoutException
	 */
	public void caput(Channel ch, float value, double timeout) throws CAException, TimeoutException, InterruptedException {
		checkConnection(ch, timeout);
		try {
			PutListenerImpl listener = new PutListenerImpl();
			synchronized (listener) {
				ch.put(value, listener);
				context.flushIO();
				logger.debug("set {} to {} ", ch.getName(), value);

				listener.wait((long) (timeout * 1000));
			}

			final PutEvent event = listener.event;
			if (event == null)
				throw new TimeoutException("put timeout, "+timeout+"s");

			if (event.getStatus() != CAStatus.NORMAL)
				throw new CAStatusException(event.getStatus(), "put failed");

		} catch (TimeoutException ex) {
			logger.error(" put to channel: {} value: {} failed. ", ch.getName(), value);
			throw ex;
		} catch (CAException ex) {
			logger.error(" put to channel: {} value: {} failed. ", ch.getName(), value);
			throw ex;
		} catch (IllegalStateException ex) {
			logger.error(" put to channel: {} value: {} failed. ", ch.getName(), value);
			throw ex;
		} catch (Throwable ex) {
			logger.error(" put to channel: {} value: {} failed. ", ch.getName(), value);
			throw new RuntimeException("unexpected exception", ex);
		}
	}

	/**
	 * Writes a short value to the channel with the user specified timeout in seconds.
	 * 
	 * @param ch -
	 *            the CA channel
	 * @param value -
	 *            the value to be set to this channel
	 * @param timeout -
	 *            timeout in seconds, if <code>0</code> waits until completed (can be forever).
	 * @throws CAException
	 * @throws TimeoutException
	 */
	public void caput(Channel ch, short value, double timeout) throws CAException, TimeoutException, InterruptedException {
		checkConnection(ch, timeout);
		try {
			PutListenerImpl listener = new PutListenerImpl();
			synchronized (listener) {
				ch.put(value, listener);
				context.flushIO();
				logger.debug("set {} to {} ", ch.getName(), value);

				listener.wait((long) (timeout * 1000));
			}

			final PutEvent event = listener.event;
			if (event == null)
				throw new TimeoutException("put timeout, "+timeout+"s");

			if (event.getStatus() != CAStatus.NORMAL)
				throw new CAStatusException(event.getStatus(), "put failed");

		} catch (TimeoutException ex) {
			logger.error(" put to channel: {} value: {} failed. ", ch.getName(), value);
			throw ex;
		} catch (CAException ex) {
			logger.error(" put to channel: {} value: {} failed. ", ch.getName(), value);
			throw ex;
		} catch (IllegalStateException ex) {
			logger.error(" put to channel: {} value: {} failed. ", ch.getName(), value);
			throw ex;
		} catch (Throwable ex) {
			logger.error(" put to channel: {} value: {} failed. ", ch.getName(), value);
			throw new RuntimeException("unexpected exception", ex);
		}
	}

	/**
	 * Writes a int value to the channel with the user specified timeout in seconds.
	 * 
	 * @param ch -
	 *            the CA channel
	 * @param value -
	 *            the value to be set to this channel
	 * @param timeout -
	 *            timeout in seconds, if <code>0</code> waits until completed (can be forever).
	 * @throws CAException
	 * @throws TimeoutException
	 */
	public void caput(Channel ch, int value, double timeout) throws CAException, TimeoutException, InterruptedException {
		checkConnection(ch, timeout);
		try {
			PutListenerImpl listener = new PutListenerImpl();
			synchronized (listener) {
				ch.put(value, listener);
				context.flushIO();
				logger.debug("set {} to {} ", ch.getName(), value);

				listener.wait((long) (timeout * 1000));
			}

			final PutEvent event = listener.event;
			if (event == null)
				throw new TimeoutException("put timeout, "+timeout+"s");

			if (event.getStatus() != CAStatus.NORMAL)
				throw new CAStatusException(event.getStatus(), "put failed");

		} catch (TimeoutException ex) {
			logger.error(" put to channel: {} value: {} failed. ", ch.getName(), value);
			throw ex;
		} catch (CAException ex) {
			logger.error(" put to channel: {} value: {} failed. ", ch.getName(), value);
			throw ex;
		} catch (IllegalStateException ex) {
			logger.error(" put to channel: {} value: {} failed. ", ch.getName(), value);
			throw ex;
		} catch (Throwable ex) {
			logger.error(" put to channel: {} value: {} failed. ", ch.getName(), value);
			throw new RuntimeException("unexpected exception", ex);
		}
	}

	/**
	 * Writes a String value to the channel with the user specified timeout in seconds.
	 * 
	 * @param ch -
	 *            the CA channel
	 * @param value -
	 *            the value to be set to this channel
	 * @param timeout -
	 *            timeout in seconds, if <code>0</code> waits until completed (can be forever).
	 * @throws CAException
	 * @throws TimeoutException
	 */
	public void caput(Channel ch, String value, double timeout) throws CAException, TimeoutException, InterruptedException {
		checkConnection(ch, timeout);
		try {
			PutListenerImpl listener = new PutListenerImpl();
			synchronized (listener) {
				ch.put(value, listener);
				context.flushIO();
				logger.debug("set {} to {} ", ch.getName(), value);

				listener.wait((long) (timeout * 1000));
			}

			final PutEvent event = listener.event;
			if (event == null)
				throw new TimeoutException("put timeout, "+timeout+"s");

			if (event.getStatus() != CAStatus.NORMAL)
				throw new CAStatusException(event.getStatus(), "put failed");

		} catch (TimeoutException ex) {
			logger.error(" put to channel: {} value: {} failed. ", ch.getName(), value);
			throw ex;
		} catch (CAException ex) {
			logger.error(" put to channel: {} value: {} failed. ", ch.getName(), value);
			throw ex;
		} catch (IllegalStateException ex) {
			logger.error(" put to channel: {} value: {} failed. ", ch.getName(), value);
			throw ex;
		} catch (Throwable ex) {
			logger.error(" put to channel: {} value: {} failed. ", ch.getName(), value);
			throw new RuntimeException("unexpected exception", ex);
		}
	}

	/**
	 * Writes a double array to the channel with user specified timeout in seconds.
	 * 
	 * @param ch -
	 *            the CA channel
	 * @param value -
	 *            the value to be set to this channel
	 * @param timeout -
	 *            timeout in seconds, if <code>0</code> waits until completed (can be forever).
	 * @throws CAException
	 * @throws TimeoutException
	 */
	public void caput(Channel ch, double[] value, double timeout) throws CAException, TimeoutException, InterruptedException {
		checkConnection(ch, timeout);
		try {
			PutListenerImpl listener = new PutListenerImpl();
			synchronized (listener) {
				ch.put(value, listener);
				context.flushIO();
				logger.debug("set {} to {} ", ch.getName(), value);

				listener.wait((long) (timeout * 1000));
			}

			final PutEvent event = listener.event;
			if (event == null)
				throw new TimeoutException("put timeout, "+timeout+"s");

			if (event.getStatus() != CAStatus.NORMAL)
				throw new CAStatusException(event.getStatus(), "put failed");

		} catch (TimeoutException ex) {
			logger.error(" put to channel: {} value: {} failed. ", ch.getName(), value);
			throw ex;
		} catch (CAException ex) {
			logger.error(" put to channel: {} value: {} failed. ", ch.getName(), value);
			throw ex;
		} catch (IllegalStateException ex) {
			logger.error(" put to channel: {} value: {} failed. ", ch.getName(), value);
			throw ex;
		} catch (Throwable ex) {
			logger.error(" put to channel: {} value: {} failed. ", ch.getName(), value);
			throw new RuntimeException("unexpected exception", ex);
		}
	}

	/**
	 * Writes a int array to the channel with user specified timeout in seconds.
	 * 
	 * @param ch -
	 *            the CA channel
	 * @param value -
	 *            the value to be set to this channel
	 * @param timeout -
	 *            timeout in seconds, if <code>0</code> waits until completed (can be forever).
	 * @throws CAException
	 * @throws TimeoutException
	 */
	public void caput(Channel ch, int[] value, double timeout) throws CAException, TimeoutException, InterruptedException {
		checkConnection(ch, timeout);
		try {
			PutListenerImpl listener = new PutListenerImpl();
			synchronized (listener) {
				ch.put(value, listener);
				context.flushIO();
				logger.debug("set {} to {} ", ch.getName(), value);

				listener.wait((long) (timeout * 1000));
			}

			final PutEvent event = listener.event;
			if (event == null)
				throw new TimeoutException("put timeout, "+timeout+"s");

			if (event.getStatus() != CAStatus.NORMAL)
				throw new CAStatusException(event.getStatus(), "put failed");

		} catch (TimeoutException ex) {
			logger.error(" put to channel: {} value: {} failed. ", ch.getName(), value);
			throw ex;
		} catch (CAException ex) {
			logger.error(" put to channel: {} value: {} failed. ", ch.getName(), value);
			throw ex;
		} catch (IllegalStateException ex) {
			logger.error(" put to channel: {} value: {} failed. ", ch.getName(), value);
			throw ex;
		} catch (Throwable ex) {
			logger.error(" put to channel: {} value: {} failed. ", ch.getName(), value);
			throw new RuntimeException("unexpected exception", ex);
		}
	}

	/**
	 * Writes a short array to the channel with user specified timeout in seconds.
	 * 
	 * @param ch -
	 *            the CA channel
	 * @param value -
	 *            the value to be set to this channel
	 * @param timeout -
	 *            timeout in seconds, if <code>0</code> waits until completed (can be forever).
	 * @throws CAException
	 * @throws TimeoutException
	 */
	public void caput(Channel ch, short[] value, double timeout) throws CAException, TimeoutException, InterruptedException {
		checkConnection(ch, timeout);
		try {
			PutListenerImpl listener = new PutListenerImpl();
			synchronized (listener) {
				ch.put(value, listener);
				context.flushIO();
				logger.debug("set {} to {} ", ch.getName(), value);

				listener.wait((long) (timeout * 1000));
			}

			final PutEvent event = listener.event;
			if (event == null)
				throw new TimeoutException("put timeout, "+timeout+"s");

			if (event.getStatus() != CAStatus.NORMAL)
				throw new CAStatusException(event.getStatus(), "put failed");

		} catch (TimeoutException ex) {
			logger.error(" put to channel: {} value: {} failed. ", ch.getName(), value);
			throw ex;
		} catch (CAException ex) {
			logger.error(" put to channel: {} value: {} failed. ", ch.getName(), value);
			throw ex;
		} catch (IllegalStateException ex) {
			logger.error(" put to channel: {} value: {} failed. ", ch.getName(), value);
			throw ex;
		} catch (Throwable ex) {
			logger.error(" put to channel: {} value: {} failed. ", ch.getName(), value);
			throw new RuntimeException("unexpected exception", ex);
		}
	}

	/**
	 * Writes a float array to the channel with user specified timeout in seconds.
	 * 
	 * @param ch -
	 *            the CA channel
	 * @param value -
	 *            the value to be set to this channel
	 * @param timeout -
	 *            timeout in seconds, if <code>0</code> waits until completed (can be forever).
	 * @throws CAException
	 * @throws TimeoutException
	 */
	public void caput(Channel ch, float[] value, double timeout) throws CAException, TimeoutException, InterruptedException {
		checkConnection(ch, timeout);
		try {
			PutListenerImpl listener = new PutListenerImpl();
			synchronized (listener) {
				ch.put(value, listener);
				context.flushIO();
				logger.debug("set {} to {} ", ch.getName(), value);

				listener.wait((long) (timeout * 1000));
			}

			final PutEvent event = listener.event;
			if (event == null)
				throw new TimeoutException("put timeout, "+timeout+"s");

			if (event.getStatus() != CAStatus.NORMAL)
				throw new CAStatusException(event.getStatus(), "put failed");

		} catch (TimeoutException ex) {
			logger.error(" put to channel: {} value: {} failed. ", ch.getName(), value);
			throw ex;
		} catch (CAException ex) {
			logger.error(" put to channel: {} value: {} failed. ", ch.getName(), value);
			throw ex;
		} catch (IllegalStateException ex) {
			logger.error(" put to channel: {} value: {} failed. ", ch.getName(), value);
			throw ex;
		} catch (Throwable ex) {
			logger.error(" put to channel: {} value: {} failed. ", ch.getName(), value);
			throw new RuntimeException("unexpected exception", ex);
		}
	}

	/**
	 * Writes a String array to the channel with user specified timeout in seconds.
	 * 
	 * @param ch -
	 *            the CA channel
	 * @param value -
	 *            the value to be set to this channel
	 * @param timeout -
	 *            timeout in seconds, if <code>0</code> waits until completed (can be forever).
	 * @throws CAException
	 * @throws TimeoutException
	 */
	public void caput(Channel ch, String[] value, double timeout) throws CAException, TimeoutException, InterruptedException {
		checkConnection(ch, timeout);
		try {
			PutListenerImpl listener = new PutListenerImpl();
			synchronized (listener) {
				ch.put(value, listener);
				context.flushIO();
				logger.debug("set {} to {} ", ch.getName(), value);

				listener.wait((long) (timeout * 1000));
			}

			final PutEvent event = listener.event;
			if (event == null)
				throw new TimeoutException("put timeout, "+timeout+"s");

			if (event.getStatus() != CAStatus.NORMAL)
				throw new CAStatusException(event.getStatus(), "put failed");

		} catch (TimeoutException ex) {
			logger.error(" put to channel: {} value: {} failed. ", ch.getName(), value);
			throw ex;
		} catch (CAException ex) {
			logger.error(" put to channel: {} value: {} failed. ", ch.getName(), value);
			throw ex;
		} catch (IllegalStateException ex) {
			logger.error(" put to channel: {} value: {} failed. ", ch.getName(), value);
			throw ex;
		} catch (Throwable ex) {
			logger.error(" put to channel: {} value: {} failed. ", ch.getName(), value);
			throw new RuntimeException("unexpected exception", ex);
		}
	}

	// ---------- Put & Listen -----------------------------
	/**
	 * Asynchronously writes a double value to this channel with user provided put listener for callback.
	 * 
	 * @param ch -
	 *            the CA channel
	 * @param value -
	 *            the value to be set to this channel
	 * @param pl -
	 *            the listener of this put action - callback
	 * @throws CAException
	 */
	public void caput(Channel ch, double value, PutListener pl) throws CAException, InterruptedException {
		checkConnection(ch);
		try {
			ch.put(value, pl);
			context.flushIO();
			logger.debug("set {} to {} ", ch.getName(), value);
		} catch (IllegalStateException ex) {
			logger.error(" put to channel: {} value: {} failed. ", ch.getName(), value);
			throw ex;
		} catch (CAException ex) {
			logger.error(" put to channel: {} value: {} failed. ", ch.getName(), value);
			throw ex;
		} catch (Throwable ex) {
			logger.error(" put to channel: {} value: {} failed. ", ch.getName(), value);
			throw new RuntimeException("unexpected exception", ex);
		}
	}

	/**
	 * Asynchronously writes a float value to this channel with user provided put listener which handles the
	 * put-callback.
	 * 
	 * @param ch -
	 *            the CA channel
	 * @param value -
	 *            the value to be set to this channel
	 * @param pl -
	 *            the listener of this put action - callback
	 * @throws CAException
	 */
	public void caput(Channel ch, float value, PutListener pl) throws CAException, InterruptedException {
		checkConnection(ch);
		try {
			ch.put(value, pl);
			context.flushIO();
			logger.debug("set {} to {} ", ch.getName(), value);
		} catch (IllegalStateException ex) {
			logger.error(" put to channel: {} value: {} failed. ", ch.getName(), value);
			throw ex;
		} catch (CAException ex) {
			logger.error(" put to channel: {} value: {} failed. ", ch.getName(), value);
			throw ex;
		} catch (Throwable ex) {
			logger.error(" put to channel: {} value: {} failed. ", ch.getName(), value);
			throw new RuntimeException("unexpected exception", ex);
		}
	}

	/**
	 * Asynchronously writes a short value to this channel with user provided put listener which handles the
	 * put-callback.
	 * 
	 * @param ch -
	 *            the CA channel
	 * @param value -
	 *            the value to be set to this channel
	 * @param pl -
	 *            the listener of this put action - callback
	 * @throws CAException
	 */
	public void caput(Channel ch, short value, PutListener pl) throws CAException, InterruptedException {
		checkConnection(ch);
		try {
			ch.put(value, pl);
			context.flushIO();
			logger.debug("set {} to {} ", ch.getName(), value);
		} catch (IllegalStateException ex) {
			logger.error(" put to channel: {} value: {} failed. ", ch.getName(), value);
			throw ex;
		} catch (CAException ex) {
			logger.error(" put to channel: {} value: {} failed. ", ch.getName(), value);
			throw ex;
		} catch (Throwable ex) {
			logger.error(" put to channel: {} value: {} failed. ", ch.getName(), value);
			throw new RuntimeException("unexpected exception", ex);
		}
	}

	/**
	 * Asynchronously writes a int value to this channel with user provided put listener which handles the put-callback.
	 * 
	 * @param ch -
	 *            the CA channel
	 * @param value -
	 *            the value to be set to this channel
	 * @param pl -
	 *            the listener of this put action - callback
	 * @throws CAException
	 */
	public void caput(Channel ch, int value, PutListener pl) throws CAException, InterruptedException {
		checkConnection(ch);
		try {
			ch.put(value, pl);
			context.flushIO();
//			logger.debug("set {} to {} ", ch.getName(), value);
		} catch (IllegalStateException ex) {
			logger.error(" put to channel: {} value: {} failed. ", ch.getName(), value);
			throw ex;
		} catch (CAException ex) {
			logger.error(" put to channel: {} value: {} failed. ", ch.getName(), value);
			throw ex;
		} catch (Throwable ex) {
			logger.error(" put to channel: {} value: {} failed. ", ch.getName(), value);
			throw new RuntimeException("unexpected exception", ex);
		}
	}

	/**
	 * Asynchronously writes a String value to this channel with user provided put listener which handles the
	 * put-callback.
	 * 
	 * @param ch -
	 *            the CA channel
	 * @param value -
	 *            the value to be set to this channel
	 * @param pl -
	 *            the listener of this put action - callback
	 * @throws CAException
	 */
	public void caput(Channel ch, String value, PutListener pl) throws CAException, InterruptedException {
		checkConnection(ch);
		try {
			ch.put(value, pl);
			context.flushIO();
			logger.debug("set {} to {} ", ch.getName(), value);
		} catch (IllegalStateException ex) {
			logger.error(" put to channel: {} value: {} failed. ", ch.getName(), value);
			throw ex;
		} catch (CAException ex) {
			logger.error(" put to channel: {} value: {} failed. ", ch.getName(), value);
			throw ex;
		} catch (Throwable ex) {
			logger.error(" put to channel: {} value: {} failed. ", ch.getName(), value);
			throw new RuntimeException("unexpected exception", ex);
		}
	}

	/**
	 * Asynchronously writes a double array to this channel with user provided put listener which handles the
	 * put-callback.
	 * 
	 * @param ch -
	 *            the CA channel
	 * @param value -
	 *            the value to be set to this channel
	 * @param pl -
	 *            the listener of this put action - callback
	 * @throws CAException
	 */
	public void caput(Channel ch, double[] value, PutListener pl) throws CAException, InterruptedException {
		checkConnection(ch);
		try {
			ch.put(value, pl);
			context.flushIO();
			logger.debug("set {} to {} ", ch.getName(), value);
		} catch (IllegalStateException ex) {
			logger.error(" put to channel: {} value: {} failed. ", ch.getName(), value);
			throw ex;
		} catch (CAException ex) {
			logger.error(" put to channel: {} value: {} failed. ", ch.getName(), value);
			throw ex;
		} catch (Throwable ex) {
			logger.error(" put to channel: {} value: {} failed. ", ch.getName(), value);
			throw new RuntimeException("unexpected exception", ex);
		}
	}

	/**
	 * Asynchronously writes a int array to this channel with user provided put listener which handles the put-callback.
	 * 
	 * @param ch -
	 *            the CA channel
	 * @param value -
	 *            the value to be set to this channel
	 * @param pl -
	 *            the listener of this put action - callback
	 * @throws CAException
	 */
	public void caput(Channel ch, int[] value, PutListener pl) throws CAException, InterruptedException {
		checkConnection(ch);
		try {
			ch.put(value, pl);
			context.flushIO();
			logger.debug("set {} to {} ", ch.getName(), value);
		} catch (IllegalStateException ex) {
			logger.error(" put to channel: {} value: {} failed. ", ch.getName(), value);
			throw ex;
		} catch (CAException ex) {
			logger.error(" put to channel: {} value: {} failed. ", ch.getName(), value);
			throw ex;
		} catch (Throwable ex) {
			logger.error(" put to channel: {} value: {} failed. ", ch.getName(), value);
			throw new RuntimeException("unexpected exception", ex);
		}
	}

	/**
	 * Asynchronously writes a float array to this channel with user provided put listener which handles the
	 * put-callback.
	 * 
	 * @param ch -
	 *            the CA channel
	 * @param value -
	 *            the value to be set to this channel
	 * @param pl -
	 *            the listener of this put action - callback
	 * @throws CAException
	 */
	public void caput(Channel ch, float[] value, PutListener pl) throws CAException, InterruptedException {
		checkConnection(ch);
		try {
			ch.put(value, pl);
			context.flushIO();
			logger.debug("set {} to {} ", ch.getName(), value);
		} catch (IllegalStateException ex) {
			logger.error(" put to channel: {} value: {} failed. ", ch.getName(), value);
			throw ex;
		} catch (CAException ex) {
			logger.error(" put to channel: {} value: {} failed. ", ch.getName(), value);
			throw ex;
		} catch (Throwable ex) {
			logger.error(" put to channel: {} value: {} failed. ", ch.getName(), value);
			throw new RuntimeException("unexpected exception", ex);
		}
	}

	/**
	 * Asynchronously writes a short array to this channel with user provided put listener which handles the
	 * put-callback.
	 * 
	 * @param ch -
	 *            the CA channel
	 * @param value -
	 *            the value to be set to this channel
	 * @param pl -
	 *            the listener of this put action - callback
	 * @throws CAException
	 */
	public void caput(Channel ch, short[] value, PutListener pl) throws CAException, InterruptedException {
		checkConnection(ch);
		try {
			ch.put(value, pl);
			context.flushIO();
			logger.debug("set {} to {} ", ch.getName(), value);
		} catch (IllegalStateException ex) {
			logger.error(" put to channel: {} value: {} failed. ", ch.getName(), value);
			throw ex;
		} catch (CAException ex) {
			logger.error(" put to channel: {} value: {} failed. ", ch.getName(), value);
			throw ex;
		} catch (Throwable ex) {
			logger.error(" put to channel: {} value: {} failed. ", ch.getName(), value);
			throw new RuntimeException("unexpected exception", ex);
		}
	}

	/**
	 * Asynchronously writes a String array to this channel with user provided put listener which handles the
	 * put-callback.
	 * 
	 * @param ch -
	 *            the CA channel
	 * @param value -
	 *            the value to be set to this channel
	 * @param pl -
	 *            the listener of this put action - callback
	 * @throws CAException
	 */
	public void caput(Channel ch, String[] value, PutListener pl) throws CAException, InterruptedException {
		checkConnection(ch);
		try {
			ch.put(value, pl);
			context.flushIO();
			logger.debug("set {} to {} ", ch.getName(), value);
		} catch (IllegalStateException ex) {
			logger.error(" put to channel: {} value: {} failed. ", ch.getName(), value);
			throw ex;
		} catch (CAException ex) {
			logger.error(" put to channel: {} value: {} failed. ", ch.getName(), value);
			throw ex;
		} catch (Throwable ex) {
			logger.error(" put to channel: {} value: {} failed. ", ch.getName(), value);
			throw new RuntimeException("unexpected exception", ex);
		}
	}
	public void caput(Channel ch, byte[] value, double timeout) throws CAException, TimeoutException, InterruptedException {
		checkConnection(ch, timeout);
		try {
			PutListenerImpl listener = new PutListenerImpl();
			synchronized (listener) {
				ch.put(value, listener);
				context.flushIO();
				logger.debug("set {} to {} ", ch.getName(), value);

				listener.wait((long) (timeout * 1000));
			}

			final PutEvent event = listener.event;
			if (event == null)
				throw new TimeoutException("put timeout, "+timeout+"s");

			if (event.getStatus() != CAStatus.NORMAL)
				throw new CAStatusException(event.getStatus(), "put failed");

		} catch (TimeoutException ex) {
			logger.error(" put to channel: {} value: {} failed. ", ch.getName(), value);
			throw ex;
		} catch (CAException ex) {
			logger.error(" put to channel: {} value: {} failed. ", ch.getName(), value);
			throw ex;
		} catch (IllegalStateException ex) {
			logger.error(" put to channel: {} value: {} failed. ", ch.getName(), value);
			throw ex;
		} catch (Throwable ex) {
			logger.error(" put to channel: {} value: {} failed. ", ch.getName(), value);
			throw new RuntimeException("unexpected exception", ex);
		}
	}

	/**
	 * Asynchronously writes a String array to this channel with user provided put listener which handles the
	 * put-callback.
	 * 
	 * @param ch -
	 *            the CA channel
	 * @param value -
	 *            the value to be set to this channel
	 * @param pl -
	 *            the listener of this put action - callback
	 * @throws CAException
	 * @throws InterruptedException 
	 */
	public void caput(Channel ch, byte[] value, PutListener pl) throws CAException, InterruptedException{
		checkConnection(ch);
		try {
			ch.put(value, pl);
			context.flushIO();
			logger.debug("set {} to {} ", ch.getName(), value);
		} catch (IllegalStateException ex) {
			logger.error(" put to channel: {} value: {} failed. ", ch.getName(), value);
			throw ex;
		} catch (CAException ex) {
			logger.error(" put to channel: {} value: {} failed. ", ch.getName(), value);
			throw ex;
		} catch (Throwable ex) {
			logger.error(" put to channel: {} value: {} failed. ", ch.getName(), value);
			throw new RuntimeException("unexpected exception", ex);
		}
	}

	/**
	 * Asynchronously writes a string to this channel after converting to an int array.
	 * With user provided put listener which handles the put-callback.
	 * @param ch
	 * @param value
	 * @param pl
	 * @throws CAException
	 */
	public void caputAsWaveform(Channel ch, String value, PutListener pl) throws CAException, InterruptedException {
		checkConnection(ch);
		try {
			ch.put(JCAUtils.getIntArrayFromWaveform(value), pl);
			context.flushIO();
			logger.debug("set {} to {} ", ch.getName(), value);
		} catch (IllegalStateException ex) {
			logger.error(" put to channel: {} value: {} failed. ", ch.getName(), value);
			throw ex;
		} catch (CAException ex) {
			logger.error(" put to channel: {} value: {} failed. ", ch.getName(), value);
			throw ex;
		} catch (Throwable ex) {
			logger.error(" put to channel: {} value: {} failed. ", ch.getName(), value);
			throw new RuntimeException("unexpected exception", ex);
		}
	}

	@Override
	public void contextVirtualCircuitException(ContextVirtualCircuitExceptionEvent e) {
		logger.error("CA Virtual Circuit {} status: {} ", e.getVirtualCircuit(), e.getStatus());
	}

	@Override
	public void contextException(ContextExceptionEvent cee) {
		logger.error("CA context for channel {} message: {}", cee.getChannel(), cee.getMessage());
	}

	/**
	 * A handler for non-exception asynchronous message from the Context. It prints to the log.
	 * 
	 * @param cme -
	 *            context message event
	 */
	@Override
	public void contextMessage(ContextMessageEvent cme) {
		logger.info("CA context message: {}", cme.getMessage());
	}

	/**
	 * returns monitor count from EPICS controller
	 * 
	 * @return monitor count
	 */
	public int getMonitorCount() {
		return monitorCount.get();
	}
	/**
	 * return a PV value monitor to the specified channel.
	 * @param dataChannel
	 * @return the monitor
	 * @throws IllegalStateException
	 * @throws CAException
	 */
	public Monitor addMonitor(Channel dataChannel) throws IllegalStateException, CAException {
		return dataChannel.addMonitor(Monitor.VALUE);
	}

	public void caputWait(Channel channel, String value, double timeout) throws CAException, TimeoutException, InterruptedException {
		caput(channel,value, timeout);		
	}

	public void caputWait(Channel channel, Double value, double timeout) throws CAException, TimeoutException, InterruptedException {
		caput(channel,value.doubleValue(), timeout);		
	}
}<|MERGE_RESOLUTION|>--- conflicted
+++ resolved
@@ -808,17 +808,11 @@
 	}
 
 	private DBR getDBR(Channel ch, DBRType type, int count, double timeout) throws TimeoutException, CAException {
-<<<<<<< HEAD
-		if (ch.getElementCount() != count)
-			logger.warn("Requested "+count+" elements from "+ch.getName()+" but channel elementCount is "+ch.getElementCount() + 
-					" ask Controls to increase EPICS_CA_MAX_ARRAY_BYTES."); 
-=======
-		if(logger.isDebugEnabled()){
+		if (ch.getElementCount() != count) {
 			int elementCount = ch.getElementCount();
-			if (elementCount < count)
-				logger.debug("Requested "+count+" elements from "+ch.getName()+" but channel elementCount is "+elementCount); 
-		}
->>>>>>> 3e784daf
+			logger.warn("Requested "+count+" elements from "+ch.getName()+" but channel elementCount is " + elementCount +
+					" ask Controls to increase EPICS_CA_MAX_ARRAY_BYTES.");
+		}
 		try {
 			GetListenerImpl listener = new GetListenerImpl();
 			synchronized (listener) {
