/*-
 * Copyright © 2013 Diamond Light Source Ltd.
 *
 * This file is part of GDA.
 *
 * GDA is free software: you can redistribute it and/or modify it under the
 * terms of the GNU General Public License version 3 as published by the Free
 * Software Foundation.
 *
 * GDA is distributed in the hope that it will be useful, but WITHOUT ANY
 * WARRANTY; without even the implied warranty of MERCHANTABILITY or FITNESS
 * FOR A PARTICULAR PURPOSE. See the GNU General Public License for more
 * details.
 *
 * You should have received a copy of the GNU General Public License along
 * with GDA. If not, see <http://www.gnu.org/licenses/>.
 */

package gda.epics;

import gda.observable.Observable;
import gda.observable.Observer;

import java.io.IOException;

public class PVValueCache<T> implements Observer<T> {
	PV<T> pv;
	private T cache;

	public PVValueCache(PV<T> pv) throws Exception {
		super();
		this.pv = pv;
		pv.addObserver(this);
	}

	public void putWait(T arg) throws IOException{
		if( !arg.equals(cache)){
			if( cache != null && arg instanceof Double){
				if (Math.abs((Double)arg-(Double)cache) < 1e-10)
					return;
			}
			pv.putWait(arg);
			cache=arg;
		}
	}

	public T get() throws IOException {
		if(  cache == null)
		{
			cache = pv.get();
		}
		return cache;
	}

<<<<<<< HEAD
=======
	/**
	 * Where a PV pair of PVs are used to set and read back a value, and you
	 * read back soon after setting, you may end up with the old cached value
	 * instead on the new value. To prevent this, cached readback values need to
	 * be reset whenever the PV setting them is set.
	 */
	public void resetCache() {
		cache = null;
	}

>>>>>>> e6650847
	@Override
	public void update(Observable<T> source, T arg) {
		cache=arg;

	}
}<|MERGE_RESOLUTION|>--- conflicted
+++ resolved
@@ -52,8 +52,6 @@
 		return cache;
 	}
 
-<<<<<<< HEAD
-=======
 	/**
 	 * Where a PV pair of PVs are used to set and read back a value, and you
 	 * read back soon after setting, you may end up with the old cached value
@@ -64,7 +62,6 @@
 		cache = null;
 	}
 
->>>>>>> e6650847
 	@Override
 	public void update(Observable<T> source, T arg) {
 		cache=arg;
