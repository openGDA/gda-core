/*-
 * Copyright © 2009 Diamond Light Source Ltd.
 *
 * This file is part of GDA.
 *
 * GDA is free software: you can redistribute it and/or modify it under the
 * terms of the GNU General Public License version 3 as published by the Free
 * Software Foundation.
 *
 * GDA is distributed in the hope that it will be useful, but WITHOUT ANY
 * WARRANTY; without even the implied warranty of MERCHANTABILITY or FITNESS
 * FOR A PARTICULAR PURPOSE. See the GNU General Public License for more
 * details.
 *
 * You should have received a copy of the GNU General Public License along
 * with GDA. If not, see <http://www.gnu.org/licenses/>.
 */

package gda.scan;

import gda.configuration.epics.ConfigurationNotFoundException;
import gda.configuration.epics.Configurator;
import gda.device.DeviceBase;
import gda.device.DeviceException;
import gda.epics.connection.EpicsChannelManager;
import gda.epics.connection.EpicsController;
import gda.epics.connection.InitializationListener;
import gda.epics.interfaces.TrajectoryScanType;
import gda.factory.Configurable;
import gda.factory.FactoryException;
import gda.factory.Findable;
import gda.jython.InterfaceProvider;
import gda.jython.JythonServerFacade;
import gda.util.OutOfRangeException;
import gov.aps.jca.CAException;
import gov.aps.jca.CAStatus;
import gov.aps.jca.Channel;
import gov.aps.jca.TimeoutException;
import gov.aps.jca.dbr.DBR;
import gov.aps.jca.dbr.DBR_Enum;
import gov.aps.jca.dbr.DBR_String;
import gov.aps.jca.event.MonitorEvent;
import gov.aps.jca.event.MonitorListener;
import gov.aps.jca.event.PutEvent;
import gov.aps.jca.event.PutListener;

import org.slf4j.Logger;
import org.slf4j.LoggerFactory;

/**
 * This class provides support for EPICS EpicsTrajectoryScanController. A trajectory scan allows fine control of
 * movement using an XPS motor controller. It allows a given number of pulses to be output from the controller, spaced
 * evenly over a set time frame. These pulses are used to control MCA data acquisition module. Operations in trajectory
 * scan involves four steps:
 * <ol>
 * <li>Setup or configure</li>
 * <li>Build</li>
 * <li>Execute</li>
 * <li>Read</li>
 * </ol>
 * Detector data collection will be handled by MCA object.
 */
public class EpicsTrajectoryScanController extends DeviceBase implements TrajectoryScanController,InitializationListener, Configurable, Findable {

	private static final Logger logger = LoggerFactory.getLogger(EpicsTrajectoryScanController.class);

	private String name = null;

	// GDA names map to EPICS trajectory move axis for CASTOR config
	
	private String maxis[] = new String[MAX_TRAJECTORY];
	
	//TODO This is not used!
	/**
	 * the acceleration time for the motor
	 */
	private double accelerationTime = 1.0;

	/**
	 * /** Maximum array size of the defined trajectory path
	 */
	public static  int MAXIMUM_ELEMENT_NUMBER = 1500;

	
	public static int getMAXIMUM_ELEMENT_NUMBER() {
		return MAXIMUM_ELEMENT_NUMBER;
	}

	public static void setMAXIMUM_ELEMENT_NUMBER(int mAXIMUMELEMENTNUMBER) {
		MAXIMUM_ELEMENT_NUMBER = mAXIMUMELEMENTNUMBER;
	}

	/**
	 * Maximum array size of the output pulses or the data points collected during the trajectory scan.
	 */
	public static int MAXIMUM_PULSE_NUMBER = 60000;

	public static int getMAXIMUM_PULSE_NUMBER() {
		return MAXIMUM_PULSE_NUMBER;
	}

	public static void setMAXIMUM_PULSE_NUMBER(int mAXIMUMPULSENUMBER) {
		MAXIMUM_PULSE_NUMBER = mAXIMUMPULSENUMBER;
	}

	/**
	 * Maximum number of motor permitted to participate in this trajectory scan
	 */
	public static final int MAXIMUM_MOTOR_NUMBER = 8;

	private Channel nelm = null; // Number of element in trajectory pv

	private Channel npulses = null; // number of output pulses pv

	private Channel spulses = null; // element number to start pulse pv

	private Channel epulses = null; // element number to end pulses pv

	private Channel apulses = null; // actual number of output pulses pv

	private Channel time = null; // trajectory time mbbinary
	
	private Channel mmove[]= new Channel[MAX_TRAJECTORY];
	private Channel mtraj[] = new Channel[MAX_TRAJECTORY];	

	private Channel build = null; // build and check trajectory PV

	private Channel bstate = null; // trajectory build state mbbinary

	private Channel bstatus = null; // trajectory build status mbbinary

	private Channel bmess = null; // trajectory build message mbbinary

	private Channel execute = null; // start trajectory motion PV

	private Channel estate = null; // trajectory execute state mbbinary

	private Channel estatus = null; // trajectory execute status mbbinary

	private Channel emess = null; // trajectory execute message mbbinary

	private Channel abort = null; // abort trajectory motion PV

	private Channel read = null; // read back actual positions PV

	private Channel rstate = null; // read back state mbbinary 

	private Channel rstatus = null; // read back status mbbinary

	private Channel rmess = null; // read back message mbbinary

	private Channel mactual[] = new Channel[MAX_TRAJECTORY];

	private Channel mname[] = new Channel[MAX_TRAJECTORY]; //actual positions array
	
	private Channel m2error = null; // M2 actual positions array

	/**
	 * GDA device Name
	 */
	private String deviceName = null;

	/**
	 * EPICS controller
	 */
	private EpicsController controller;

	/**
	 * EPICS Channel Manager
	 */
	private EpicsChannelManager channelManager;

	private BuildStatusListener bsl;

	private ExecuteStatusListener esl;

	private ReadStatusListener rsl;

	private BuildStateListener bstatel;

	private ExecuteStateListener estatel;

	private ReadStateListener rstatel;

	private BuildMessageListener bml;

	private ExecuteMessageListener eml;

	private ReadMessageListener rml;

	/**
	 * EPICS Put call back handler
	 */
	private BuildCallbackListener bcbl;

	protected boolean buildDone = false;

	private ExecuteCallbackListener ecbl;

	protected boolean executeDone = false;

	private ReadCallbackListener rcbl;

	private BuildStatus buildStatus = BuildStatus.UNDEFINED;

	private String buildState = null;

	private String buildMessage = "not set in EPICS";

	private ExecuteStatus executeStatus = ExecuteStatus.UNDEFINED;

	private String executeState = null;

	private String executeMessage = "not set in EPICS";

	private ReadStatus readStatus = ReadStatus.UNDEFINED;

	private String readState = null;

	private String readMessage = "not set in EPICS";
	
	public EpicsTrajectoryScanController() {
		controller = EpicsController.getInstance();
		channelManager = new EpicsChannelManager(this);
		bsl = new BuildStatusListener();
		esl = new ExecuteStatusListener();
		rsl = new ReadStatusListener();
		bstatel = new BuildStateListener();
		estatel = new ExecuteStateListener();
		rstatel = new ReadStateListener();
		bml = new BuildMessageListener();
		eml = new ExecuteMessageListener();
		rml = new ReadMessageListener();
	}

	@Override
	public void configure() throws FactoryException {
		if (!configured) {
			// EPICS interface version 2 for phase II beamlines.
			if (getDeviceName() != null) {
				TrajectoryScanType tsConfig;
				try {
					tsConfig = Configurator
							.getConfiguration(getDeviceName(), gda.epics.interfaces.TrajectoryScanType.class);
					createChannelAccess(tsConfig);
					channelManager.tryInitialize(100);
				} catch (ConfigurationNotFoundException e) {
					logger.error("Can NOT find EPICS configuration for motor " + getDeviceName(), e);
				}
			}
			// Nothing specified in Server XML file
			else {
				logger.error("Missing EPICS configuration for trajectory scan {}", getName());
				throw new FactoryException("Missing EPICS interface configuration for the scan: " + getName());
			}
			configured = true;
		}// end of if (!configured)
	}

	/**
	 * create channel access implementing phase II beamline EPICS interfaces.
	 * 
	 * @param tsConfig
	 * @throws FactoryException
	 */
	private void createChannelAccess(TrajectoryScanType tsConfig) throws FactoryException {
		try {
			nelm = channelManager.createChannel(tsConfig.getNELM().getPv(), false);
			npulses = channelManager.createChannel(tsConfig.getNPULSES().getPv(), false);
			spulses = channelManager.createChannel(tsConfig.getSPULSES().getPv(), false);
			epulses = channelManager.createChannel(tsConfig.getEPULSES().getPv(), false);
			apulses = channelManager.createChannel(tsConfig.getAPULSES().getPv(), false);
			time = channelManager.createChannel(tsConfig.getTIME().getPv(), false);
			mmove[0] = channelManager.createChannel(tsConfig.getM1MOVE().getPv(), false);
			mmove[1] = channelManager.createChannel(tsConfig.getM2MOVE().getPv(), false);
			mmove[2] = channelManager.createChannel(tsConfig.getM3MOVE().getPv(), false);
			mmove[3] = channelManager.createChannel(tsConfig.getM4MOVE().getPv(), false);
			mmove[4] = channelManager.createChannel(tsConfig.getM5MOVE().getPv(), false);
			mmove[5] = channelManager.createChannel(tsConfig.getM6MOVE().getPv(), false);
			mmove[6] = channelManager.createChannel(tsConfig.getM7MOVE().getPv(), false);
			mmove[7] = channelManager.createChannel(tsConfig.getM8MOVE().getPv(), false);
			build = channelManager.createChannel(tsConfig.getBUILD().getPv(), false);
			bstate = channelManager.createChannel(tsConfig.getBSTATE().getPv(), bstatel, false);
			bstatus = channelManager.createChannel(tsConfig.getBSTATUS().getPv(), bsl, false);
			bmess = channelManager.createChannel(tsConfig.getBMESS().getPv(), bml, false);
			execute = channelManager.createChannel(tsConfig.getEXECUTE().getPv(), false);
			estate = channelManager.createChannel(tsConfig.getESTATE().getPv(), estatel, false);
			estatus = channelManager.createChannel(tsConfig.getESTATUS().getPv(), esl, false);
			emess = channelManager.createChannel(tsConfig.getEMESS().getPv(), eml, false);
			abort = channelManager.createChannel(tsConfig.getABORT().getPv(), false);
			read = channelManager.createChannel(tsConfig.getREAD().getPv(), rstatel, false);
			rstate = channelManager.createChannel(tsConfig.getRSTATE().getPv(), false);
			rstatus = channelManager.createChannel(tsConfig.getRSTATUS().getPv(), rsl, false);
			rmess = channelManager.createChannel(tsConfig.getRMESS().getPv(), rml, false);
			mactual[0] = channelManager.createChannel(tsConfig.getM1ACTUAL().getPv(), false);
			mactual[1] = channelManager.createChannel(tsConfig.getM2ACTUAL().getPv(), false);
			mactual[2] = channelManager.createChannel(tsConfig.getM3ACTUAL().getPv(), false);
			mactual[3] = channelManager.createChannel(tsConfig.getM4ACTUAL().getPv(), false);
			mactual[4] = channelManager.createChannel(tsConfig.getM5ACTUAL().getPv(), false);
			mactual[5] = channelManager.createChannel(tsConfig.getM6ACTUAL().getPv(), false);
			mactual[6] = channelManager.createChannel(tsConfig.getM7ACTUAL().getPv(), false);
			mactual[7] = channelManager.createChannel(tsConfig.getM8ACTUAL().getPv(), false);
			m2error = channelManager.createChannel("BL11I-MO-DIFF-01:TRAJ1:M2Error", false);

			mtraj[0] = channelManager.createChannel(tsConfig.getM1TRAJ().getPv(), false);
			mtraj[1] = channelManager.createChannel(tsConfig.getM2TRAJ().getPv(), false);
			mtraj[2] = channelManager.createChannel(tsConfig.getM3TRAJ().getPv(), false);
			mtraj[3] = channelManager.createChannel(tsConfig.getM4TRAJ().getPv(), false);
			mtraj[4] = channelManager.createChannel(tsConfig.getM5TRAJ().getPv(), false);
			mtraj[5] = channelManager.createChannel(tsConfig.getM6TRAJ().getPv(), false);
			mtraj[6] = channelManager.createChannel(tsConfig.getM7TRAJ().getPv(), false);
			mtraj[7] = channelManager.createChannel(tsConfig.getM8TRAJ().getPv(), false);
			mname[0] = channelManager.createChannel(tsConfig.getM1NAME().getPv(), false);
			mname[1] = channelManager.createChannel(tsConfig.getM2NAME().getPv(), false);
			mname[2] = channelManager.createChannel(tsConfig.getM3NAME().getPv(), false);
			mname[3] = channelManager.createChannel(tsConfig.getM4NAME().getPv(), false);
			mname[4] = channelManager.createChannel(tsConfig.getM5NAME().getPv(), false);
			mname[5] = channelManager.createChannel(tsConfig.getM6NAME().getPv(), false);
			mname[6] = channelManager.createChannel(tsConfig.getM7NAME().getPv(), false);
			mname[7] = channelManager.createChannel(tsConfig.getM8NAME().getPv(), false);
			// acknowledge that creation phase is completed
			channelManager.creationPhaseCompleted();
			configured = true;
		} catch (Throwable th) {
			throw new FactoryException("failed to create reuqired channels", th);
		}
	}
	
	/**
	 * sets trajectory path for motor 1.
	 * 
	 * @param value
	 * @throws DeviceException
	 */
	@Override
	public void setMTraj(int motorIndex, double[] value) throws DeviceException, InterruptedException{
		try{
		controller.caput(mtraj[motorIndex -1], value);
		} catch (CAException e) {
			logger.error("Error setting the M Traj " , e);
			throw new DeviceException("Error setting the M Traj", e);
		}
	}

	/**
	 * sets trajectory path for motor 1.
	 * 
	 * @param value
	 * @throws DeviceException
	 */
	public void setM1Traj(double[] value) throws DeviceException, InterruptedException {
		try{
		controller.caput(mtraj[0], value);
		} catch (CAException e) {
			logger.error("Error setting the M3 Traj " , e);
			throw new DeviceException("Error setting the M3 Traj", e);
		}
	}

	/**
	 * sets trajectory path for motor 2.
	 * 
	 * @param value
	 * @throws CAException
	 * @throws InterruptedException 
	 */
	public void setM2Traj(double[] value) throws CAException, InterruptedException {
		controller.caput(mtraj[1], value);
	}

	/**
	 * sets trajectory path for motor 3.
	 * 
	 * @param value
	 * @throws InterruptedException 
	 */
	
	public void setM3Traj(double[] value) throws DeviceException, InterruptedException {
		try {
			controller.caput(mtraj[2], value);
		} catch (CAException e) {
			logger.error("Error setting the M3 Traj " , e);
			throw new DeviceException("Error setting the M3 Traj", e);
		}
	}

	/**
	 * sets trajectory path for motor 4.
	 * 
	 * @param value
	 * @throws CAException
	 */
	public void setM4Traj(double[] value) throws CAException, InterruptedException {
		controller.caput(mtraj[3], value);
	}

	/**
	 * sets trajectory path for motor 5.
	 * 
	 * @param value
	 * @throws CAException
	 */
	public void setM5Traj(double[] value) throws CAException, InterruptedException {
		controller.caput(mtraj[4], value);
	}

	/**
	 * sets trajectory path for motor 6.
	 * 
	 * @param value
	 * @throws CAException
	 */
	public void setM6Traj(double[] value) throws CAException, InterruptedException {
		controller.caput(mtraj[5], value);
	}

	/**
	 * sets trajectory path for motor 7.
	 * 
	 * @param value
	 * @throws CAException
	 */
	public void setM7Traj(double[] value) throws CAException, InterruptedException {
		controller.caput(mtraj[6], value);
	}

	/**
	 * sets trajectory path for motor 8.
	 * 
	 * @param value
	 * @throws CAException
	 */
	public void setM8Traj(double[] value) throws CAException, InterruptedException {
		controller.caput(mtraj[7], value);
	}

	/**
	 * gets the specified trajectory path for motor 1.
	 * 
	 * @return double value array
	 * @throws CAException
	 * @throws TimeoutException
	 */
	public double[] getM1Traj() throws CAException, TimeoutException, InterruptedException {
		return controller.cagetDoubleArray(mtraj[0]);
	}

	/**
	 * gets the specified trajectory path for motor 2.
	 * 
	 * @return double value array
	 * @throws CAException
	 * @throws TimeoutException
	 * @throws InterruptedException 
	 */
	public double[] getM2Traj() throws CAException, TimeoutException, InterruptedException {
		return controller.cagetDoubleArray(mtraj[1]);
	}

	/**
	 * gets the specified trajectory path for motor 3.
	 * 
	 * @return double value array
	 * @throws CAException
	 * @throws TimeoutException
	 */
	public double[] getM3Traj() throws CAException, TimeoutException, InterruptedException {
		return controller.cagetDoubleArray(mtraj[2]);
	}

	/**
	 * gets the specified trajectory path for motor 4.
	 * 
	 * @return double value array
	 * @throws CAException
	 * @throws TimeoutException
	 */
	public double[] getM4Traj() throws CAException, TimeoutException, InterruptedException {
		return controller.cagetDoubleArray(mtraj[3]);
	}

	/**
	 * gets the specified trajectory path for motor 5.
	 * 
	 * @return double value array
	 * @throws CAException
	 * @throws TimeoutException
	 */
	public double[] getM5Traj() throws CAException, TimeoutException, InterruptedException {
		return controller.cagetDoubleArray(mtraj[4]);
	}

	/**
	 * gets the specified trajectory path for motor 6.
	 * 
	 * @return double value array
	 * @throws CAException
	 * @throws TimeoutException
	 */
	public double[] getM6Traj() throws CAException, TimeoutException, InterruptedException {
		return controller.cagetDoubleArray(mtraj[5]);
	}

	/**
	 * gets the specified trajectory path for motor 7.
	 * 
	 * @return double value array
	 * @throws CAException
	 * @throws TimeoutException
	 */
	public double[] getM7Traj() throws CAException, TimeoutException, InterruptedException {
		return controller.cagetDoubleArray(mtraj[6]);
	}

	/**
	 * gets the specified trajectory path for motor 8.
	 * 
	 * @return double value array
	 * @throws CAException
	 * @throws TimeoutException
	 */
	public double[] getM8Traj() throws CAException, TimeoutException, InterruptedException {
		return controller.cagetDoubleArray(mtraj[7]);
	}
	/**
	 * enable (true) or disable (false) trajectory move for motor .
	 * 
	 * @param b
	 * @throws DeviceException
	 * @throws InterruptedException 
	 */
	@Override
	public void setMMove(int motorIndex, boolean b) throws DeviceException, InterruptedException {
		try {if (b == true) {
			
				controller.caput(mmove[motorIndex - 1], 1);
			
		} else {
			controller.caput(mmove[0], 0);
		}
		} catch (CAException e) {
			logger.error("Error setting m1Move " , e);
			throw new DeviceException("Error setting m1Move " , e);
		}
	}

	/**
	 * enable (true) or disable (false) trajectory move for motor 1.
	 * 
	 * @param b
	 * @throws DeviceException
	 * @throws InterruptedException 
	 */
	public void setM1Move(boolean b) throws DeviceException, InterruptedException {
		try {if (b == true) {
			
				controller.caput(mmove[0], 1);
			
		} else {
			controller.caput(mmove[0], 0);
		}
		} catch (CAException e) {
			logger.error("Error setting m1Move " , e);
			throw new DeviceException("Error setting m1Move " , e);
		}
	}

	/**
	 * enable (true) or disable (false) trajectory move for motor 2.
	 * 
	 * @param b
	 * @throws DeviceException
	 * @throws InterruptedException 
	 */
	public void setM2Move(boolean b) throws DeviceException, InterruptedException {
		
		try{
			if (b == true) {
			controller.caput(mmove[1], 1);
		} else {
			controller.caput(mmove[1], 0);
		}
	} catch (CAException e) {
		logger.error("Error setting m1Move " , e);
		throw new DeviceException("Error setting m1Move " , e);
	}
	}

	/**
	 * enable (true) or disable (false) trajectory move for motor 3.
	 * 
	 * @param b
	 * @throws DeviceException
	 * @throws InterruptedException 
	 */
	public void setM3Move(boolean b) throws DeviceException, InterruptedException {
		try{
		if (b == true) {
			controller.caput(mmove[2], 1);
		} else {
			controller.caput(mmove[2], 0);
		}
	} catch (CAException e) {
		logger.error("Error setting m1Move " , e);
		throw new DeviceException("Error setting m1Move " , e);
	}
	}

	/**
	 * enable (true) or disable (false) trajectory move for motor 4.
	 * 
	 * @param b
	 * @throws DeviceException
	 * @throws InterruptedException 
	 */
	public void setM4Move(boolean b) throws DeviceException, InterruptedException {
		try{
		if (b == true) {
			controller.caput(mmove[3], 1);
		} else {
			controller.caput(mmove[3], 0);
		}
	} catch (CAException e) {
		logger.error("Error setting m1Move " , e);
		throw new DeviceException("Error setting m1Move " , e);
	}
	}

	/**
	 * enable (true) or disable (false) trajectory move for motor 5.
	 * 
	 * @param b
	 * @throws DeviceException
	 * @throws InterruptedException 
	 */
	public void setM5Move(boolean b) throws DeviceException, InterruptedException {
		try{
		if (b == true) {
			controller.caput(mmove[4], 1);
		} else {
			controller.caput(mmove[4], 0);
		}
	} catch (CAException e) {
		logger.error("Error setting m1Move " , e);
		throw new DeviceException("Error setting m1Move " , e);
	}
	}

	/**
	 * enable (true) or disable (false) trajectory move for motor 6.
	 * 
	 * @param b
	 * @throws DeviceException
	 * @throws InterruptedException 
	 */
	public void setM6Move(boolean b) throws DeviceException, InterruptedException {
		
		try{
			if (b == true) {
			controller.caput(mmove[5], 1);
		} else {
			controller.caput(mmove[5], 0);
		}
	} catch (CAException e) {
		logger.error("Error setting m1Move " , e);
		throw new DeviceException("Error setting m1Move " , e);
	}
	}

	/**
	 * enable (true) or disable (false) motor 7 move.
	 * 
	 * @param b
	 * @throws DeviceException
	 * @throws InterruptedException 
	 */
	public void setM7Move(boolean b) throws DeviceException, InterruptedException {
		try{
			if (b == true) {
			controller.caput(mmove[6], 1);
		} else {
			controller.caput(mmove[6], 0);
		}
	} catch (CAException e) {
		logger.error("Error setting m1Move " , e);
		throw new DeviceException("Error setting m1Move " , e);
	}
	}

	/**
	 * enable (true) or disable (false) motor 8 move.
	 * 
	 * @param b
	 * @throws DeviceException
	 * @throws InterruptedException 
	 */
	public void setM8Move(boolean b) throws DeviceException, InterruptedException {
		try{
		if (b == true) {
			controller.caput(mmove[7], 1);
		} else {
			controller.caput(mmove[7], 0);
		}
		} catch (CAException e) {
			logger.error("Error setting m1Move " , e);
			throw new DeviceException("Error setting m1Move " , e);
		}
	}

	/**
	 * query if motor 1 moves to its trajectory or no, return Yes or No.
	 * 
	 * @return true or false
	 * @throws CAException
	 * @throws TimeoutException
	 */
	public boolean isM1Move() throws CAException, TimeoutException, InterruptedException {
		String isMove = controller.cagetLabels(mmove[0])[0];
		if (isMove.equalsIgnoreCase("Yes")) {
			return true;
		}

		return false;
	}

	/**
	 * query if motor 2 moves to its trajectory or no, return Yes or No.
	 * 
	 * @return true or false
	 * @throws CAException
	 * @throws TimeoutException
	 */
	public boolean isM2Move() throws CAException, TimeoutException, InterruptedException {
		String isMove = controller.cagetLabels(mmove[1])[0];
		if (isMove.equalsIgnoreCase("Yes")) {
			return true;
		}

		return false;
	}

	/**
	 * query if motor 3 moves to its trajectory or no, return Yes or No.
	 * 
	 * @return true or false
	 * @throws CAException
	 * @throws TimeoutException
	 */
	public boolean isM3Move() throws CAException, TimeoutException, InterruptedException {
		String isMove = controller.cagetLabels(mmove[2])[0];
		if (isMove.equalsIgnoreCase("Yes")) {
			return true;
		}
		return false;

	}

	/**
	 * query if motor 4 moves to its trajectory or no, return Yes or No.
	 * 
	 * @return true or false
	 * @throws CAException
	 * @throws TimeoutException
	 */
	public boolean isM4Move() throws CAException, TimeoutException, InterruptedException {
		String isMove = controller.cagetLabels(mmove[3])[0];
		if (isMove.equalsIgnoreCase("Yes")) {
			return true;
		}
		return false;

	}

	/**
	 * query if motor 5 moves to its trajectory or no, return Yes or No.
	 * 
	 * @return true or false
	 * @throws CAException
	 * @throws TimeoutException
	 */
	public boolean isM5Move() throws CAException, TimeoutException, InterruptedException {
		String isMove = controller.cagetLabels(mmove[4])[0];
		if (isMove.equalsIgnoreCase("Yes")) {
			return true;
		}
		return false;

	}

	/**
	 * query if motor 6 moves to its trajectory or no, return Yes or No.
	 * 
	 * @return true or false
	 * @throws CAException
	 * @throws TimeoutException
	 */
	public boolean isM6Move() throws CAException, TimeoutException, InterruptedException {
		String isMove = controller.cagetLabels(mmove[5])[0];
		if (isMove.equalsIgnoreCase("Yes")) {
			return true;
		}
		return false;
	}

	/**
	 * query if motor 7 moves to its trajectory or no, return Yes or No.
	 * 
	 * @return true or false
	 * @throws CAException
	 * @throws TimeoutException
	 */
	public boolean isM7Move() throws CAException, TimeoutException, InterruptedException {
		String isMove = controller.cagetLabels(mmove[6])[0];
		if (isMove.equalsIgnoreCase("Yes")) {
			return true;
		}
		return false;
	}

	/**
	 * query if motor 8 moves to its trajectory or no, return Yes or No.
	 * 
	 * @return true or false
	 * @throws CAException
	 * @throws TimeoutException
	 */
	public boolean isM8Move() throws CAException, TimeoutException, InterruptedException {
		String isMove = controller.cagetLabels(mmove[7])[0];
		if (isMove.equalsIgnoreCase("Yes")) {
			return true;
		}
		return false;
	}

	/**
	 * sets the number of elements in the trajectory to look at for all motors (maximum is 2000).
	 * 
	 * @param value
	 * @throws DeviceException
	 * @throws OutOfRangeException
	 * @throws InterruptedException 
	 */
	@Override
	public void setNumberOfElements(int value) throws DeviceException, OutOfRangeException, InterruptedException {
		if (value > MAXIMUM_ELEMENT_NUMBER || value <= 0) {
			throw new OutOfRangeException("Input value " + value + " is out of range 0 - " + MAXIMUM_ELEMENT_NUMBER);
		}
		try{
		controller.caput(nelm, value);
	} catch (CAException e) {
		logger.error("Error setting m1Move " , e);
		throw new DeviceException("Error setting m1Move " , e);
	}
	}

	/**
	 * gets number of elements in the defined trajectory from EPICS
	 * 
	 * @return total element number
	 * @throws TimeoutException
	 * @throws CAException
	 * @throws InterruptedException 
	 */
	public int getNumberOfElements() throws TimeoutException, CAException, InterruptedException {
		return controller.cagetInt(nelm);
	}

	/**
	 * sets the number of output pulses for triggering the detector.
	 * 
	 * @param value
	 * @throws DeviceException
	 * @throws OutOfRangeException
	 * @throws InterruptedException 
	 */
	@Override
	public void setNumberOfPulses(int value) throws DeviceException, OutOfRangeException, InterruptedException {
		if (value > MAXIMUM_PULSE_NUMBER || value <= 0) {
			throw new OutOfRangeException("Input value " + value + " is out of range 0 - " + MAXIMUM_PULSE_NUMBER);
		}
		try{
		controller.caput(npulses, value);
	} catch (CAException e) {
		logger.error("Error setting m1Move " , e);
		throw new DeviceException("Error setting m1Move " , e);
	}
	}

	/**
	 * gets the number of pulses in the trajectory
	 * 
	 * @return number of pulses
	 * @throws TimeoutException
	 * @throws CAException
	 * @throws InterruptedException 
	 */
	public int getNumberOfPulses() throws TimeoutException, CAException, InterruptedException {
		return controller.cagetInt(npulses);
	}

	/**
	 * sets the element number at which output pulses starts, i.e. the element that starts the triggering pulses.
	 * 
	 * @param value
	 * @throws DeviceException
	 * @throws InterruptedException 
	 */
	@Override
	public void setStartPulseElement(int value) throws DeviceException, InterruptedException {
		
		try{controller.caput(spulses, value);
	} catch (CAException e) {
		logger.error("Error setting m1Move " , e);
		throw new DeviceException("Error setting m1Move " , e);
	}
	}

	/**
	 * gets the elements number that starts the output pulses.
	 * 
	 * @return pulse-starting element
	 * @throws TimeoutException
	 * @throws CAException
	 */
	public int getStartPulseElement() throws TimeoutException, CAException, InterruptedException {
		return controller.cagetInt(spulses);
	}

	/**
	 * sets the element number at which output pulses stops, i.e. the element that stops the triggering pulses.
	 * 
	 * @param value
	 * @throws DeviceException
	 * @throws InterruptedException 
	 */
	@Override
	public void setStopPulseElement(int value) throws DeviceException, InterruptedException {
		try{
		controller.caput(epulses, value);
	} catch (CAException e) {
		logger.error("Error setting m1Move " , e);
		throw new DeviceException("Error setting m1Move " , e);
	}
	}

	/**
	 * gets the element number that stops the ouptput pulses.
	 * 
	 * @return element where pulse stops
	 * @throws TimeoutException
	 * @throws DeviceException
	 */
	@Override
	public int getStopPulseElement() throws TimeoutException, DeviceException {
		try{
		return controller.cagetInt(epulses);
	} catch (CAException e) {
		logger.error("Error getting Stop pulse element " , e);
		throw new DeviceException("Error getting stop pulse element " , e);
	} catch (InterruptedException e) {
		throw new DeviceException("Error getting stop pulse element " , e);
	}
	}

	/**
	 * sets the trajectory time, i.e. the time to execute the trajectory.
	 * 
	 * @param value
	 * @throws DeviceException
	 * @throws InterruptedException 
	 */
	@Override
	public void setTime(double value) throws DeviceException, InterruptedException {
		try{
		controller.caput(time, value);
	} catch (CAException e) {
		logger.error("Error setting m1Move " , e);
		throw new DeviceException("Error setting m1Move " , e);
	}
	}

	/**
	 * gets the total time for the trajectory.
	 * 
	 * @return total trajectory time
	 * @throws TimeoutException
	 * @throws CAException
	 * @throws InterruptedException 
	 */
	public double getTime() throws TimeoutException, CAException, InterruptedException {
		return controller.cagetDouble(time);
	}

	/**
	 * starts the build process in EPICS.
	 * @throws DeviceException 
	 * @throws InterruptedException 
	 */
	@Override
	public void build() throws DeviceException, InterruptedException {
		buildDone = false;
		InterfaceProvider.getTerminalPrinter().print("Trajectory Build is called.");
		try {
			controller.caput(build, 1, bcbl);
		} catch (CAException e) {
			throw new DeviceException("Exception in build",e);
		}
	}

	/**
	 * @return short
	 * @throws TimeoutException
	 * @throws CAException
	 */
	public short getBuild() throws TimeoutException, CAException, InterruptedException {
		short num = controller.cagetEnum(build);
		return num;
	}

	/**
	 * starts the execute process in EPICS.
	 * @throws DeviceException 
	 * @throws InterruptedException 
	 */
	@Override
	public void execute() throws DeviceException, InterruptedException {
		/*
		 * if (!buildDone || getBuildStatus() != BuildStatus.SUCCESS) { throw new IllegalStateException( "Success build
		 * is required before execution."); }
		 */
		executeDone = false;
		JythonServerFacade.getInstance().print("Trajectory Execute is called.");
		try {
			controller.caput(execute, 1, ecbl);
		} catch (CAException e) {
			throw new DeviceException("Exception in execute",e);
		}
	}

	/**
	 * @return short
	 * @throws TimeoutException
	 * @throws CAException
	 */
	public short getExecute() throws TimeoutException, CAException, InterruptedException {
		short num =  controller.cagetEnum(execute);
		return num;
	}

	/**
	 * starts the read process in EPICS.
	 * @throws DeviceException 
	 * @throws InterruptedException 
	 */
	@Override
	public void read() throws DeviceException, InterruptedException {
<<<<<<< HEAD
		/*
		 * if (!buildDone || getBuildStatus() != BuildStatus.SUCCESS) { throw new IllegalStateException( "Success build
		 * is required before execution."); } if (!executeDone || getExecuteStatus() != ExecuteStatus.SUCCESS) { throw
		 * new IllegalStateException( "Success execution is required before read data back."); }
		 */
		readDone = false;
		JythonServerFacade.getInstance().print("Trajectory Read is called.");
=======
		logger.debug("Trajectory Read is called.");
>>>>>>> a2d96cc7
		try {
			controller.caput(read, 1, rcbl);
		} catch (CAException e) {
			throw new DeviceException("Exception in read",e);
		}
	}

	/**
	 * @return short
	 * @throws TimeoutException
	 * @throws CAException
	 * @throws InterruptedException 
	 */
	public short getRead() throws TimeoutException, CAException, InterruptedException {
		short num =  controller.cagetEnum(read);
		return num;
	}

	/**
	 * gets the build message
	 * 
	 * @return String the message
	 */
	public String getBuildMessage() {
		return buildMessage;
	}

	/**
	 * @return build message
	 * @throws TimeoutException
	 * @throws CAException
	 * @throws InterruptedException 
	 */
	public String getBuildMessageFromEpics() throws TimeoutException, CAException, InterruptedException {
		return controller.caget(bmess);
	}

	/**
	 * returns the build status
	 * 
	 * @return build status
	 */
	@Override
	public BuildStatus getBuildStatus() {
		short value;
		try {
			value = controller.cagetEnum(bstatus);
		
			if (value == 1) {
				buildStatus = BuildStatus.SUCCESS;
			} else if (value == 2) {
				buildStatus = BuildStatus.FAILURE;
			} else if (value == 0) {
				buildStatus = BuildStatus.UNDEFINED;
			} else {
				logger.error("Trajectory build reports UNKNOWN status value: {}", value);
		}
		} catch (TimeoutException e) {
			// TODO Auto-generated catch block
			logger.error("Could not get the build status ", e);
		} catch (CAException e) {
			// TODO Auto-generated catch block
			logger.error("Could not get the build status", e);
		} catch (InterruptedException e) {
			// TODO Auto-generated catch block
			logger.error("Could not get the build status", e);
		}
		return buildStatus;
	}

	/**
	 * @return build status
	 * @throws CAException
	 * @throws TimeoutException
	 * @throws InterruptedException 
	 */
	public short getBuildStatusFromEpics() throws TimeoutException, CAException, InterruptedException {
		return controller.cagetEnum(bstatus);
	}

	/**
	 * gets the build state
	 * 
	 * @return build state
	 */
	public String getBuildState() {
		return buildState;
	}

	/**
	 * @return build state
	 * @throws TimeoutException
	 * @throws CAException
	 */
	public short getBuildStateFromEpics() throws TimeoutException, CAException, InterruptedException {
		return controller.cagetEnum(bstate);
	}

	/**
	 * gets the execute message
	 * 
	 * @return String the message
	 */
	public String getExecuteMessage() {
		return executeMessage;
	}

	/**
	 * @return execute message
	 * @throws TimeoutException
	 * @throws CAException
	 */
	public String getExecuteMessageFromEpics() throws TimeoutException, CAException, InterruptedException {
		return controller.caget(emess);
	}

	/**
	 * returns the Execute status
	 * 
	 * @return Execute status
	 */
	@Override
	public ExecuteStatus getExecuteStatus() {
		return executeStatus;
	}

	/**
	 * @return execute status
	 * @throws TimeoutException
	 * @throws CAException
	 */
	public short getExecuteStatusFromEpics() throws TimeoutException, CAException, InterruptedException {
		return controller.cagetEnum(estatus);
	}

	/**
	 * gets the Execute state
	 * 
	 * @return Execute state
	 */
	public String getExecuteState() {
		return executeState;
	}

	/**
	 * @return execute state
	 * @throws TimeoutException
	 * @throws CAException
	 */
	public short getExecuteStateFromEpics() throws TimeoutException, CAException, InterruptedException {
		return controller.cagetEnum(estate);
	}

	/**
	 * gets the Read message
	 * 
	 * @return String the message
	 */
	public String getReadMessage() {
		return readMessage;
	}

	/**
	 * @return read message
	 * @throws TimeoutException
	 * @throws CAException
	 */
	public String getReadMessageFromEpics() throws TimeoutException, CAException, InterruptedException {
		return controller.caget(rmess);
	}

	/**
	 * returns the Read status
	 * 
	 * @return Read status
	 */
	@Override
	public ReadStatus getReadStatus() {
		short value;
		try {
			value = controller.cagetEnum(rstatus);
		
			if (value == 1) {
				readStatus = ReadStatus.SUCCESS;
			} else if (value == 2) {
				readStatus = ReadStatus.FAILURE;
			} else if (value == 0) {
				readStatus = ReadStatus.UNDEFINED;
			} else {
				logger.error("Trajectory Read reports UNKNOWN status value: {}", value);
		}
		} catch (TimeoutException e) {
			// TODO Auto-generated catch block
			logger.error("Could not get the read status ", e);
		} catch (CAException e) {
			// TODO Auto-generated catch block
			logger.error("Could not get the read status", e);
		} catch (InterruptedException e) {
			// TODO Auto-generated catch block
			logger.error("Could not get the read status", e);
		}
		return readStatus;
	}

	/**
	 * @return read status
	 * @throws TimeoutException
	 * @throws CAException
	 */
	public short getReadStatusFromEpics() throws TimeoutException, CAException, InterruptedException {
		return controller.cagetEnum(rstatus);
	}

	/**
	 * gets the Read state
	 * 
	 * @return Read state
	 */
	public String getReadState() {
		return readState;
	}

	/**
	 * @return read state
	 * @throws TimeoutException
	 * @throws CAException
	 */
	public short getReadStateFromEpics() throws TimeoutException, CAException, InterruptedException {
		return controller.cagetEnum(rstate);
	}

	/**
	 * gets the actual output pulses
	 * 
	 * @return number of actual pulses
	 * @throws TimeoutException
	 * @throws DeviceException
	 */
	@Override
	public int getActualPulses() throws TimeoutException, DeviceException {
		try{
			return controller.cagetInt(apulses);
	} catch (CAException e) {
		logger.error("Error setting m1Move " , e);
		throw new DeviceException("Error setting m1Move " , e);
	} catch (InterruptedException e) {
		throw new DeviceException("Error setting m1Move " , e);
	}
	}
	/**
	 * gets the Actual trajectory path for motor .
	 * 
	 * @return double value array
	 * @throws DeviceException
	 * @throws TimeoutException
	 */
	@Override
	public double[] getMActual(int motorIndex) throws DeviceException, TimeoutException, InterruptedException {
		try{
<<<<<<< HEAD
		return controller.cagetDoubleArray(mactual[motorIndex - 1]);
=======
			return controller.cagetDoubleArray(mactual[motorIndex - 1]);
>>>>>>> a2d96cc7
		} catch (CAException e) {
			logger.error("Error setting m1Move " , e);
			throw new DeviceException("Error setting m1Move " , e);
		} catch (InterruptedException e) {
			throw new DeviceException("Error setting m1Move " , e);
		}
	}

	/**
	 * gets the Actual trajectory path for motor 1.
	 * 
	 * @return double value array
	 * @throws CAException
	 * @throws TimeoutException
	 */
	public double[] getM1Actual() throws CAException, TimeoutException, InterruptedException {
		return controller.cagetDoubleArray(mactual[0]);
	}

	/**
	 * gets the Actual trajectory path for motor 2.
	 * 
	 * @return double value array
	 * @throws CAException
	 * @throws TimeoutException
	 */
	public double[] getM2Actual() throws CAException, TimeoutException, InterruptedException {
		return controller.cagetDoubleArray(mactual[1]);
	}

	/**
	 * gets the Actual trajectory path for motor 2.
	 * 
	 * @return double value array
	 * @throws CAException
	 * @throws TimeoutException
	 */
	public double[] getM2Error() throws CAException, TimeoutException, InterruptedException {
		return controller.cagetDoubleArray(m2error);
	}

	/**
	 * gets the Actual trajectory path for motor 3.
	 * 
	 * @return double value array
	 * @throws DeviceException
	 * @throws TimeoutException
	 * @throws InterruptedException 
	 */	
	public double[] getM3Actual() throws DeviceException, TimeoutException, InterruptedException {
		
		try{
			return controller.cagetDoubleArray(mactual[2]);
		}
	catch (CAException e) {
		logger.error("Error setting m1Move " , e);
		throw new DeviceException("Error setting m1Move " , e);
	}
	}

	/**
	 * gets the Actual trajectory path for motor 4.
	 * 
	 * @return double value array
	 * @throws CAException
	 * @throws TimeoutException
	 */
	public double[] getM4Actual() throws CAException, TimeoutException, InterruptedException {
		return controller.cagetDoubleArray(mactual[3]);
	}

	/**
	 * gets the Actual trajectory path for motor 5.
	 * 
	 * @return double value array
	 * @throws CAException
	 * @throws TimeoutException
	 */
	public double[] getM5Actual() throws CAException, TimeoutException, InterruptedException {
		return controller.cagetDoubleArray(mactual[4]);
	}

	/**
	 * gets the Actual trajectory path for motor 6.
	 * 
	 * @return double value array
	 * @throws CAException
	 * @throws TimeoutException
	 */
	public double[] getM6Actual() throws CAException, TimeoutException, InterruptedException {
		return controller.cagetDoubleArray(mactual[5]);
	}

	/**
	 * gets the Actual trajectory path for motor 7.
	 * 
	 * @return double value array
	 * @throws CAException
	 * @throws TimeoutException
	 */
	public double[] getM7Actual() throws CAException, TimeoutException, InterruptedException {
		return controller.cagetDoubleArray(mactual[6]);
	}

	/**
	 * gets the Actual trajectory path for motor 8.
	 * 
	 * @return double value array
	 * @throws CAException
	 * @throws TimeoutException
	 */
	public double[] getM8Actual() throws CAException, TimeoutException, InterruptedException {
		return controller.cagetDoubleArray(mactual[7]);
	}

	/**
	 * gets the motor name for motor .
	 * 
	 * @return name
	 * @throws CAException
	 * @throws TimeoutException
	 */
	public String getMName(int motorIndex) throws CAException, TimeoutException, InterruptedException {
		return controller.cagetString(mname[motorIndex -1]);
	}

	/**
	 * gets the motor name for motor 1.
	 * 
	 * @return name
	 * @throws CAException
	 * @throws TimeoutException
	 */
	public String getM1Name() throws CAException, TimeoutException, InterruptedException {
		return controller.cagetString(mname[0]);
	}

	/**
	 * gets the motor name for motor 2.
	 * 
	 * @return name
	 * @throws CAException
	 * @throws TimeoutException
	 */
	public String getM2Name() throws CAException, TimeoutException, InterruptedException {
		return controller.cagetString(mname[1]);
	}

	/**
	 * gets the motor name for motor 3.
	 * 
	 * @return name
	 * @throws CAException
	 * @throws TimeoutException
	 */
	public String getM3Name() throws CAException, TimeoutException, InterruptedException {
		return controller.cagetString(mname[2]);
	}

	/**
	 * gets the motor name for motor 4.
	 * 
	 * @return name
	 * @throws CAException
	 * @throws TimeoutException
	 */
	public String getM4Name() throws CAException, TimeoutException, InterruptedException {
		return controller.cagetString(mname[3]);
	}

	/**
	 * gets the motor name for motor 5.
	 * 
	 * @return name
	 * @throws CAException
	 * @throws TimeoutException
	 */
	public String getM5Name() throws CAException, TimeoutException, InterruptedException {
		return controller.cagetString(mname[4]);
	}

	/**
	 * gets the motor name for motor 6.
	 * 
	 * @return name
	 * @throws CAException
	 * @throws TimeoutException
	 */
	public String getM6Name() throws CAException, TimeoutException, InterruptedException {
		return controller.cagetString(mname[5]);
	}

	/**
	 * gets the motor name for motor 7.
	 * 
	 * @return name
	 * @throws CAException
	 * @throws TimeoutException
	 */
	public String getM7Name() throws CAException, TimeoutException, InterruptedException {
		return controller.cagetString(mname[6]);
	}

	/**
	 * gets the motor name for motor 8.
	 * 
	 * @return name
	 * @throws CAException
	 * @throws TimeoutException
	 */
	public String getM8Name() throws CAException, TimeoutException, InterruptedException {
		return controller.cagetString(mname[7]);
	}

	/**
	 * stop or abort the trajectory scan.
	 * 
	 * @throws DeviceException
	 * @throws InterruptedException
	 */
	@Override
	public void stop() throws DeviceException, InterruptedException {
		try {
			controller.caput(read, 0);
			controller.caput(abort, 1);
		} catch (CAException e) {
			logger.error("Error setting m1Move ", e);
			throw new DeviceException("Error setting m1Move ", e);
		}
	}

	/**
	 * The build call back handler
	 */
	public class BuildCallbackListener implements PutListener {
		@Override
		public synchronized void putCompleted(PutEvent ev) {
			JythonServerFacade.getInstance().print("Build call back now." + ev.getStatus());
			if (ev.getStatus() != CAStatus.NORMAL) {
				logger
						.error("Put failed. Channel {} : Status {}", ((Channel) ev.getSource()).getName(), ev
								.getStatus());
			} else {
				JythonServerFacade.getInstance().print(
						"Build state: " + getBuildState() + "\n" + "Build Status: " + getBuildStatus() + "\n"
								+ "Build Message: " + getBuildMessage());
				if (getBuildStatus() != BuildStatus.SUCCESS) {
					logger.error("Trajectory scan {} build process failed: {}", getName(), getBuildMessage());
				}
			}
			// terminate build calling thread
			buildDone = true;
			this.notifyAll();
			//notifyIObservers(TrajectoryScanProperty.BUILD, buildDone);
		}
	}

	/**
	 * The execute call back handler
	 */
	public class ExecuteCallbackListener implements PutListener {
		volatile PutEvent event = null;

		@Override
		public synchronized void putCompleted(PutEvent ev) {
			event = ev;
			if (event.getStatus() != CAStatus.NORMAL) {
				logger.error("Execution failed. Channel {} : Status {}", ((Channel) event.getSource()).getName(), event
						.getStatus());
			} else {
				JythonServerFacade.getInstance().print(
						"Execute state: " + getExecuteState() + "\n" + "Execute Status: " + getExecuteStatus() + "\n"
								+ "Execute Message: " + getExecuteMessage());

				if (getExecuteStatus() != ExecuteStatus.SUCCESS) {
					logger.error("Trajectory scan {} build process failed: {}", getName(), getExecuteMessage());
				}
			}
			// terminate build calling thread
			executeDone = true;
			//notifyIObservers(TrajectoryScanProperty.EXECUTE, executeDone);
		}
	}

	/**
	 * The read callback handler
	 */
	public class ReadCallbackListener implements PutListener {
		volatile PutEvent event = null;

		@Override
		public synchronized void putCompleted(PutEvent ev) {
			event = ev;
			if (event.getStatus() != CAStatus.NORMAL) {
				logger.error("Read failed. Channel {} : Status {}", ((Channel) event.getSource()).getName(), event
						.getStatus());
			} else {
				JythonServerFacade.getInstance().print(
						"Read state: " + getReadState() + "\n" + "Read Status: " + getReadStatus() + "\n"
								+ "Read Message: " + getReadMessage());
				if (getReadStatus() != ReadStatus.SUCCESS) {
					logger.error("Trajectory scan {} build process failed: {}", getName(), getReadMessage());
				}
			}
		}
	}

	/**
	 * Build status Listener
	 */
	private class BuildStatusListener implements MonitorListener {

		@Override
		public void monitorChanged(MonitorEvent arg0) {
			short value = -1;
			DBR dbr = arg0.getDBR();
			if (dbr.isENUM()) {
				value = ((DBR_Enum) dbr).getEnumValue()[0];

			} else {
				logger.error("Error: expecting ENUM type but got " + dbr.getType() + " type.");
			}
			if (value == 1) {
				buildStatus = BuildStatus.SUCCESS;
			} else if (value == 2) {
				buildStatus = BuildStatus.FAILURE;
			} else if (value == 0) {
				buildStatus = BuildStatus.UNDEFINED;
			} else {
				logger.error("Trajectory Build report UNKNOWN staus value: {}", value);
			}
			logger.debug("Build status updated to: {}", buildStatus.name());
		}
	}

	/**
	 * Execute Status Listener
	 */
	private class ExecuteStatusListener implements MonitorListener {

		@Override
		public void monitorChanged(MonitorEvent arg0) {
			short value = -1;
			DBR dbr = arg0.getDBR();
			if (dbr.isENUM()) {
				value = ((DBR_Enum) dbr).getEnumValue()[0];

			} else {
				logger.error("Error: expecting ENUM type but got " + dbr.getType() + " type.");
			}
			if (value == 1) {
				executeStatus = ExecuteStatus.SUCCESS;
			} else if (value == 2) {
				executeStatus = ExecuteStatus.FAILURE;
			} else if (value == 3) {
				executeStatus = ExecuteStatus.ABORT;
			} else if (value == 4) {
				executeStatus = ExecuteStatus.TIMEOUT;
			} else if (value == 0) {
				executeStatus = ExecuteStatus.UNDEFINED;
			} else {
				logger.error("Trajectory execute reports UNKNOWN status value: {}", value);
			}
			notifyIObservers(TrajectoryScanProperty.EXECUTE, executeStatus);
			logger.debug("Execute status updated to: {}", executeStatus.name());
		}
	}

	/**
	 * Read Status Listener
	 */
	private class ReadStatusListener implements MonitorListener {

		@Override
		public void monitorChanged(MonitorEvent arg0) {
			short value = -1;
			DBR dbr = arg0.getDBR();
			if (dbr.isENUM()) {
				value = ((DBR_Enum) dbr).getEnumValue()[0];

			} else {
				logger.error("Error: expecting ENUM type but got " + dbr.getType() + " type.");
			}
			if (value == 1) {
				readStatus = ReadStatus.SUCCESS;
			} else if (value == 2) {
				readStatus = ReadStatus.FAILURE;
			} else if (value == 0) {
				readStatus = ReadStatus.UNDEFINED;
			} else {
				logger.error("Trajectory Read reports UNKNOWN status value: {}", value);
			}
			logger.debug("Read status updated to: {}", readStatus.name());
		}
	}

	/**
	 * Build State listener
	 */
	private class BuildStateListener implements MonitorListener {

		@Override
		public void monitorChanged(MonitorEvent arg0) {
			DBR dbr = arg0.getDBR();
			int value = -1;
			if (dbr.isENUM()) {
				value = ((DBR_Enum) dbr).getEnumValue()[0];

			} else {
				logger.error("Error: expecting ENUM type but got " + dbr.getType() + " type.");
			}
			if (value == 0) {
				buildState = "Done";
			} else if (value == 1) {
				buildState = "Busy";
			} else {
				logger.error("Trajectory Build reports UNKNOWN state value: {}", value);
			}
			logger.debug("Build state updated to: {}", buildState);
		}
	}

	/**
	 * Execute state listener
	 */
	private class ExecuteStateListener implements MonitorListener {

		@Override
		public void monitorChanged(MonitorEvent arg0) {
			DBR dbr = arg0.getDBR();
			int value = -1;
			if (dbr.isENUM()) {
				value = ((DBR_Enum) dbr).getEnumValue()[0];

			} else {
				logger.error("Error: expecting ENUM type but got " + dbr.getType() + " type.");
			}
			if (value == 0) {
				executeState = "Done";
			} else if (value == 1) {
				executeState = "Move start";
			} else if (value == 2) {
				executeState = "Executing";
			} else if (value == 3) {
				executeState = "Flyback";
			} else {
				logger.error("Trajectory Execute reports UNKNOWN state value: {}", value);
			}
			logger.debug("Execute state updated to: {}", executeState);
		}
	}

	/**
	 * Read state listener
	 */
	private class ReadStateListener implements MonitorListener {

		@Override
		public void monitorChanged(MonitorEvent arg0) {
			DBR dbr = arg0.getDBR();
			int value = -1;
			if (dbr.isENUM()) {
				value = ((DBR_Enum) dbr).getEnumValue()[0];

			} else {
				logger.error("Error: expecting ENUM type but got " + dbr.getType() + " type.");
			}
			if (value == 0) {
				readState = "Done";
			} else if (value == 1) {
				readState = "Busy";
			} else {
				logger.error("Trajectory Read reports UNKNOWN state value: {}", value);
			}
			logger.debug("Read state updated to: {}", readState);
		}
	}

	/**
	 * Build Message Listener
	 */
	private class BuildMessageListener implements MonitorListener {

		@Override
		public void monitorChanged(MonitorEvent arg0) {
			DBR dbr = arg0.getDBR();
			if (dbr.isSTRING()) {
				buildMessage = ((DBR_String) dbr).getStringValue()[0];

			} else {
				logger.error("Error: expecting ENUM type but got " + dbr.getType() + " type.");
			}
			logger.debug("Build message updated to: {}", buildMessage);
		}
	}

	/**
	 * Execute Message Listener
	 */
	private class ExecuteMessageListener implements MonitorListener {

		@Override
		public void monitorChanged(MonitorEvent arg0) {
			DBR dbr = arg0.getDBR();
			if (dbr.isSTRING()) {
				executeMessage = ((DBR_String) dbr).getStringValue()[0];
			} else {
				logger.error("Error: expecting ENUM type but got " + dbr.getType() + " type.");
			}
			logger.debug("Execute message updated to: {}", executeMessage);
		}
	}

	/**
	 * Read Message Listener
	 */
	private class ReadMessageListener implements MonitorListener {

		@Override
		public void monitorChanged(MonitorEvent arg0) {
			DBR dbr = arg0.getDBR();
			if (dbr.isSTRING()) {
				readMessage = ((DBR_String) dbr).getStringValue()[0];
			} else {
				logger.error("Error: expecting ENUM type but got " + dbr.getType() + " type.");
			}
			logger.debug("Read message updated to: {}", readMessage);
		}
	}

	/**
	 * sets acceleration for motor 1.
	 * 
	 * @param value
	 * @throws CAException
	 * @throws TimeoutException
	 */
	public void setM1Acceleration(double[] value) throws CAException, TimeoutException, InterruptedException {
		String motor = controller.cagetString(mname[0]) + ".ACCL";
		Channel ch;
		if ((ch = channelManager.getChannel(motor)) == null) {
			ch = channelManager.createChannel(motor);
		}
		controller.caput(ch, value);
	}

	/**
	 * sets acceleration for motor 2.
	 * 
	 * @param value
	 * @throws CAException
	 * @throws TimeoutException
	 */
	public void setM2Acceleration(double[] value) throws CAException, TimeoutException, InterruptedException {
		String motor = controller.cagetString(mname[1]) + ".ACCL";
		Channel ch;
		if ((ch = channelManager.getChannel(motor)) == null) {
			ch = channelManager.createChannel(motor);
		}
		controller.caput(ch, value);
	}

	/**
	 * sets acceleration for motor 3.
	 * 
	 * @param value
	 * @throws CAException
	 * @throws TimeoutException
	 */
	public void setM3Acceleration(double[] value) throws CAException, TimeoutException, InterruptedException {
		String motor = controller.cagetString(mname[2]) + ".ACCL";
		Channel ch;
		if ((ch = channelManager.getChannel(motor)) == null) {
			ch = channelManager.createChannel(motor);
		}
		controller.caput(ch, value);
	}

	/**
	 * sets acceleration for motor 4.
	 * 
	 * @param value
	 * @throws CAException
	 * @throws TimeoutException
	 */
	public void setM4Acceleration(double[] value) throws CAException, TimeoutException, InterruptedException {
		String motor = controller.cagetString(mname[3]) + ".ACCL";
		Channel ch;
		if ((ch = channelManager.getChannel(motor)) == null) {
			ch = channelManager.createChannel(motor);
		}
		controller.caput(ch, value);
	}

	/**
	 * sets acceleration for motor 5.
	 * 
	 * @param value
	 * @throws CAException
	 * @throws TimeoutException
	 */
	public void setM5Acceleration(double[] value) throws CAException, TimeoutException, InterruptedException {
		String motor = controller.cagetString(mname[4]) + ".ACCL";
		Channel ch;
		if ((ch = channelManager.getChannel(motor)) == null) {
			ch = channelManager.createChannel(motor);
		}
		controller.caput(ch, value);
	}

	/**
	 * sets acceleration for motor 6.
	 * 
	 * @param value
	 * @throws CAException
	 * @throws TimeoutException
	 */
	public void setM6Acceleration(double[] value) throws CAException, TimeoutException, InterruptedException {
		String motor = controller.cagetString(mname[5]) + ".ACCL";
		Channel ch;
		if ((ch = channelManager.getChannel(motor)) == null) {
			ch = channelManager.createChannel(motor);
		}
		controller.caput(ch, value);
	}

	/**
	 * sets acceleration for motor 7.
	 * 
	 * @param value
	 * @throws CAException
	 * @throws TimeoutException
	 */
	public void setM7Acceleration(double[] value) throws CAException, TimeoutException, InterruptedException {
		String motor = controller.cagetString(mname[6]) + ".ACCL";
		Channel ch;
		if ((ch = channelManager.getChannel(motor)) == null) {
			ch = channelManager.createChannel(motor);
		}
		controller.caput(ch, value);
	}

	/**
	 * sets acceleration for motor 8.
	 * 
	 * @param value
	 * @throws CAException
	 * @throws TimeoutException
	 */
	public void setM8Acceleration(double[] value) throws CAException, TimeoutException, InterruptedException {
		String motor = controller.cagetString(mname[7]) + ".ACCL";
		Channel ch;
		if ((ch = channelManager.getChannel(motor)) == null) {
			ch = channelManager.createChannel(motor);
		}
		controller.caput(ch, value);
	}
	/**
	 * sets acceleration for motor.
	 * 
	 * @param value
	 * @throws CAException
	 * @throws TimeoutException
	 */
	public void setMAcceleration(int motorIndex, double[] value) throws CAException, TimeoutException, InterruptedException {
		String motor = controller.cagetString(mname[motorIndex -1]) + ".ACCL";
		Channel ch;
		if ((ch = channelManager.getChannel(motor)) == null) {
			ch = channelManager.createChannel(motor);
		}
		controller.caput(ch, value);
	}

	/**
	 * gets the acceleration of motor .
	 * 
	 * @return acceleration
	 * @throws CAException
	 * @throws TimeoutException
	 */
	public double getMAcceleration(int motorIndex) throws CAException, TimeoutException, InterruptedException {
		String motor = controller.cagetString(mname[motorIndex -1]) + ".ACCL";
		Channel ch;
		if ((ch = channelManager.getChannel(motor)) == null) {
			ch = channelManager.createChannel(motor);
		}
		return controller.cagetDouble(ch);
	}

	/**
	 * gets the acceleration of motor 1.
	 * 
	 * @return acceleration
	 * @throws CAException
	 * @throws TimeoutException
	 */
	public double getM1Acceleration() throws CAException, TimeoutException, InterruptedException {
		String motor = controller.cagetString(mname[0]) + ".ACCL";
		Channel ch;
		if ((ch = channelManager.getChannel(motor)) == null) {
			ch = channelManager.createChannel(motor);
		}
		return controller.cagetDouble(ch);
	}

	/**
	 * gets the acceleration of motor 2.
	 * 
	 * @return acceleration
	 * @throws CAException
	 * @throws TimeoutException
	 */
	public double getM2Acceleration() throws CAException, TimeoutException, InterruptedException {
		String motor = controller.cagetString(mname[1]) + ".ACCL";
		Channel ch;
		if ((ch = channelManager.getChannel(motor)) == null) {
			ch = channelManager.createChannel(motor);
		}
		return controller.cagetDouble(ch);
	}

	/**
	 * gets the acceleration of motor 3.
	 * 
	 * @return acceleration
	 * @throws CAException
	 * @throws TimeoutException
	 */
	public double getM3Acceleration() throws CAException, TimeoutException, InterruptedException {
		String motor = controller.cagetString(mname[2]) + ".ACCL";
		Channel ch;
		if ((ch = channelManager.getChannel(motor)) == null) {
			ch = channelManager.createChannel(motor);
		}
		return controller.cagetDouble(ch);
	}

	/**
	 * gets the acceleration of motor 4.
	 * 
	 * @return acceleration
	 * @throws CAException
	 * @throws TimeoutException
	 */
	public double getM4Acceleration() throws CAException, TimeoutException, InterruptedException {
		String motor = controller.cagetString(mname[3]) + ".ACCL";
		Channel ch;
		if ((ch = channelManager.getChannel(motor)) == null) {
			ch = channelManager.createChannel(motor);
		}
		return controller.cagetDouble(ch);
	}

	/**
	 * gets the acceleration of motor 5.
	 * 
	 * @return acceleration
	 * @throws CAException
	 * @throws TimeoutException
	 */
	public double getM5Acceleration() throws CAException, TimeoutException, InterruptedException {
		String motor = controller.cagetString(mname[4]) + ".ACCL";
		Channel ch;
		if ((ch = channelManager.getChannel(motor)) == null) {
			ch = channelManager.createChannel(motor);
		}
		return controller.cagetDouble(ch);
	}

	/**
	 * gets the acceleration of motor 6.
	 * 
	 * @return acceleration
	 * @throws CAException
	 * @throws TimeoutException
	 */
	public double getM6Acceleration() throws CAException, TimeoutException, InterruptedException {
		String motor = controller.cagetString(mname[5]) + ".ACCL";
		Channel ch;
		if ((ch = channelManager.getChannel(motor)) == null) {
			ch = channelManager.createChannel(motor);
		}
		return controller.cagetDouble(ch);
	}

	/**
	 * gets the acceleration of motor 7.
	 * 
	 * @return acceleration
	 * @throws CAException
	 * @throws TimeoutException
	 */
	public double getM7Acceleration() throws CAException, TimeoutException, InterruptedException {
		String motor = controller.cagetString(mname[6]) + ".ACCL";
		Channel ch;
		if ((ch = channelManager.getChannel(motor)) == null) {
			ch = channelManager.createChannel(motor);
		}
		return controller.cagetDouble(ch);
	}

	/**
	 * gets the acceleration of motor 8.
	 * 
	 * @return acceleration
	 * @throws CAException
	 * @throws TimeoutException
	 */
	public double getM8Acceleration() throws CAException, TimeoutException, InterruptedException {
		String motor = controller.cagetString(mname[7]) + ".ACCL";
		Channel ch;
		if ((ch = channelManager.getChannel(motor)) == null) {
			ch = channelManager.createChannel(motor);
		}
		return controller.cagetDouble(ch);
	}

	/**
	 * returns the device name
	 * 
	 * @return deviceName
	 */
	public String getDeviceName() {

		return deviceName;
	}

	/**
	 * sets device name
	 * 
	 * @param name
	 */
	public void setDeviceName(String name) {

		this.deviceName = name;
	}

	@Override
	public void initializationCompleted() {

		logger.info("EPICS trajectory Scan Controller {} is initialised", getName());

	}

	@Override
	public String getName() {
		return name;
	}

	@Override
	public void setName(String name) {
		this.name = name;

	}

	public String getMaxis(int motorIndex)
	{
		return maxis[motorIndex -1];
	}
	
	/**
	 * @param maxis
	 */
	public void setMaxis(int motorIndex, String maxis) {
		this.maxis[motorIndex -1] = maxis;
	}
	/**
	 * @return m1axis
	 */
	public String getM1axis() {
		return maxis[0];
	}

	/**
	 * @param m1axis
	 */
	public void setM1axis(String m1axis) {
		this.maxis[0] = m1axis;
	}

	/**
	 * @return m2axis
	 */
	public String getM2axis() {
		return maxis[1];
	}

	/**
	 * @param m2axis
	 */
	public void setM2axis(String m2axis) {
		this.maxis[1]= m2axis;
	}

	/**
	 * @return m3axis
	 */
	public String getM3axis() {
		return maxis[2];
	}

	/**
	 * @param m3axis
	 */
	public void setM3axis(String m3axis) {
		this.maxis[2] = m3axis;
	}

	/**
	 * @return m4axis
	 */
	public String getM4axis() {
		return maxis[3];
	}

	/**
	 * @param m4axis
	 */
	public void setM4axis(String m4axis) {
		this.maxis[3] = m4axis;
	}

	/**
	 * @return m5axis
	 */
	public String getM5axis() {
		return maxis[4];
	}

	/**
	 * @param m5axis
	 */
	public void setM5axis(String m5axis) {
		this.maxis[4] = m5axis;
	}

	/**
	 * @return m6axis
	 */
	public String getM6axis() {
		return maxis[5];
	}

	/**
	 * @param m6axis
	 */
	public void setM6axis(String m6axis) {
		this.maxis[5] = m6axis;
	}

	/**
	 * @return m7axis
	 */
	public String getM7axis() {
		return maxis[6];
	}

	/**
	 * @param m7axis
	 */
	public void setM7axis(String m7axis) {
		this.maxis[6] = m7axis;
	}

	/**
	 * @return m8axis
	 */
	public String getM8axis() {
		return maxis[7];
	}

	/**
	 * @param m8axis
	 */
	public void setM8axis(String m8axis) {
		this.maxis[7] = m8axis;
	}

	/**
	 * @return accelerationTime
	 */
	@Override
	public double getAccelerationTime() {
		return accelerationTime;
	}

	/**
	 * @param accelerationTime
	 */
	@Override
	public void setAccelerationTime(double accelerationTime) {
		this.accelerationTime = accelerationTime;
	}

	@Override
	public boolean isBuilding() throws DeviceException, TimeoutException, InterruptedException {
		try {
			return getBuild() == 1?true:false;
		} catch (CAException e) {
			throw new DeviceException(getName() + " exception in isBuilding ",e);
		}
	}

	@Override
	public boolean isBusy() throws TimeoutException, InterruptedException, DeviceException {
		try {
			return getReadState().compareTo("Busy") == 0 || getExecute() == 1 || getBuild() == 1;
		} catch (CAException e) {
			throw new DeviceException(getName() + "Exception in isBusy ", e);
		}
	}

	@Override
	public boolean isReading() throws InterruptedException, DeviceException, TimeoutException {
		try {
			return getRead() == 1?true:false;
		} catch (CAException e) {
			throw new DeviceException(getName() + " exception in isReading ",e);
		}
	}
}<|MERGE_RESOLUTION|>--- conflicted
+++ resolved
@@ -1054,17 +1054,7 @@
 	 */
 	@Override
 	public void read() throws DeviceException, InterruptedException {
-<<<<<<< HEAD
-		/*
-		 * if (!buildDone || getBuildStatus() != BuildStatus.SUCCESS) { throw new IllegalStateException( "Success build
-		 * is required before execution."); } if (!executeDone || getExecuteStatus() != ExecuteStatus.SUCCESS) { throw
-		 * new IllegalStateException( "Success execution is required before read data back."); }
-		 */
-		readDone = false;
 		JythonServerFacade.getInstance().print("Trajectory Read is called.");
-=======
-		logger.debug("Trajectory Read is called.");
->>>>>>> a2d96cc7
 		try {
 			controller.caput(read, 1, rcbl);
 		} catch (CAException e) {
@@ -1324,11 +1314,7 @@
 	@Override
 	public double[] getMActual(int motorIndex) throws DeviceException, TimeoutException, InterruptedException {
 		try{
-<<<<<<< HEAD
-		return controller.cagetDoubleArray(mactual[motorIndex - 1]);
-=======
 			return controller.cagetDoubleArray(mactual[motorIndex - 1]);
->>>>>>> a2d96cc7
 		} catch (CAException e) {
 			logger.error("Error setting m1Move " , e);
 			throw new DeviceException("Error setting m1Move " , e);
