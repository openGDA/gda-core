--- conflicted
+++ resolved
@@ -145,11 +145,8 @@
 	
 	protected Channel hls;
 
-<<<<<<< HEAD
 	protected Channel lls;
 
-=======
->>>>>>> 8d27fd2b
 	protected Channel dhlm;
 
 	protected Channel dllm;
@@ -424,11 +421,7 @@
 			lvio = channelManager.createChannel(pvName + ".LVIO");
 			hlm = channelManager.createChannel(pvName + ".HLM", highLimitMonitor, false);
 			llm = channelManager.createChannel(pvName + ".LLM", lowLimitMonitor, false);
-<<<<<<< HEAD
-			hls = channelManager.createChannel(pvName + ".HLS", highLimitStateMonitor, false);
-			lls = channelManager.createChannel(pvName + ".LLS", lowLimitStateMonitor, false);
-=======
->>>>>>> 8d27fd2b
+
 			dhlm = channelManager.createChannel(pvName + ".DHLM", dialHighLimitMonitor, false);
 			dllm = channelManager.createChannel(pvName + ".DLLM", dialLowLimitMonitor,false);
 			homf = channelManager.createChannel(pvName + ".HOMF", false);
