/*-
 * Copyright © 2013 Diamond Light Source Ltd.
 *
 * This file is part of GDA.
 *
 * GDA is free software: you can redistribute it and/or modify it under the
 * terms of the GNU General Public License version 3 as published by the Free
 * Software Foundation.
 *
 * GDA is distributed in the hope that it will be useful, but WITHOUT ANY
 * WARRANTY; without even the implied warranty of MERCHANTABILITY or FITNESS
 * FOR A PARTICULAR PURPOSE. See the GNU General Public License for more
 * details.
 *
 * You should have received a copy of the GNU General Public License along
 * with GDA. If not, see <http://www.gnu.org/licenses/>.
 */

package gda.device.zebra;

import gda.device.DeviceException;
import gda.device.continuouscontroller.ContinuousMoveController;
import gda.device.scannable.ContinuouslyScannableViaController;
import gda.device.scannable.PositionCallableProvider;
import gda.device.scannable.PositionConvertorFunctions;
import gda.device.scannable.ScannableMotor;

import java.util.concurrent.Callable;

import org.springframework.beans.factory.InitializingBean;

/**
 * Class to use with ZebraConstantVelocityMoveController and ConstantVelocityScanLine to perform flyscans
 *
 *
 */
public class ZebraScannableMotor extends ScannableMotor implements ContinuouslyScannableViaController, ZebraMotorInfoProvider, PositionCallableProvider<Double>, InitializingBean{
//	private static final Logger logger = LoggerFactory.getLogger(ZebraScannableMotor.class);
	private ZebraConstantVelocityMoveController continuousMoveController;
	private double scurveTimeToVelocity=.03;//default set to rotation stage on I13
	private int pcEnc=0;
	private ScannableMotor scannableMotor;

	@Override
	public void setOperatingContinuously(boolean b) throws DeviceException {
		//do nothing - always operating Continuously
	}

	@Override
	public boolean isOperatingContinously() {
		return true;
	}

	@Override
	public ContinuousMoveController getContinuousMoveController() {
		return continuousMoveController;
	}

	public void setZebraConstantVelocityMoveController(ZebraConstantVelocityMoveController continuousMoveController) {
		this.continuousMoveController = continuousMoveController;
	}

	@Override
	public void setContinuousMoveController(ContinuousMoveController continuousMoveController) {
		try {
			ZebraConstantVelocityMoveController zebraController = (ZebraConstantVelocityMoveController) continuousMoveController;
			if (this.continuousMoveController.zebra != zebraController.zebra) {
				throw new IllegalArgumentException("ZebraConstantVelocityMoveController "+continuousMoveController.getName()+" uses a different zebra to the already configured "+this.continuousMoveController.getName());
			}
			this.continuousMoveController = zebraController;
		} catch (Exception e) {
			throw new IllegalArgumentException("setContinuousMoveController("+continuousMoveController.getName()+") is not a ZebraConstantVelocityMoveController required for "+getName(), e);
		}
	}

	@Override
	public void afterPropertiesSet() throws Exception {
		if( continuousMoveController == null){
			throw new Exception("continuousMoveController == null");
		}
	}
<<<<<<< HEAD


=======
>>>>>>> e6650847

	// Scannable //
	@Override
	public void asynchronousMoveTo(Object position) throws DeviceException {
		continuousMoveController.addPoint(PositionConvertorFunctions.toDouble(externalToInternal(position)));
	}
	@Override
	public Object getPosition() throws DeviceException {
		//TODO this will not be called as we have getPositionCallable so getLastPointAdded is not required not addPoint
		Object[] pos = (Object[]) internalToExternal(new Double[]{continuousMoveController.getLastPointAdded()});
		if (pos == null) {
			// First point is in process of being added
			return super.getPosition();
		}
		return pos[0];
	}

	@Override
	public Callable<Double> getPositionCallable() throws DeviceException {
		return continuousMoveController.getPositionSteamIndexer(getPcEnc()).getNamedPositionCallable(getName(),1);
	}

	@Override
	public void waitWhileBusy() throws DeviceException, InterruptedException {
		return; //this is never busy as it does not talk to hardware
	}


	/**
	 *
	 * @param velocity  in units of motor units/second e.g. mm/s
	 * @return distance in motor units e.g. mm
	 */
	@Override
	public double distanceToAccToVelocity(double velocity) {
		//for an S curve with time to velocity of 30ms
		return scurveTimeToVelocity * velocity/2;
	}

	public double getScurveTimeToVelocity() {
		return scurveTimeToVelocity;
	}

	/**
	 *
	 * @param scurveTimeToVelocity - if using linear acceleration this is the ACCEL field of the
	 * motor in EPICS (Time to Velocity)
	 */
	public void setScurveTimeToVelocity(double scurveTimeToVelocity) {
		this.scurveTimeToVelocity = scurveTimeToVelocity;
	}


	@Override
	public int getPcEnc() {
		return pcEnc;
	}

	public void setPcEnc(int pcEnc) {
		this.pcEnc = pcEnc;
	}

	@Override
	public ScannableMotor getActualScannableMotor() {
		if (scannableMotor == null){
			scannableMotor = new ScannableMotor();
			scannableMotor.setMotor(getMotor());
			scannableMotor.setName(getName()+"_actualMotor");
		}
		return scannableMotor;
	}
	private double exposureStep;
	private boolean exposureStepDefined=false;

	@Override
	public double getExposureStep() {
		return Math.abs(exposureStep);
	}

	public void setExposureStep(double exposureStep) {
		this.exposureStep = exposureStep;
	}

	@Override
	public boolean isExposureStepDefined() {
		return exposureStepDefined;
	}

	public void setExposureStepDefined(boolean exposureStepDefined) {
		this.exposureStepDefined = exposureStepDefined;
	}


}<|MERGE_RESOLUTION|>--- conflicted
+++ resolved
@@ -79,11 +79,6 @@
 			throw new Exception("continuousMoveController == null");
 		}
 	}
-<<<<<<< HEAD
-
-
-=======
->>>>>>> e6650847
 
 	// Scannable //
 	@Override
