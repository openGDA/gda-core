--- conflicted
+++ resolved
@@ -20,11 +20,8 @@
 
 import java.util.concurrent.Callable;
 
-<<<<<<< HEAD
-=======
 import org.slf4j.Logger;
 import org.slf4j.LoggerFactory;
->>>>>>> ad9fb38f
 import org.springframework.beans.factory.InitializingBean;
 
 import gda.device.DeviceException;
@@ -183,12 +180,8 @@
 
 	@Override
 	public void atScanStart() throws DeviceException {
-<<<<<<< HEAD
-		// Due to the fragility of ZebraConstantVelocityMoveController and particulary the life cycle of
-=======
 		logger.trace("atScanStart()");
 		// Due to the fragility of ZebraConstantVelocityMoveController and particularly the life cycle of
->>>>>>> ad9fb38f
 		// its parts which read out time series arrays: here we will clear these so that controller this
 		//ZebraScannableMotor returns is fit to be used by the scan.
 		continuousMoveController.prepareControllerToBeUsedForUpcomingScan();
