--- conflicted
+++ resolved
@@ -53,19 +53,14 @@
 import gda.factory.FactoryException;
 
 public class ZebraConstantVelocityMoveController extends ScannableBase implements ConstantVelocityMoveController2,
-						PositionCallableProvider<Double>, ContinuouslyScannableViaController, InitializingBean {
+						PositionCallableProvider<Double>, PositionStreamIndexerProvider<Double>,
+						ContinuouslyScannableViaController, InitializingBean {
 
 	// This is the minimum pulse width on any time unit range
 	private static final double MIN_PC_PULSE_WIDTH = 0.0001;
 
 	private static final double DEFAULT_PC_PULSE_GATE_TRIM = 0.0002;
 
-<<<<<<< HEAD
-=======
-public class ZebraConstantVelocityMoveController extends ScannableBase implements ConstantVelocityMoveController2, 
-						PositionCallableProvider<Double>, PositionStreamIndexerProvider<Double>,
-						ContinuouslyScannableViaController, InitializingBean {
->>>>>>> a9164a0d
 	private static final Logger logger = LoggerFactory.getLogger(ZebraConstantVelocityMoveController.class);
 
 	private Zebra zebra;
@@ -151,7 +146,7 @@
 			/* Previously we did a reset on every call to prepareForMove to ensure that the Zebra box was always
 			 * disarmed before the first point in a scan, this resulted in unnecessary delays however, and is now
 			 * taken care of by a reset in atScanStart, so it should never be necessary here, in normal operation.
-			 * 
+			 *
 			 * Unfortunately, if the motor never reaches the gate end, maybe because the motor controller stopped
 			 * within the dead zone, then a single reset doesn't appear to be enough, so we need to keep retrying.
 			 */
@@ -162,16 +157,12 @@
 
 			//set motor before setting gates and pulse parameters
 			int pcEnc = zebraMotorInfoProvider.getPcEnc();
-<<<<<<< HEAD
-			short pcCaptureBitField = getPcCaptureBitField(pcEnc);
-=======
-			int checkPcCaptureBitField = 1 << pcEnc;
+			short checkPcCaptureBitField = getPcCaptureBitField(pcEnc);
 			if ((pcCaptureBitField & checkPcCaptureBitField) == 0) {
 				logger.warn("Mismatch between motor encoder {} and capture listeners {}",
 						checkPcCaptureBitField, pcCaptureBitField);
 				pcCaptureBitField |= checkPcCaptureBitField; // Ensure motor encoder included for debugging
 			}
->>>>>>> a9164a0d
 			zebra.setPCCaptureBitField(pcCaptureBitField);
 			logger.debug("pcEnc={}, pcCaptureBitField={}, step={}", pcEnc, pcCaptureBitField, step);
 			zebra.setPCEnc(pcEnc); // Default is Zebra.PC_ENC_ENC1
@@ -488,11 +479,7 @@
 	private final int PRIMARY_INDEXERS=10;
 	private final int SECONDARY_INDEXERS=10;
 	@SuppressWarnings("unchecked")
-<<<<<<< HEAD
-	private PositionStreamIndexer<Double> lastImageNumberStreamIndexer[] = new PositionStreamIndexer[11];
-=======
-	public PositionStreamIndexer<Double> lastImageNumberStreamIndexer[] = new PositionStreamIndexer[PRIMARY_INDEXERS+SECONDARY_INDEXERS+1];
->>>>>>> a9164a0d
+	private PositionStreamIndexer<Double> lastImageNumberStreamIndexer[] = new PositionStreamIndexer[PRIMARY_INDEXERS+SECONDARY_INDEXERS+1];
 
 	@Override
 	public void startMove() throws DeviceException {
@@ -686,11 +673,7 @@
 
 	// Class functions
 
-<<<<<<< HEAD
-=======
 	int pcCaptureBitField=0;
-
->>>>>>> a9164a0d
 	private double pcPulseDelayRBV;
 
 	private double pcPulseWidthRBV;
@@ -726,12 +709,8 @@
 		}
 		if( lastImageNumberStreamIndexer[index] == null){
 			logger.info("Creating lastImageNumberStreamIndexer " + index);
-<<<<<<< HEAD
-			final ReadOnlyPV<Double[]> rdDblArrayPV = getEncoderPV(index);
-
-=======
-			ReadOnlyPV<Double[]> rdDblArrayPV = zebra.getPcCapturePV(index);
->>>>>>> a9164a0d
+			final ReadOnlyPV<Double[]> rdDblArrayPV = zebra.getPcCapturePV(index);
+
 			if( timeSeriesCollection == null)
 				timeSeriesCollection = new Vector<ZebraCaptureInputStreamCollection>();
 
@@ -786,10 +765,7 @@
 		lastImageNumberStreamIndexer = new PositionStreamIndexer[PRIMARY_INDEXERS+SECONDARY_INDEXERS+1];
 		timeSeriesCollection = null;
 		moveFuture=null;
-<<<<<<< HEAD
-=======
 		pcCaptureBitField=0;
->>>>>>> a9164a0d
 	}
 
 	@Override
