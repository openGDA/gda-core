--- conflicted
+++ resolved
@@ -23,7 +23,6 @@
 import gda.epics.CachedLazyPVFactory;
 import gda.epics.PV;
 import gda.epics.ReadOnlyPV;
-<<<<<<< HEAD
 import gda.observable.Observable;
 import gda.observable.ObservableUtil;
 import gda.observable.Observer;
@@ -34,15 +33,14 @@
 
 import org.slf4j.Logger;
 import org.slf4j.LoggerFactory;
-=======
 import gda.factory.Findable;
->>>>>>> 8b419d83
 
 import org.springframework.beans.factory.InitializingBean;
 
 public class ZebraImpl implements Zebra, Findable, InitializingBean {
 
 	private static final Logger logger = LoggerFactory.getLogger(ZebraImpl.class);
+	String name="zebra";
 
 	final public static String connected = "CONNECTED";
 	final public static String store = "STORE";
@@ -385,11 +383,9 @@
 	}
 
 
-	String name;
 	@Override
 	public void setName(String name) {
 		this.name=name;
-		
 	}
 
 	@Override
