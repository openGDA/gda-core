--- conflicted
+++ resolved
@@ -309,21 +309,11 @@
 
 	@Override
 	public void pcArm() throws Exception {
-<<<<<<< HEAD
-		pvFactory.getPVInteger(sysResetProc).putWait(1); // TODO: Do we really need to RESET before each Arm?
-		pvFactory.getPVInteger(PCArm).putWait(1);
-		try {
-			Thread.sleep(2000);
-		} catch (InterruptedException e) {
-			// TODO Auto-generated catch block
-=======
 		logger.trace("pcArm()...");
 		//reset(); // Before re-enabling this, please leave a note here explaining why it was re-enabled.
-		dev.getPVInteger(PCArm).putWait(1);
 		while (!isPCArmed()) {
 			logger.info("Zebra not yet armed, waiting...");
 			Thread.sleep(100);
->>>>>>> cc007c74
 		}
 		logger.trace("...pcArm()");
 	}
@@ -662,13 +652,9 @@
 
 	@Override
 	public void reset() throws IOException {
-<<<<<<< HEAD
+		logger.trace("reset()...");
 		pvFactory.getPVInteger(sysResetProc).putWait(1);
-=======
-		logger.trace("reset()...");
-		dev.getPVInteger(sysResetProc).putWait(1);
 		logger.trace("...reset()");
->>>>>>> cc007c74
 	}
 	////////////////////////////////////////////////////////////////////////////////////////////////////////////////////
 
