--- conflicted
+++ resolved
@@ -286,14 +286,8 @@
 
 	@Override
 	public void pcArm() throws Exception {
-<<<<<<< HEAD
 		dev.getPVInteger(sysResetProc).putWait(1); // TODO: Do we really need to RESET before each Arm?
 		dev.getPVInteger(PCArm).putWait(1);
-/*		dev.getPVInteger(PCArm).putNoWait(1);
-=======
-//		dev.getPVInteger(PCArm).putWait(1);
-		dev.getPVInteger(PCArm).putNoWait(1);
->>>>>>> 63b585e8
 		try {
 			Thread.sleep(2000);
 		} catch (InterruptedException e) {
