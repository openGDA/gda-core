/*-
 * Copyright © 2013 Diamond Light Source Ltd.
 *
 * This file is part of GDA.
 *
 * GDA is free software: you can redistribute it and/or modify it under the
 * terms of the GNU General Public License version 3 as published by the Free
 * Software Foundation.
 *
 * GDA is distributed in the hope that it will be useful, but WITHOUT ANY
 * WARRANTY; without even the implied warranty of MERCHANTABILITY or FITNESS
 * FOR A PARTICULAR PURPOSE. See the GNU General Public License for more
 * details.
 *
 * You should have received a copy of the GNU General Public License along
 * with GDA. If not, see <http://www.gnu.org/licenses/>.
 */

package gda.device.zebra.controller.impl;

import java.io.IOException;
import java.util.concurrent.locks.Lock;
import java.util.concurrent.locks.ReentrantLock;

import org.slf4j.Logger;
import org.slf4j.LoggerFactory;
import org.springframework.beans.factory.InitializingBean;

import com.google.common.base.Preconditions;

import gda.device.zebra.controller.SoftInputChangedEvent;
import gda.device.zebra.controller.Zebra;
import gda.epics.CachedLazyPVFactory;
import gda.epics.PV;
import gda.epics.ReadOnlyPV;
import gda.factory.Findable;
import gda.observable.Observable;
import gda.observable.ObservableUtil;
import gda.observable.Observer;

public class ZebraImpl implements Zebra, Findable, InitializingBean {

	private static final Logger logger = LoggerFactory.getLogger(ZebraImpl.class);
<<<<<<< HEAD
	private String name="zebra";

	private static final int SysSignalMin = 0;
	private static final int SysSignalMax = 63;

	private static final String connected = "CONNECTED";
	private static final String store = "STORE";
	private static final String sysReset = "SYS_RESET";
	private static final String sysResetProc = "SYS_RESET.PROC";
	private static final String sysVer = "SYS_VER";
	private static final String sysStat1Lo = "SYS_STAT1LO";
	private static final String sysStat1Hi = "SYS_STAT1HI";
	private static final String sysStat1 = "SYS_STAT1";
	private static final String sysStat2Lo = "SYS_STAT2LO";
	private static final String sysStat2Hi = "SYS_STAT2HI";
	private static final String sysStat2 = "SYS_STAT2";
	private static final String sysErrState = "SYS_STATERR";

	private static final String PCSource = "PC_ENC";
	private static final String PCTimeUnits = "PC_TSPRE";
	private static final String PCTimeUnits_ms = "ms";
	private static final String PCTimeUnits_s = "s";

	private static final String PCArmSource = "PC_ARM_SEL";
	private static final String PCArm = "PC_ARM";
	private static final String PCDisArm = "PC_DISARM";
	private static final String PCArmOut = "PC_ARM_OUT";
	private static final String PCArmSourceSoft = "Soft";
	private static final String PCArmSourceExternal = "External";
	private static final String PCDir = "PC_DIR";

	private static final double PCGateStartMin = -214881.9984;
	private static final double PCGateStartMax =  214881.9984;
	private static final double PCGateWidthMin =       0.0000;
	private static final double PCGateWidthMax =  214881.9984;
	private static final double PCGateStepMin =       0.0000;
	private static final double PCGateStepMax =   214881.9984;
	private static final int PCGateNumberOfGatesMin = 0;
	private static final int PCGateNumberOfGatesMax = 2147483647;

	private static final String PCGateSource = "PC_GATE_SEL";
	private static final String PCGateStart = "PC_GATE_START";
	private static final String PCGateWidth = "PC_GATE_WID";
	private static final String PCGateNumberOfGates = "PC_GATE_NGATE";
	private static final String PCGateStep = "PC_GATE_STEP";
	private static final String PCGateStatus = "PC_GATE_OUT";

	private static final double PCPulseDelayMin =       0.0000;
	private static final double PCPulseDelayMax =  214881.9984;
	private static final double PCPulseWidthMin =       0.0000;
	private static final double PCPulseWidthMax =  214881.9984;
	private static final double PCPulseStepMin  =       0.0016;
	private static final double PCPulseStepMax  =  214881.9984;

	private static final String PCPulseSource = "PC_PULSE_SEL";
	private static final String PCPulseDelay = "PC_PULSE_DLY";
	private static final String PCPulseStart = "PC_PULSE_START";
	private static final String PCPulseWidth = "PC_PULSE_WID";
	private static final String PCPulseStep = "PC_PULSE_STEP";
	private static final String PCPulseStatus = "PC_PULSE_OUT";

	private static final int PCPulsePulseMaxMin = 0;
	private static final int PCPulsePulseMaxMax = 2147483647;

	private static final String PCCaptureBitField = "PC_BIT_CAP";
	private static final String PCEnc = "PC_ENC";
	private static final String PCEnc1Aval = "PC_ENC1";
	private static final String PCTime = "PC_TIME";
	private static final String PCNumberOfPointsCaptured = "PC_NUM_CAP";
	private static final String PCNumberOfPointsDownloaded = "PC_NUM_DOWN";
	private static final String PCPulseStepRBV = "PC_PULSE_STEP:RBV";
	private static final String PCPulseWidthRBV = "PC_PULSE_WID:RBV";
	private static final String PCPulseDelayRBV = "PC_PULSE_DLY:RBV";
	private static final String PCGateStartRBV = "PC_GATE_START:RBV";
	private static final String PCGateWidthRBV = "PC_GATE_WID:RBV";
	private static final String PCTimeUnit = "PC_TSPRE";
	private static final String PCPulseMax = "PC_PULSE_MAX";
	private static final String PCArmInput="PC_ARM_INP";

=======
	String name="zebra";

	final public static int SysSignalMin = 0;
	final public static int SysSignalMax = 63;

	final public static String connected = "CONNECTED";
	final public static String store = "STORE";
	final public static String sysReset = "SYS_RESET";
	final public static String sysResetProc = "SYS_RESET.PROC";
	final public static String sysVer = "SYS_VER";
	final public static String sysStat1Lo = "SYS_STAT1LO";
	final public static String sysStat1Hi = "SYS_STAT1HI";
	final public static String sysStat1 = "SYS_STAT1";
	final public static String sysStat2Lo = "SYS_STAT2LO";
	final public static String sysStat2Hi = "SYS_STAT2HI";
	final public static String sysStat2 = "SYS_STAT2";
	final public static String sysErrState = "SYS_STATERR";

	final public static String PCSource = "PC_ENC";
	final public static String PCTimeUnits = "PC_TSPRE";
	final public static String PCTimeUnits_ms = "ms";
	final public static String PCTimeUnits_s = "s";
	
	final public static String PCArmSource = "PC_ARM_SEL";
	final public static String PCArm = "PC_ARM";
	final public static String PCDisArm = "PC_DISARM";
	final public static String PCArmOut = "PC_ARM_OUT";
	final public static String PCArmSourceSoft = "Soft";
	final public static String PCArmSourceExternal = "External";
	final public static String PCDir = "PC_DIR";

	final public static double PCGateStartMin = -214881.9984;
	final public static double PCGateStartMax =  214881.9984;
	final public static double PCGateWidthMin =       0.0000;
	final public static double PCGateWidthMax =  214881.9984;
	final public static double PCGateStepMin =       0.0000;
	final public static double PCGateStepMax =  214881.9984;
	final public static int PCGateNumberOfGatesMin = 0;
	final public static int PCGateNumberOfGatesMax = 2147483647;

	final public static String PCGateSource = "PC_GATE_SEL";
	final public static String PCGateStart = "PC_GATE_START";
	final public static String PCGateWidth = "PC_GATE_WID";
	final public static String PCGateNumberOfGates = "PC_GATE_NGATE";
	final public static String PCGateStep = "PC_GATE_STEP";
	final public static String PCGateStatus = "PC_GATE_OUT";

	final public static double PCPulseDelayMin =       0.0000;
	final public static double PCPulseDelayMax =  214881.9984;
	final public static double PCPulseWidthMin =       0.0000;
	final public static double PCPulseWidthMax =  214881.9984;
	final public static double PCPulseStepMin  =       0.0016;
	final public static double PCPulseStepMax  =  214881.9984;

	final public static String PCPulseSource = "PC_PULSE_SEL";
	final public static String PCPulseDelay = "PC_PULSE_DLY";
	final public static String PCPulseWidth = "PC_PULSE_WID";
	final public static String PCPulseStep = "PC_PULSE_STEP";
	final public static String PCPulseStatus = "PC_PULSE_OUT";

	final public static int PCPulsePulseMaxMin = 0;
	final public static int PCPulsePulseMaxMax = 2147483647;

	public static final String PCCaptureBitField = "PC_BIT_CAP";
	public static final String PCEnc = "PC_ENC";
	public static final String PCEnc1Aval = "PC_ENC1";
	public static final String[] PCCapture = {"PC_ENC1", "PC_ENC2", "PC_ENC3", "PC_ENC4", "PC_SYS1", "PC_SYS2", "PC_DIV1", "PC_DIV2", "PC_DIV3", "PC_DIV4", "PC_TIME"};
	public static final String PCTime = "PC_TIME";
	public static final String PCNumberOfPointsCaptured = "PC_NUM_CAP";
	public static final String PCNumberOfPointsDownloaded = "PC_NUM_DOWN";
	public static final String PCPulseStepRBV = "PC_PULSE_STEP:RBV";
	public static final String PCPulseWidthRBV = "PC_PULSE_WID:RBV";
	public static final String PCPulseDelayRBV = "PC_PULSE_DLY:RBV";
	final public static String PCGateStartRBV = "PC_GATE_START:RBV";
	final public static String PCGateWidthRBV = "PC_GATE_WID:RBV";
	final public static String PCTimeUnit = "PC_TSPRE";
	private static final String PCPulseMax = "PC_PULSE_MAX";	
	public static final String PCArmInput="PC_ARM_INP";
	
>>>>>>> a9164a0d
	private static final String SYS_SOFT_IN_PV = "SOFT_IN";

	private static final double PulseDelayMin = 0.0001;
	private static final double PulseDelayMax = 6.5535;

	private static final double PulseWidthMin = 0.0001;
	private static final double PulseWidthMax = 6.5535;

	private String zebraPrefix;

<<<<<<< HEAD
	private CachedLazyPVFactory pvFactory;
	private boolean useAvalField=false;
=======
	CachedLazyPVFactory dev;

	@Deprecated
	private boolean useAvalField=false;

	@Deprecated
	public boolean isUseAvalField() {
		return useAvalField;
	}
>>>>>>> a9164a0d

	/**
	 *
	 * @param useAvalField if true the captured ENC1 values are stored in .AVAL field ( original IOC interface). Default is false
	 */
<<<<<<< HEAD
	@Override
=======
	@Deprecated
>>>>>>> a9164a0d
	public void setUseAvalField(boolean useAvalField) {
		this.useAvalField = useAvalField;
	}

	@Override
	public boolean isUseAvalField() {
		return useAvalField;
	}

	@Override
	public void setPvFactory(CachedLazyPVFactory pvFactory) {
		this.pvFactory = pvFactory;
	}

	@Override
	public void setPCPulseSource(int val) throws Exception {
		assert (val == PC_PULSE_SOURCE_POSITION ||
				val == PC_PULSE_SOURCE_TIME ||
				val == PC_PULSE_SOURCE_EXTERNAL);

		pvFactory.getIntegerPVValueCache(PCPulseSource).putWait(val);
	}

	@Override
	public int getPCPulseSource() throws Exception {
		return pvFactory.getIntegerPVValueCache(PCPulseSource).get();
	}

	@Override
	public void setPCPulseDelay(double val) throws Exception {
		assert (PCPulseDelayMin <= val && val <= PCPulseDelayMax);
		pvFactory.getDoublePVValueCache(PCPulseDelayRBV).resetCache();
		pvFactory.getDoublePVValueCache(PCPulseDelay).putWait(val);
	}

	@Override
	public double getPCPulseDelay() throws Exception {
		return pvFactory.getDoublePVValueCache(PCPulseDelay).get();
	}

	@Override
	public double getPCPulseDelayRBV() throws Exception {
		return pvFactory.getDoublePVValueCache(PCPulseDelayRBV).get();
	}

	@Override
	public void setPCPulseStart(double val) throws Exception {
		pvFactory.getDoublePVValueCache(PCPulseStart).putWait(val);
	}

	@Override
	public double getPCPulseStart() throws Exception {
		return pvFactory.getDoublePVValueCache(PCPulseStart).get();
	}
	@Override
	public double getPCPulseStartRBV() throws Exception {
		return pvFactory.getDoublePVValueCache(PCPulseStart).get();
	}

	@Override
	public void setPCPulseWidth(double val) throws Exception {
		assert (PCPulseWidthMin <= val && val <= PCPulseWidthMax);
		// TODO: PULSE_STEP *must* be bigger than PULSE_WID so warn here if it isn't!
		pvFactory.getDoublePVValueCache(PCPulseWidthRBV).resetCache();
		pvFactory.getDoublePVValueCache(PCPulseWidth).putWait(val);
	}

	@Override
	public double getPCPulseWidth() throws Exception {
		return pvFactory.getDoublePVValueCache(PCPulseWidth).get();
	}
	@Override
	public double getPCPulseWidthRBV() throws Exception {
		return pvFactory.getDoublePVValueCache(PCPulseWidthRBV).get();
	}

	@Override
	public void setPCPulseStep(double val) throws Exception {
		assert (PCPulseStepMin <= val && val <= PCPulseStepMax);
		pvFactory.getDoublePVValueCache(PCPulseStepRBV).resetCache();
		pvFactory.getDoublePVValueCache(PCPulseStep).putWait(val);
	}

	@Override
	public double getPCPulseStep() throws Exception {
		return pvFactory.getDoublePVValueCache(PCPulseStep).get();
	}
	@Override
	public double getPCPulseStepRBV() throws Exception {
		return pvFactory.getDoublePVValueCache(PCPulseStepRBV).get();
	}

	@Override
	public int getPCPulseMax() throws Exception {
		return pvFactory.getIntegerPVValueCache(PCPulseMax).get();
	}

	@Override
	public void setPCPulseMax(int val) throws Exception {
		assert (PCPulsePulseMaxMin <= val && val <= PCPulsePulseMaxMax);
		pvFactory.getIntegerPVValueCache(PCPulseMax).putWait(val);
	}

	@Override
	public void setPCGateSource(int val) throws Exception {
		assert (val == PC_GATE_SOURCE_POSITION ||
				val == PC_GATE_SOURCE_TIME ||
				val == PC_GATE_SOURCE_EXTERNAL);

		pvFactory.getIntegerPVValueCache(PCGateSource).putWait(val);
	}

	@Override
	public int getPCGateSource() throws Exception {
		return pvFactory.getPVInteger(PCGateSource).get();
	}

	@Override
	public void setPCGateStart(double val) throws Exception {
		assert (PCGateStartMin <= val && val <= PCGateStartMax);
		pvFactory.getDoublePVValueCache(PCGateStartRBV).resetCache();
		pvFactory.getDoublePVValueCache(PCGateStart).putWait(val);
	}

	@Override
	public double getPCGateStart() throws Exception {
		return pvFactory.getDoublePVValueCache(PCGateStart).get();
	}
	@Override
	public double getPCGateStartRBV() throws Exception {
		return pvFactory.getDoublePVValueCache(PCGateStartRBV).get();
	}

	@Override
	public void setPCGateWidth(double val) throws Exception {
		assert (PCGateWidthMin <= val && val <= PCGateWidthMax);
		pvFactory.getDoublePVValueCache(PCGateWidthRBV).resetCache();
		pvFactory.getDoublePVValueCache(PCGateWidth).putWait(val);
	}

	@Override
	public double getPCGateWidth() throws Exception {
		return pvFactory.getDoublePVValueCache(PCGateWidth).get();
	}
	@Override
	public double getPCGateWidthRBV() throws Exception {
		return pvFactory.getDoublePVValueCache(PCGateWidthRBV).get();
	}

	@Override
	public void setPCGateStep(double val) throws Exception {
		assert (PCGateStepMin <= val && val <= PCGateStepMax);
		pvFactory.getDoublePVValueCache(PCGateStep).putWait(val);
	}

	@Override
	public double getPCGateStep() throws Exception {
		return pvFactory.getDoublePVValueCache(PCGateStep).get();
	}

	@Override
	public void setPCArmSource(int val) throws Exception {
		assert (val == PC_ARM_SOURCE_SOFT ||
				val == PC_ARM_SOURCE_EXTERNAL);
		pvFactory.getIntegerPVValueCache(PCArmSource).putWait(val);
	}

	@Override
	public int getPCArmSource() throws Exception {
		return pvFactory.getIntegerPVValueCache(PCArmSource).get();
	}

	@Override
	public void pcArm() throws Exception {
		logger.trace("pcArm()...");
		//reset(); // Before re-enabling this, please leave a note here explaining why it was re-enabled.
		pvFactory.getPVInteger(PCArm).putWait(1);
		while (!isPCArmed()) {
			logger.info("Zebra not yet armed, waiting...");
			Thread.sleep(100);
		}
		logger.trace("...pcArm()");
	}

	@Override
	public void pcDisarm() throws Exception {
		pvFactory.getPVInteger(PCDisArm).putWait(1,5);
	}

	@Override
	public boolean isPCArmed() throws Exception {
		return pvFactory.getPVInteger(PCArmOut).get() == 1;
	}

	@Override
	public void setPCCaptureBitField(int val) throws Exception {
		pvFactory.getIntegerPVValueCache(PCCaptureBitField).putWait(val);
	}

	@Override
	public int getPCCaptureBitField() throws Exception {
		return pvFactory.getIntegerPVValueCache(PCCaptureBitField).get();
	}

	@Override
	public void setPCEnc(int val) throws Exception {
		assert (val == PC_ENC_ENC1 ||
				val == PC_ENC_ENC2 ||
				val == PC_ENC_ENC3 ||
				val == PC_ENC_ENC4 ||
				val == PC_ENC_ENCSUM);
		pvFactory.getIntegerPVValueCache(PCEnc).putWait(val);
	}

	@Override
	public int getPCEnc() throws Exception {
		return pvFactory.getIntegerPVValueCache(PCEnc).get();
	}

	@Override
	public void setPCTimeUnit(int val) throws Exception {
		assert (val == PC_TIMEUNIT_10SEC ||
				val == PC_TIMEUNIT_SEC ||
				val == PC_TIMEUNIT_MS);
		pvFactory.getIntegerPVValueCache(PCTimeUnit).putWait(val);
	}

	@Override
	public int getPCTimeUnit() throws Exception {
		return pvFactory.getIntegerPVValueCache(PCTimeUnit).get();
	}

	@Override
	public void setPCGateNumberOfGates(int val) throws Exception {
		assert (PCGateNumberOfGatesMin <= val && val <= PCGateNumberOfGatesMax);
		pvFactory.getIntegerPVValueCache(PCGateNumberOfGates).putWait(val);
	}

	@Override
	public int getPCGateNumberOfGates() throws Exception {
		return pvFactory.getIntegerPVValueCache(PCGateNumberOfGates).get();
	}

	@Override
	public void setPCNumberOfPointsCaptured(int val) throws Exception {
		// TODO: Is this really supposed to be settable? If so, what range is acceptable?
		//assert (PCNumberOfPointsCapturedMin <= val && val <= PCNumberOfPointsCapturedMax);
		pvFactory.getIntegerPVValueCache(PCNumberOfPointsCaptured).putWait(val);
	}

	@Override
	public int getPCNumberOfPointsCaptured() throws Exception {
		return pvFactory.getIntegerPVValueCache(PCNumberOfPointsCaptured).get();
	}

	@Override
	public String getZebraPrefix() {
		return zebraPrefix;
	}

	@Override
	public void setZebraPrefix(String zebraPrefix) {
		this.zebraPrefix = zebraPrefix;
	}

	@Override
	public void afterPropertiesSet() throws Exception {
		if( name == null || name.isEmpty())
			throw new Exception("name is not set");
		if (zebraPrefix == null || zebraPrefix.isEmpty())
			throw new Exception("zebraPrefix is not set");
		if (pvFactory == null) {
			pvFactory = new CachedLazyPVFactory(zebraPrefix);
		}
	}

	@Deprecated
	@Override
	public ReadOnlyPV<Double[]> getPcCapturePV(int capture) {
		Preconditions.checkArgument(0 <= capture && capture <= 10, "capture=%i, must be between 0 and 10 inclusive", capture);
		return dev.getReadOnlyPVDoubleArray(PCCapture[capture]);
	}

	@Deprecated
	@Override
	public ReadOnlyPV<Double[]> getEnc1AvalPV() {
		return pvFactory.getReadOnlyPVDoubleArray(useAvalField? PCEnc1Aval + ".AVAL": PCEnc1Aval);
	}

	@Override
	public ReadOnlyPV<Double[]> getEncPV(int encoder) {
		String pcEnc;
		switch (encoder) {
		case Zebra.PC_ENC_ENC1:
			pcEnc = "PC_ENC1";
			break;
		case Zebra.PC_ENC_ENC2:
			pcEnc = "PC_ENC2";
			break;
		case Zebra.PC_ENC_ENC3:
			pcEnc = "PC_ENC3";
			break;
		case Zebra.PC_ENC_ENC4:
			pcEnc = "PC_ENC4";
			break;
		default:
			pcEnc = "PC_ENC1";
			break;
		}
		return pvFactory.getReadOnlyPVDoubleArray(pcEnc);
	}

	@Override
	public ReadOnlyPV<Integer> getNumberOfPointsCapturedPV() {
		return pvFactory.getReadOnlyPVInteger(PCNumberOfPointsCaptured);
	}

	@Override
	public ReadOnlyPV<Integer> getNumberOfPointsDownloadedPV() {
		return pvFactory.getReadOnlyPVInteger(PCNumberOfPointsDownloaded);
	}

	@Override
	public ReadOnlyPV<Double[]> getPCTimePV() {
		return pvFactory.getReadOnlyPVDoubleArray(PCTime);
	}

	@Override
	public void setPCDir(int val) throws Exception {
		assert (val == PC_DIR_POSITIVE ||
				val == PC_DIR_NEGATIVE);
		pvFactory.getIntegerPVValueCache(PCDir).putWait(val);
	}

	@Override
	public int getPCDir() throws Exception {
		return pvFactory.getIntegerPVValueCache(PCDir).get();
	}

	@Override
	public void setPulseInput(int pulseId, int inputSignal) throws Exception {
		assert(SysSignalMin <= inputSignal && inputSignal <= SysSignalMax);
		pvFactory.getIntegerPVValueCache("PULSE"+pulseId+"_INP").putWait(inputSignal);
	}

	@Override
	public void setPulseDelay(int pulseId, double delay) throws Exception {
		assert (PulseDelayMin <= delay && delay <= PulseDelayMax);
		pvFactory.getDoublePVValueCache("PULSE"+pulseId +"_DLY").putWait(delay);
	}

	@Override
	public void setPulseWidth(int pulseId, double width) throws Exception {
		assert (PulseWidthMin <= width && width <= PulseWidthMax);
		pvFactory.getDoublePVValueCache("PULSE"+pulseId +"_WID").putWait(width);
	}

	@Override
	public void setPulseTimeUnit(int pulseId, int timeunit) throws Exception {
		assert (timeunit == PULSE_TIMEUNIT_10SEC ||
				timeunit == PULSE_TIMEUNIT_SEC ||
				timeunit == PULSE_TIMEUNIT_MS);
		pvFactory.getIntegerPVValueCache("PULSE"+pulseId+"_PRE").putWait(timeunit);
	}

	////////////////////////////////////////////////////////////////////////////////////////////////////////////////////

	@Override
	public void setOutTTL(int outId, int outputSignal) throws Exception {
		assert(SysSignalMin <= outputSignal && outputSignal <= SysSignalMax);
		pvFactory.getIntegerPVValueCache("OUT"+outId+"_TTL").putWait(outputSignal);
	}

	@Override
	public boolean getTtlOutputState(int output) throws IOException {
		Preconditions.checkArgument(1 <= output && output <= 4);
		final String pvSuffix = String.format("OUT%d_TTL:STA", output);
		final PV<Integer> pv = pvFactory.getPVInteger(pvSuffix);
		final int value = pv.get();
		return (value == 1);
	}

	////////////////////////////////////////////////////////////////////////////////////////////////////////////////////

	@Override
	public void setValue(String beforeUnderscore, int beforeUnderscoreId, String afterUnderscore, int afterUnderscoreId,int val) throws Exception {
		String pvSuffix = beforeUnderscore;
		if (beforeUnderscoreId > 0) {
			pvSuffix += beforeUnderscoreId;
		}
		pvSuffix += "_";
		pvSuffix += afterUnderscore;
		if (afterUnderscoreId > 0) {
			pvSuffix += afterUnderscoreId;
		}
		pvFactory.getIntegerPVValueCache(pvSuffix).putWait(val);
	}


	@Override
	public void setName(String name) {
		this.name=name;
	}

	@Override
	public String getName() {
		return name;
	}

	@Override
	public void setPCArmInput(int input) throws Exception {
		pvFactory.getIntegerPVValueCache(PCArmInput).putWait(input);

	}

	////////////////////////////////////////////////////////////////////////////////////////////////////////////////////

	@Override
	public void encCopyMotorPosToZebra(int posNum) throws Exception {
		Preconditions.checkArgument(1 <= posNum && posNum <= 4, "posNum must be between 1 and 4 inclusive");
		final String pvSuffix = String.format("M%d:SETPOS.PROC", posNum);
		final PV<Integer> pv = pvFactory.getPVInteger(pvSuffix);
		pv.putWait(1);
	}

	////////////////////////////////////////////////////////////////////////////////////////////////////////////////////

	private ObservableUtil<SoftInputChangedEvent> softInputObservable;

	@Override
	public Observable<SoftInputChangedEvent> getSoftInputObservable() {
		if( softInputObservable == null){
			softInputObservable = new ObservableUtil<SoftInputChangedEvent>();
			startMonitoringSoftInputs();
		}
		return softInputObservable;
	}

	private int lastSoftInputsValue;

	private final Lock softInputsLock = new ReentrantLock();

	private void startMonitoringSoftInputs() {

		final PV<Integer> pv = pvFactory.getPVInteger(SYS_SOFT_IN_PV);

		try {
			lastSoftInputsValue = pv.get();

			pv.addObserver(new Observer<Integer>() {
				@Override
				public void update(Observable<Integer> source, Integer arg) {

					softInputsLock.lock();
					try {

						final int newValue = arg;

						for (int input=1; input<=4; input++) {

							final boolean wasSetBefore = isSoftInputSet(lastSoftInputsValue, input);
							final boolean isSetNow = isSoftInputSet(newValue, input);

							if (wasSetBefore != isSetNow) {
								final SoftInputChangedEvent ev = new SoftInputChangedEvent(input, isSetNow);
								softInputObservable.notifyIObservers(softInputObservable, ev);
							}
						}

						lastSoftInputsValue = newValue;
					}

					finally {
						softInputsLock.unlock();
					}
				}
			});
			logger.info("Now monitoring soft inputs");
		}
		catch (Exception e) {
			logger.error("Could not start monitoring soft inputs", e);
		}
	}

	@Override
	public boolean isSoftInputSet(int inputNumber) throws IOException {
		final PV<Integer> pv = pvFactory.getPVInteger(SYS_SOFT_IN_PV);
		final int softInputPvValue = pv.get();
		return isSoftInputSet(softInputPvValue, inputNumber);
	}

	@Override
	public void setSoftInput(int inputNumber, boolean set) throws IOException {
		final PV<Integer> pv = pvFactory.getPVInteger(SYS_SOFT_IN_PV);
		final int oldValue = pv.get();
		final int bit = 1<<(inputNumber-1);
		final int newValue = set ? (oldValue | bit) : (oldValue & ~bit);

		pv.putWait(newValue);
	}

	private static boolean isSoftInputSet(int softInputPvValue, int inputNumber) {
		return ((softInputPvValue & (1<<(inputNumber-1))) > 0);
	}

	// TODO: Add this to the Interface & document what it does
	//@Override
	public boolean isSysStatSet(int sysStat) throws IOException {
		String inPV;
		if ( 0 <= sysStat && sysStat <= 15) { inPV = sysStat1Lo; } else
		if (16 <= sysStat && sysStat <= 31) { inPV = sysStat1Hi; } else
		if (32 <= sysStat && sysStat <= 47) { inPV = sysStat2Lo; } else
		if (48 <= sysStat && sysStat <= 63) { inPV = sysStat2Hi; } else {
			final String err = "Zebra '" + this.name + "': isSysStatSet(" + sysStat + ") invalid, should be between 0 and 63!";
			logger.error(err);
			throw new IllegalArgumentException(err);
		}
		final PV<Integer> pv = pvFactory.getPVInteger(inPV);
		final int sysStatPvValue = pv.get();
		logger.info("Zebra '" + this.name + "': isSysStatSet(" + sysStat + ") " + inPV + " = " + sysStatPvValue);
		return isSysStatSet(sysStatPvValue, sysStat);
	}

	private static boolean isSysStatSet(int sysStatPvValue, int inputNumber) {
		return ((sysStatPvValue & (1<<inputNumber)) > 0);
	}

	@Override
	public void reset() throws IOException {
		logger.trace("reset()...");
		pvFactory.getPVInteger(sysResetProc).putWait(1);
		logger.trace("...reset()");
	}
	////////////////////////////////////////////////////////////////////////////////////////////////////////////////////

}<|MERGE_RESOLUTION|>--- conflicted
+++ resolved
@@ -41,7 +41,6 @@
 public class ZebraImpl implements Zebra, Findable, InitializingBean {
 
 	private static final Logger logger = LoggerFactory.getLogger(ZebraImpl.class);
-<<<<<<< HEAD
 	private String name="zebra";
 
 	private static final int SysSignalMin = 0;
@@ -110,6 +109,7 @@
 	private static final String PCEnc = "PC_ENC";
 	private static final String PCEnc1Aval = "PC_ENC1";
 	private static final String PCTime = "PC_TIME";
+	public static final String[] PCCapture = {"PC_ENC1", "PC_ENC2", "PC_ENC3", "PC_ENC4", "PC_SYS1", "PC_SYS2", "PC_DIV1", "PC_DIV2", "PC_DIV3", "PC_DIV4", "PC_TIME"};
 	private static final String PCNumberOfPointsCaptured = "PC_NUM_CAP";
 	private static final String PCNumberOfPointsDownloaded = "PC_NUM_DOWN";
 	private static final String PCPulseStepRBV = "PC_PULSE_STEP:RBV";
@@ -121,87 +121,6 @@
 	private static final String PCPulseMax = "PC_PULSE_MAX";
 	private static final String PCArmInput="PC_ARM_INP";
 
-=======
-	String name="zebra";
-
-	final public static int SysSignalMin = 0;
-	final public static int SysSignalMax = 63;
-
-	final public static String connected = "CONNECTED";
-	final public static String store = "STORE";
-	final public static String sysReset = "SYS_RESET";
-	final public static String sysResetProc = "SYS_RESET.PROC";
-	final public static String sysVer = "SYS_VER";
-	final public static String sysStat1Lo = "SYS_STAT1LO";
-	final public static String sysStat1Hi = "SYS_STAT1HI";
-	final public static String sysStat1 = "SYS_STAT1";
-	final public static String sysStat2Lo = "SYS_STAT2LO";
-	final public static String sysStat2Hi = "SYS_STAT2HI";
-	final public static String sysStat2 = "SYS_STAT2";
-	final public static String sysErrState = "SYS_STATERR";
-
-	final public static String PCSource = "PC_ENC";
-	final public static String PCTimeUnits = "PC_TSPRE";
-	final public static String PCTimeUnits_ms = "ms";
-	final public static String PCTimeUnits_s = "s";
-	
-	final public static String PCArmSource = "PC_ARM_SEL";
-	final public static String PCArm = "PC_ARM";
-	final public static String PCDisArm = "PC_DISARM";
-	final public static String PCArmOut = "PC_ARM_OUT";
-	final public static String PCArmSourceSoft = "Soft";
-	final public static String PCArmSourceExternal = "External";
-	final public static String PCDir = "PC_DIR";
-
-	final public static double PCGateStartMin = -214881.9984;
-	final public static double PCGateStartMax =  214881.9984;
-	final public static double PCGateWidthMin =       0.0000;
-	final public static double PCGateWidthMax =  214881.9984;
-	final public static double PCGateStepMin =       0.0000;
-	final public static double PCGateStepMax =  214881.9984;
-	final public static int PCGateNumberOfGatesMin = 0;
-	final public static int PCGateNumberOfGatesMax = 2147483647;
-
-	final public static String PCGateSource = "PC_GATE_SEL";
-	final public static String PCGateStart = "PC_GATE_START";
-	final public static String PCGateWidth = "PC_GATE_WID";
-	final public static String PCGateNumberOfGates = "PC_GATE_NGATE";
-	final public static String PCGateStep = "PC_GATE_STEP";
-	final public static String PCGateStatus = "PC_GATE_OUT";
-
-	final public static double PCPulseDelayMin =       0.0000;
-	final public static double PCPulseDelayMax =  214881.9984;
-	final public static double PCPulseWidthMin =       0.0000;
-	final public static double PCPulseWidthMax =  214881.9984;
-	final public static double PCPulseStepMin  =       0.0016;
-	final public static double PCPulseStepMax  =  214881.9984;
-
-	final public static String PCPulseSource = "PC_PULSE_SEL";
-	final public static String PCPulseDelay = "PC_PULSE_DLY";
-	final public static String PCPulseWidth = "PC_PULSE_WID";
-	final public static String PCPulseStep = "PC_PULSE_STEP";
-	final public static String PCPulseStatus = "PC_PULSE_OUT";
-
-	final public static int PCPulsePulseMaxMin = 0;
-	final public static int PCPulsePulseMaxMax = 2147483647;
-
-	public static final String PCCaptureBitField = "PC_BIT_CAP";
-	public static final String PCEnc = "PC_ENC";
-	public static final String PCEnc1Aval = "PC_ENC1";
-	public static final String[] PCCapture = {"PC_ENC1", "PC_ENC2", "PC_ENC3", "PC_ENC4", "PC_SYS1", "PC_SYS2", "PC_DIV1", "PC_DIV2", "PC_DIV3", "PC_DIV4", "PC_TIME"};
-	public static final String PCTime = "PC_TIME";
-	public static final String PCNumberOfPointsCaptured = "PC_NUM_CAP";
-	public static final String PCNumberOfPointsDownloaded = "PC_NUM_DOWN";
-	public static final String PCPulseStepRBV = "PC_PULSE_STEP:RBV";
-	public static final String PCPulseWidthRBV = "PC_PULSE_WID:RBV";
-	public static final String PCPulseDelayRBV = "PC_PULSE_DLY:RBV";
-	final public static String PCGateStartRBV = "PC_GATE_START:RBV";
-	final public static String PCGateWidthRBV = "PC_GATE_WID:RBV";
-	final public static String PCTimeUnit = "PC_TSPRE";
-	private static final String PCPulseMax = "PC_PULSE_MAX";	
-	public static final String PCArmInput="PC_ARM_INP";
-	
->>>>>>> a9164a0d
 	private static final String SYS_SOFT_IN_PV = "SOFT_IN";
 
 	private static final double PulseDelayMin = 0.0001;
@@ -212,34 +131,22 @@
 
 	private String zebraPrefix;
 
-<<<<<<< HEAD
 	private CachedLazyPVFactory pvFactory;
-	private boolean useAvalField=false;
-=======
-	CachedLazyPVFactory dev;
 
 	@Deprecated
 	private boolean useAvalField=false;
-
-	@Deprecated
-	public boolean isUseAvalField() {
-		return useAvalField;
-	}
->>>>>>> a9164a0d
 
 	/**
 	 *
 	 * @param useAvalField if true the captured ENC1 values are stored in .AVAL field ( original IOC interface). Default is false
 	 */
-<<<<<<< HEAD
-	@Override
-=======
 	@Deprecated
->>>>>>> a9164a0d
+	@Override
 	public void setUseAvalField(boolean useAvalField) {
 		this.useAvalField = useAvalField;
 	}
 
+	@Deprecated
 	@Override
 	public boolean isUseAvalField() {
 		return useAvalField;
@@ -512,11 +419,10 @@
 		}
 	}
 
-	@Deprecated
 	@Override
 	public ReadOnlyPV<Double[]> getPcCapturePV(int capture) {
 		Preconditions.checkArgument(0 <= capture && capture <= 10, "capture=%i, must be between 0 and 10 inclusive", capture);
-		return dev.getReadOnlyPVDoubleArray(PCCapture[capture]);
+		return pvFactory.getReadOnlyPVDoubleArray(PCCapture[capture]);
 	}
 
 	@Deprecated
