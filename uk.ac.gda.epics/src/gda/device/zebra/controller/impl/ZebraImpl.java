--- conflicted
+++ resolved
@@ -116,18 +116,15 @@
 	final public static String PCGateWidthRBV = "PC_GATE_WID:RBV";
 	final public static String PCTimeUnit = "PC_TSPRE";
 	private static final String PCPulseMax = "PC_PULSE_MAX";	
-<<<<<<< HEAD
 	public static final String PCArmInput="PC_ARM_INP";
 	
 	private static final String SYS_SOFT_IN_PV = "SOFT_IN";
-=======
 
 	final public static double PulseDelayMin = 0.0001;
 	final public static double PulseDelayMax = 6.5535;
 
 	final public static double PulseWidthMin = 0.0001;
 	final public static double PulseWidthMax = 6.5535;
->>>>>>> c83ad7f1
 
 	String zebraPrefix;
 
@@ -370,10 +367,6 @@
 		if (zebraPrefix == null || zebraPrefix.isEmpty())
 			throw new Exception("zebraPrefix is not set");
 		dev = new CachedLazyPVFactory(zebraPrefix);
-<<<<<<< HEAD
-		
-=======
->>>>>>> c83ad7f1
 	}
 
 	@Override
@@ -435,9 +428,9 @@
 	}
 
 	@Override
-<<<<<<< HEAD
-	public void setOutTTL(int outId, int val) throws Exception {
-		dev.getIntegerPVValueCache("OUT"+outId+"_TTL").putWait(val);
+	public void setOutTTL(int outId, int outputSignal) throws Exception {
+		assert(SysSignalMin <= outputSignal && outputSignal <= SysSignalMax);
+		dev.getIntegerPVValueCache("OUT"+outId+"_TTL").putWait(outputSignal);
 	}
 	
 	public void setValue(String beforeUnderscore, int beforeUnderscoreId, String afterUnderscore, int afterUnderscoreId,int val) throws Exception {
@@ -468,11 +461,6 @@
 	public void setPCArmInput(int input) throws Exception {
 		dev.getIntegerPVValueCache(PCArmInput).putWait(input);
 
-=======
-	public void setOutTTL(int outId, int outputSignal) throws Exception {
-		assert(SysSignalMin <= outputSignal && outputSignal <= SysSignalMax);
-		dev.getIntegerPVValueCache("OUT"+outId+"_TTL").putWait(outputSignal);
->>>>>>> c83ad7f1
 	}	
 
 	////////////////////////////////////////////////////////////////////////////////////////////////////////////////////
