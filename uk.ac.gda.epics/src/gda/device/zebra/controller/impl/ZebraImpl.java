--- conflicted
+++ resolved
@@ -131,12 +131,6 @@
 	String zebraPrefix;
 
 	CachedLazyPVFactory dev;
-<<<<<<< HEAD
-
-
-
-=======
->>>>>>> a6d6772e
 	private boolean useAvalField=false;
 
 	public boolean isUseAvalField() {
@@ -391,10 +385,6 @@
 		return dev.getIntegerPVValueCache(PCNumberOfPointsCaptured).get();
 	}
 
-<<<<<<< HEAD
-
-=======
->>>>>>> a6d6772e
 	public String getZebraPrefix() {
 		return zebraPrefix;
 	}
@@ -549,10 +539,6 @@
 
 		final PV<Integer> pv = dev.getPVInteger(SYS_SOFT_IN_PV);
 
-<<<<<<< HEAD
-
-=======
->>>>>>> a6d6772e
 		try {
 			lastSoftInputsValue = pv.get();
 
@@ -561,10 +547,6 @@
 				public void update(Observable<Integer> source, Integer arg) {
 
 					softInputsLock.lock();
-<<<<<<< HEAD
-
-=======
->>>>>>> a6d6772e
 					try {
 
 						final int newValue = arg;
@@ -590,10 +572,6 @@
 			});
 			logger.info("Now monitoring soft inputs");
 		}
-<<<<<<< HEAD
-
-=======
->>>>>>> a6d6772e
 		catch (Exception e) {
 			logger.error("Could not start monitoring soft inputs", e);
 		}
@@ -608,16 +586,8 @@
 
 	@Override
 	public void setSoftInput(int inputNumber, boolean set) throws IOException {
-<<<<<<< HEAD
-
-		final PV<Integer> pv = dev.getPVInteger(SYS_SOFT_IN_PV);
-
-		final int oldValue = pv.get();
-
-=======
 		final PV<Integer> pv = dev.getPVInteger(SYS_SOFT_IN_PV);
 		final int oldValue = pv.get();
->>>>>>> a6d6772e
 		final int bit = 1<<(inputNumber-1);
 		final int newValue = set ? (oldValue | bit) : (oldValue & ~bit);
 
@@ -650,10 +620,7 @@
 		return ((sysStatPvValue & (1<<inputNumber)) > 0);
 	}
 
-<<<<<<< HEAD
-	@Override
-=======
->>>>>>> a6d6772e
+	@Override
 	public void reset() throws IOException {
 		dev.getPVInteger(sysResetProc).putWait(1);
 	}
