--- conflicted
+++ resolved
@@ -204,19 +204,13 @@
 
 	/**
 	 * Reset the zebra box and all internal counters.
-<<<<<<< HEAD
 	 * @throws IOException
 	 */
 	public void reset() throws IOException;
-=======
-	 * @throws IOException 
-	 */
-	public void reset() throws IOException;
 
 	void setPCPulseStart(double val) throws Exception;
 
 	double getPCPulseStart() throws Exception;
 
 	double getPCPulseStartRBV() throws Exception;
->>>>>>> a6d6772e
 }