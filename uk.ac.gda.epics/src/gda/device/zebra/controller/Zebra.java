/*-
 * Copyright © 2013 Diamond Light Source Ltd.
 *
 * This file is part of GDA.
 *
 * GDA is free software: you can redistribute it and/or modify it under the
 * terms of the GNU General Public License version 3 as published by the Free
 * Software Foundation.
 *
 * GDA is distributed in the hope that it will be useful, but WITHOUT ANY
 * WARRANTY; without even the implied warranty of MERCHANTABILITY or FITNESS
 * FOR A PARTICULAR PURPOSE. See the GNU General Public License for more
 * details.
 *
 * You should have received a copy of the GNU General Public License along
 * with GDA. If not, see <http://www.gnu.org/licenses/>.
 */

package gda.device.zebra.controller;

import gda.epics.CachedLazyPVFactory;
import gda.epics.ReadOnlyPV;
import gda.observable.Observable;

import java.io.IOException;

public interface Zebra {

	// PC Setup
	final public static int PC_ENC_ENC1 = 0;
	final public static int PC_ENC_ENC2 = 1;
	final public static int PC_ENC_ENC3 = 2;
	final public static int PC_ENC_ENC4 = 3;
	final public static int PC_ENC_ENCSUM = 4;

	final public static int PC_DIR_POSITIVE = 0;
	final public static int PC_DIR_NEGATIVE = 1;

	final public static int PC_TIMEUNIT_10SEC = 2;
	final public static int PC_TIMEUNIT_SEC = 1;
	final public static int PC_TIMEUNIT_MS = 0;

	// Arm
	final public static int PC_ARM_SOURCE_SOFT = 0;
	final public static int PC_ARM_SOURCE_EXTERNAL = 1;

	// Gate
	final public static int PC_GATE_SOURCE_POSITION = 0;
	final public static int PC_GATE_SOURCE_TIME = 1;
	final public static int PC_GATE_SOURCE_EXTERNAL = 2;

	// Pulse
	final public static int PC_PULSE_SOURCE_POSITION = 0;
	final public static int PC_PULSE_SOURCE_TIME = 1;
	final public static int PC_PULSE_SOURCE_EXTERNAL = 2;

	@Deprecated
	final public static int PC_MODE_POSITION = PC_PULSE_SOURCE_POSITION;
	@Deprecated
	final public static int PC_MODE_TIME = PC_PULSE_SOURCE_TIME;

	final public static int PULSE_TIMEUNIT_10SEC = 2;
	final public static int PULSE_TIMEUNIT_SEC = 1;
	final public static int PULSE_TIMEUNIT_MS = 0;

	void setUseAvalField(boolean useAvalField);

	boolean isUseAvalField();

	void setPvFactory(CachedLazyPVFactory pvFactory);

	double getPCPulseDelay() throws Exception;

	double getPCPulseDelayRBV() throws Exception;

	void setPCPulseDelay(double delay) throws Exception;

	double getPCPulseWidth() throws Exception;

	double getPCPulseWidthRBV() throws Exception;

	void setPCPulseWidth(double width) throws Exception;

	double getPCPulseStep() throws Exception;

	double getPCPulseStepRBV() throws Exception;

	void setPCPulseStep(double step) throws Exception;

	/**
	 * @param ordinal should be PC_PULSE_SOURCE_POSITION, PC_PULSE_SOURCE_TIME or PC_PULSE_SOURCE_EXTERNAL
	 * @throws Exception
	 */
	void setPCPulseSource(int ordinal) throws Exception;

	int getPCPulseSource() throws Exception, Exception;

	int getPCGateSource() throws Exception, Exception;

	/**
	 * @param ordinal should be PC_GATE_SOURCE_POSITION, PC_GATE_SOURCE_TIME or PC_GATE_SOURCE_EXTERNAL
	 * @throws Exception
	 */
	void setPCGateSource(int ordinal) throws Exception;

	double getPCGateStart() throws Exception;

	double getPCGateStartRBV() throws Exception;

	double getPCGateWidth() throws Exception;

	int getPCGateNumberOfGates() throws Exception;

	double getPCGateStep() throws Exception;

	void setPCGateStart(double start) throws Exception;

	void setPCGateWidth(double width) throws Exception;

	double getPCGateWidthRBV() throws Exception;

	void setPCGateNumberOfGates(int numberOfGates) throws Exception;

	void setPCGateStep(double step) throws Exception;

	int getPCArmSource() throws Exception;

	/**
	 * @param ordinal should be PC_ARM_SOURCE_SOFT or PC_ARM_SOURCE_EXTERNAL
	 * @throws Exception
	 */
	void setPCArmSource(int ordinal) throws Exception;

	boolean isPCArmed() throws Exception;

	void pcArm() throws Exception;

	void pcDisarm() throws Exception;

	void setPCCaptureBitField(int val) throws Exception;

	int getPCCaptureBitField() throws Exception;

	/**
	 * @param val should be PC_ENC_ENC1, PC_ENC_ENC2, PC_ENC_ENC3, PC_ENC_ENC4 or PC_ENC_ENCSUM
	 * @throws Exception
	 */
	void setPCEnc(int val) throws Exception;

	int getPCEnc() throws Exception;

<<<<<<< HEAD
=======
	ReadOnlyPV<Double[]> getPcCapturePV(int capture);

>>>>>>> a9164a0d
	@Deprecated
	ReadOnlyPV<Double[]> getEnc1AvalPV();

	ReadOnlyPV<Double[]> getEncPV(int encoder);

	ReadOnlyPV<Integer> getNumberOfPointsCapturedPV();

	void setPCNumberOfPointsCaptured(int val) throws Exception;

	int getPCNumberOfPointsCaptured() throws Exception;

	String getZebraPrefix();

	void setZebraPrefix(String zebraPrefix);

	/**
	 * @param i should be PC_TIMEUNIT_SEC or PC_TIMEUNIT_MS
	 * @throws Exception
	 */
	void setPCTimeUnit(int i) throws Exception;

	int getPCTimeUnit() throws Exception;

	void setPCPulseMax(int numberTriggers) throws Exception;

	int getPCPulseMax() throws Exception, Exception;

	ReadOnlyPV<Integer> getNumberOfPointsDownloadedPV();

	ReadOnlyPV<Double[]> getPCTimePV();

	/**
	 * @param i should be PC_DIR_POSITIVE or PC_DIR_NEGATIVE
	 * @throws Exception
	 */
	void setPCDir(int i)  throws Exception;
	int getPCDir()  throws Exception;

	void setPulseInput(int pulseId, int input) throws Exception;
	void setPulseDelay(int pulseId, double delay) throws Exception;
	void setPulseWidth(int pulseId, double width) throws Exception;
	void setPulseTimeUnit(int pulseId, int timeunit) throws Exception;

	void setOutTTL(int outId, int val) throws Exception;

	/**
	 * Returns the state of the specified TTL output.
	 */
	boolean getTtlOutputState(int output) throws IOException;

	void setValue(String beforeUnderscore, int beforeUnderscoreId, String afterUnderscore, int afterUnderscoreId, int val) throws Exception;

	void setPCArmInput(int input) throws Exception;

	/**
	 * Returns whether a soft input is set.
	 */
	public boolean isSoftInputSet(int inputNumber) throws IOException;

	/**
	 * Sets a soft input.
	 */
	public void setSoftInput(int inputNumber, boolean set) throws IOException;

	/**
	 * Returns an {@link Observable} that can be used to receive events about changes to soft inputs.
	 */
	public Observable<SoftInputChangedEvent> getSoftInputObservable();

	void encCopyMotorPosToZebra(int posNum) throws Exception;

	/**
	 * Reset the zebra box and all internal counters.
	 * @throws IOException
	 */
	public void reset() throws IOException;

	void setPCPulseStart(double val) throws Exception;

	double getPCPulseStart() throws Exception;

	double getPCPulseStartRBV() throws Exception;
}<|MERGE_RESOLUTION|>--- conflicted
+++ resolved
@@ -149,11 +149,8 @@
 
 	int getPCEnc() throws Exception;
 
-<<<<<<< HEAD
-=======
 	ReadOnlyPV<Double[]> getPcCapturePV(int capture);
 
->>>>>>> a9164a0d
 	@Deprecated
 	ReadOnlyPV<Double[]> getEnc1AvalPV();
 
