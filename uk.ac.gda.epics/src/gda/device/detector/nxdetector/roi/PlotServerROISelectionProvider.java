--- conflicted
+++ resolved
@@ -127,7 +127,6 @@
 		}
 		return new PyString(str);
 	}
-<<<<<<< HEAD
 
 	public int getMaximumActiveRois() {
 		return maximumActiveRois;
@@ -137,17 +136,6 @@
 		this.maximumActiveRois = maximumActiveRois;
 	}
 
-=======
-
-	public int getMaximumActiveRois() {
-		return maximumActiveRois;
-	}
-
-	public void setMaximumActiveRois(int maximumActiveRois) {
-		this.maximumActiveRois = maximumActiveRois;
-	}
-
->>>>>>> 46b0794a
 	public String getViewName() {
 		return viewName;
 	}
