/*-
 * Copyright © 2013 Diamond Light Source Ltd.
 *
 * This file is part of GDA.
 *
 * GDA is free software: you can redistribute it and/or modify it under the
 * terms of the GNU General Public License version 3 as published by the Free
 * Software Foundation.
 *
 * GDA is distributed in the hope that it will be useful, but WITHOUT ANY
 * WARRANTY; without even the implied warranty of MERCHANTABILITY or FITNESS
 * FOR A PARTICULAR PURPOSE. See the GNU General Public License for more
 * details.
 *
 * You should have received a copy of the GNU General Public License along
 * with GDA. If not, see <http://www.gnu.org/licenses/>.
 */

package gda.device.detector.xmap;

import gda.device.DeviceException;
<<<<<<< HEAD
import gda.device.detector.xmap.edxd.EDXDMappingController;
import gda.factory.FactoryException;
import gda.factory.Finder;
=======
import gda.factory.FactoryException;
>>>>>>> 23e4003e

public class EpicsXmapControllerROI extends EpicsXmapController {

	private double[][][] controlRois;
<<<<<<< HEAD
	
=======

>>>>>>> 23e4003e
	@Override
	public void configure() throws FactoryException {
		super.configure();
		controlRois = new double[numberOfElements][][];
	}

	@Override
	public void setNumberOfElements(int numberOfElements) {
		this.numberOfElements = numberOfElements;
		edxdController.setNumberOfElements(numberOfElements);
	}

	@Override
	public void deleteROIs(int mcaIndex) throws DeviceException {
		controlRois[mcaIndex] = null;
	}

	/**
	 * @param mcaNumber
	 * @return double array of regions of interest
	 * @throws DeviceException
	 */
	@Override
	public double[] getROIs(int mcaNumber) throws DeviceException {
		int[] mcaData = getData(mcaNumber);
		double[] roiSums = new double[controlRois[mcaNumber].length];
		for (int i = 0; i < controlRois[mcaNumber].length; i++)
			roiSums[i] = calcROICounts((int) controlRois[mcaNumber][i][0], (int) controlRois[mcaNumber][i][1], mcaData);
		return roiSums;
	}

	@Override
	public double[] getROIs(int mcaNumber, int[][] data) throws DeviceException {
		int[] mcaData = data[mcaNumber];
		double[] roiSums = new double[controlRois[mcaNumber].length];
		for (int i = 0; i < controlRois[mcaNumber].length; i++) {
			int min = (int) controlRois[mcaNumber][i][0];
			int max = (int) controlRois[mcaNumber][i][1];
			roiSums[i] = calcROICounts(min, max, mcaData);
		}
		return roiSums;
	}

	private double calcROICounts(int min, int max, int[] data) {
		double sum = 0;
		for (int i = min; i <= max; i++)
			sum += data[i];
		return sum;
	}

	/**
<<<<<<< HEAD
	 * Set rois the array can be of size [maximum number rois][2] if it is lower for instance
	 * [actual number of rois][2] then the other possible rois will be set to zero.
	 * 
	 * The actual number of rois is also taken from the length of the first dimension of this array
	 * so it should always be passed in with size of the actual number of rois.
=======
	 * Set rois the array can be of size [maximum number rois][2] if it is lower for instance [actual number of rois][2]
	 * then the other possible rois will be set to zero. The actual number of rois is also taken from the length of the
	 * first dimension of this array so it should always be passed in with size of the actual number of rois.
>>>>>>> 23e4003e
	 */
	@Override
	public void setROI(final double[][] actualRois, int mcaIndex) throws DeviceException {
		// The ROIS might not be scaled to the max ROI size, so we ensure that this has been done
		final double[][] rois = new double[edxdController.getMaxAllowedROIs()][2];
		for (int i = 0; i < actualRois.length; i++) {
			rois[i][0] = actualRois[i][0];
			rois[i][1] = actualRois[i][1];
		}
		controlRois[mcaIndex] = rois;
		edxdController.getSubDetector(mcaIndex).setROIs(rois);
		edxdController.activateROI();
		actualNumberOfROIs = actualRois.length;
	}

}<|MERGE_RESOLUTION|>--- conflicted
+++ resolved
@@ -19,22 +19,12 @@
 package gda.device.detector.xmap;
 
 import gda.device.DeviceException;
-<<<<<<< HEAD
-import gda.device.detector.xmap.edxd.EDXDMappingController;
 import gda.factory.FactoryException;
-import gda.factory.Finder;
-=======
-import gda.factory.FactoryException;
->>>>>>> 23e4003e
 
 public class EpicsXmapControllerROI extends EpicsXmapController {
 
 	private double[][][] controlRois;
-<<<<<<< HEAD
-	
-=======
 
->>>>>>> 23e4003e
 	@Override
 	public void configure() throws FactoryException {
 		super.configure();
@@ -86,17 +76,11 @@
 	}
 
 	/**
-<<<<<<< HEAD
 	 * Set rois the array can be of size [maximum number rois][2] if it is lower for instance
 	 * [actual number of rois][2] then the other possible rois will be set to zero.
 	 * 
 	 * The actual number of rois is also taken from the length of the first dimension of this array
 	 * so it should always be passed in with size of the actual number of rois.
-=======
-	 * Set rois the array can be of size [maximum number rois][2] if it is lower for instance [actual number of rois][2]
-	 * then the other possible rois will be set to zero. The actual number of rois is also taken from the length of the
-	 * first dimension of this array so it should always be passed in with size of the actual number of rois.
->>>>>>> 23e4003e
 	 */
 	@Override
 	public void setROI(final double[][] actualRois, int mcaIndex) throws DeviceException {
