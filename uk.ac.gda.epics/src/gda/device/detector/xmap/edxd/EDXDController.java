--- conflicted
+++ resolved
@@ -201,15 +201,11 @@
 		return (Double) xmap.getValue(ReturnType.DBR_NATIVE,GETPRESETVALUE  ,"");
 	}
 
-<<<<<<< HEAD
 	/**
 	 * Get the acquisition mode in the hardware
 	 * @return mode
 	 * @throws DeviceException
 	 */
-	
-=======
->>>>>>> b9a46419
 	public int getPresetType() throws DeviceException {
 		return (Integer) xmap.getValue(ReturnType.DBR_NATIVE,GETPRESETTYPE ,"");
 	}
@@ -532,9 +528,7 @@
 	public void setAquisitionTime(double collectionTime)throws DeviceException {
 		xmap.setValue(SETPRESETVALUE ,"",collectionTime);
 	}
-<<<<<<< HEAD
-
-	
+
 	/**
 	 * set the acquisition mode defined in PRESET_MODES in the controller
 	 * @param mode
@@ -543,13 +537,7 @@
 	public void setPresetType(PRESET_TYPES mode) throws DeviceException{
 		xmap.setValueNoWait(SETPRESETTYPE, "", mode.ordinal());
 	}
-=======
-	
-	public void setPresetType(PRESET_TYPES mode) throws DeviceException{
-		xmap.setValueNoWait(SETPRESETTYPE, "", mode.ordinal());
-	}
-	
->>>>>>> b9a46419
+
 	/**
 	 * Start data acquisition in the controller. Uses the exisiting resume mode
 	 * @throws DeviceException
