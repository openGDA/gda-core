/*-
 * Copyright © 2009 Diamond Light Source Ltd.
 *
 * This file is part of GDA.
 *
 * GDA is free software: you can redistribute it and/or modify it under the
 * terms of the GNU General Public License version 3 as published by the Free
 * Software Foundation.
 *
 * GDA is distributed in the hope that it will be useful, but WITHOUT ANY
 * WARRANTY; without even the implied warranty of MERCHANTABILITY or FITNESS
 * FOR A PARTICULAR PURPOSE. See the GNU General Public License for more
 * details.
 *
 * You should have received a copy of the GNU General Public License along
 * with GDA. If not, see <http://www.gnu.org/licenses/>.
 */

package gda.device.detector.xmap.edxd;

import gda.device.DeviceException;
import gda.device.detector.areadetector.v17.NDFileHDF5;
import gda.device.epicsdevice.EpicsMonitorEvent;
import gda.device.epicsdevice.FindableEpicsDevice;
import gda.device.epicsdevice.ReturnType;
import gda.factory.Configurable;
import gda.factory.FactoryException;
import gda.observable.IObserver;
import gov.aps.jca.TimeoutException;
import gov.aps.jca.dbr.DBR_Enum;
import org.slf4j.Logger;
import org.slf4j.LoggerFactory;

/**
 * This class describes the EDXD detector on I12, it is made up of 24 subdetectors
 */
public class EDXDMappingController extends EDXDController implements Configurable {

	// Setup the logging facilities
	private static final Logger logger = LoggerFactory.getLogger(EDXDMappingController.class);

	private int elementOffset = 0;
	
<<<<<<< HEAD
=======
//	private static final String STARTALL = "STARTALL";
>>>>>>> 46b0794a
	private static final String STOPALL = "STOPALL";
	private static final String ERASESTART = "ERASESTART";
	private static final String ERASEALL = "ERASEALL";
	private static final String COLLECTIONMODE = "COLLECTMODE";
<<<<<<< HEAD
=======
//	private static final String SETPRESETREAL = "SETPRESETREAL";
>>>>>>> 46b0794a
	private static final String PIXELADVANCEMODE = "PIXELADVANCEMODE";
	private static final String IGNOREGATE = "IGNOREGATE";
	private static final String AUTOPIXELSPERBUFFER = "AUTOPIXELSPERBUFFER";
	private static final String PIXELSPERBUFFER ="PIXELSPERBUFFER";
	private static final String PIXELSPERRUN ="PIXELSPERRUN";
	private static final String CAPTURE = "NEXUS:Capture";
	private static final String NEXUSFILEFORMAT = "NEXUS:FileTemplate";
	private static final String NEXUSFILEWRITEMODE = "NEXUS:FileWriteMode";
	private static final String CALLBACK = "NEXUS:EnableCallbacks";
	private static final String NEXUSFILEPATH = "NEXUS:FilePath";
	private static final String NEXUSFILENAME = "NEXUS:FileName";
	private static final String FILENUMBER = "NEXUS:FileNumber";
	private static final String NEXUSTEMPFILENAME = "TemplateFileName";
	private static final String NEXUSTEMPFILEPATH = "TemplateFilePath";
	
	protected NDFileHDF5 hdf5;
	
	public NDFileHDF5 getHdf5() {
		return hdf5;
	}
	public void setHdf5(NDFileHDF5 hdf5) {
		this.hdf5 = hdf5;
	}
	public int getElementOffset() {
		return elementOffset;
	}

	public void setElementOffset(int elementOffset) {
		this.elementOffset = elementOffset;
	}

	/**
	 * Basic constructor, nothing done in here, waiting for configure
	 */
	public EDXDMappingController() {
		version = 3 ;
	}

	@Override
	public void configure() throws FactoryException {
		//FIXME this should be pulled in from the spring configuration
		//TODO Please be aware that use of the finder prevents others from understanding how the code flows!
		xmap = new FindableEpicsDevice();
		xmap.setDeviceName(epicsDeviceName);
		xmap.setName(epicsDeviceName);
		xmap.configure();
        statusChannel = xmap.createEpicsChannel(ReturnType.DBR_NATIVE, STATUS , "");
        statusChannel.addIObserver(new IObserver(){

			@Override
			public void update(Object source, Object arg) {
<<<<<<< HEAD
				logger.info("the status update from xmap is " + arg);
				if(arg instanceof EpicsMonitorEvent){
=======
				logger.debug("the status update from xmap is " + arg);
				if(arg instanceof EpicsMonitorEvent)
				{
>>>>>>> 46b0794a
					EpicsMonitorEvent evt = (EpicsMonitorEvent) arg;					
					isBusy = ((DBR_Enum)evt.epicsDbr).getEnumValue()[0] == 1;
				}
				else
					isBusy = false;
				try {
					notifyIObservers(this, getStatusObject());			
					logger.debug("acquisition status updated to {}", getStatus());
				} catch (DeviceException e) {
					logger.error("ln351 : AcqStatusListener , error ", e);
				}
			}
        });
		addElements();
	}

	// Add all the EDXD Elements to the detector
	private void addElements(){
		for(int i = (0+ elementOffset); i < (numberOfElements + elementOffset); i++ )
			subDetectors.add(new EDXDMappingElement(xmap,i)); 
	}
	
	/**
	 * Sets the dynamic range of the detector
	 * @param dynamicRange the dynamic range in KeV
	 * @return the actual value which has been set
	 * @throws DeviceException
	 */
	@Override
	public double setDynamicRange(double dynamicRange) throws DeviceException {
		xmap.setValue("SETDYNRANGE","",dynamicRange);
		return (Double) xmap.getValue(ReturnType.DBR_NATIVE,"GETDYNRANGE"+elementOffset,"");
	}

	/**
	 * get the maximum number of ROI allowed per mca element
	 * @return number of rois
	 * @throws DeviceException
	 */
	@Override
	public int getMaxAllowedROIs() throws DeviceException {
		//TODO not sure about the number
		return 32;
	}
	
	/**
	 * Activate the ROI mode in the controller
	 * @throws DeviceException
	 */
	@Override
	public void activateROI() throws DeviceException{
	}
	
	/** Disable  the ROI mode in the Controller
	 * @throws DeviceException
	 */
	@Override
	public void deactivateROI() throws DeviceException{
	}

	/**
	 * Start data acquisition in the controller. Uses the exisiting resume mode
	 * @throws DeviceException
	 */
	@Override
	public void start() throws DeviceException {
		xmap.setValueNoWait(ERASESTART,"",1);
	}
	
	@Override
	public void stop() throws DeviceException {
		xmap.setValueNoWait(STOPALL,"",1);
	}
	
	/**
	 * Controller has two modes of operation.
	 * clear on start or resume acquiring into the same spectrum
	 * @param resume
	 * @throws DeviceException
	 */
	@Override
	public void setResume(boolean resume)throws DeviceException{
	    if(!resume)
	    	xmap.setValueNoWait(ERASEALL  ,"",1);
	}
	
	public void clear()throws DeviceException{
		 xmap.setValueNoWait(ERASEALL  ,"",1);
	}
	 
	public void clearAndStart()throws DeviceException{
		 xmap.setValueNoWait(ERASESTART  ,"",1);
	}
	 
	@Override
	public void setAquisitionTime(double collectionTime)throws DeviceException {
<<<<<<< HEAD
=======
		//removed as some versions of Epics interface does not have this SETPRESETREAL
		//xmap.setValue(SETPRESETREAL ,"",collectionTime);
>>>>>>> 46b0794a
	}
	
	public void setCollectionMode(COLLECTION_MODES mode) throws DeviceException{
		xmap.setValueNoWait(COLLECTIONMODE, "", mode.ordinal());
	}
	 
	public void setPixelAdvanceMode(PIXEL_ADVANCE_MODE mode) throws DeviceException{
		xmap.setValueNoWait(PIXELADVANCEMODE, "", mode.ordinal());
	 }
	 
	public void setIgnoreGate(boolean yes) throws DeviceException{
		if (yes)
			xmap.setValueNoWait(IGNOREGATE, "", 1);
		else
			xmap.setValueNoWait(IGNOREGATE, "", 0);
	}
	
	public void setAutoPixelsPerBuffer(boolean auto) throws DeviceException{
<<<<<<< HEAD
		if(auto)
			xmap.setValueNoWait(AUTOPIXELSPERBUFFER, "", 1);//set as auto
		else
			xmap.setValueNoWait(AUTOPIXELSPERBUFFER, "", 0);//set as manual
=======
		  if(auto)
			  xmap.setValueNoWait(AUTOPIXELSPERBUFFER, "", 1);//set as auto
		  else
			  xmap.setValueNoWait(AUTOPIXELSPERBUFFER, "", 0);//set as manual
>>>>>>> 46b0794a
	}
	
	public void setPixelsPerBuffer(int number) throws DeviceException{
		 xmap.setValueNoWait(PIXELSPERBUFFER, "", number);
	}
	
	public void setPixelsPerRun(int number) throws DeviceException{
		 xmap.setValue(PIXELSPERRUN, "", number);
	}
	
	//hdf5 commands
	public void resetCounters() throws Exception {
<<<<<<< HEAD
		hdf5.getPluginBase().setDroppedArrays(0);
		hdf5.getPluginBase().setArrayCounter(0);
=======
			hdf5.getPluginBase().setDroppedArrays(0);
			hdf5.getPluginBase().setArrayCounter(0);
>>>>>>> 46b0794a
	}

	public void startRecording() throws Exception {
		if (hdf5.getCapture() == 1)
			throw new DeviceException("detector found already saving data when it should not be");
<<<<<<< HEAD
=======
		// Removed as the file path replacement happens in the higher level class XmapController 
		//String filePath = PathConstructor.createFromDefaultProperty();
		//filePath = filePath.replace("/dls/i18", "X:/");
		//hdf5.setFilePath(filePath);
>>>>>>> 46b0794a
		hdf5.startCapture();
		int totalmillis = 60 * 1000;
		int grain = 25;
		for (int i = 0; i < totalmillis / grain; i++) {
			if (hdf5.getCapture() == 1)
				return;
			Thread.sleep(grain);
		}
		throw new TimeoutException("Timeout waiting for hdf file creation.");
	}

	public void endRecording() throws Exception {
		// writing the buffers can take a long time
		int totalmillis = 1* 1000;
		int grain = 25;
		for (int i = 0; i < totalmillis/grain; i++) {
			if (hdf5.getFile().getCapture_RBV() == 0) return;
			Thread.sleep(grain);
		}
		hdf5.stopCapture();
		logger.warn("Waited very long for hdf writing to finish, still not done. Hope all we be ok in the end.");
		if (hdf5.getPluginBase().getDroppedArrays_RBV() > 0)
			throw new DeviceException("sorry, we missed some frames");
	}

	public String getHDFFileName() throws Exception {
		return hdf5.getFullFileName_RBV();
	}

	public void setDirectory(String dataDir) throws Exception {
		hdf5.setFilePath(dataDir);		
		if( !hdf5.getFile().filePathExists())
			throw new Exception("Path does not exist on IOC '" + dataDir + "'");		
	}

	public void setFileNumber(Number scanNumber) throws Exception {
		hdf5.setFileNumber(scanNumber.intValue());		
	}

	public void setFilenamePrefix(String beamline) throws Exception {
		hdf5.setFileName(beamline);		
	}

	public void setFilenamePostfix(String name) throws Exception {
		hdf5.setFileTemplate(String.format("%%s%%s-%%d-%s.h5", name));
	}
	
	//Nexus related commands
	public void setNexusCapture(int number) throws DeviceException{
		xmap.setValueNoWait(CAPTURE, "", number);
	}
	
	public void setHdfNumCapture(int number) throws DeviceException
	{
		try {
			hdf5.setNumCapture(number);
		} catch (Exception e) {
			throw new DeviceException("Error setting hdf5 Numcapture", e);
		}
	}
	 
	public void setNexusFileFormat(String format) throws DeviceException{
		 xmap.setValueNoWait(NEXUSFILEFORMAT, "", format);
	}
	
	public void setFileWriteMode(NEXUS_FILE_MODE mode) throws DeviceException{
		 xmap.setValueNoWait(NEXUSFILEWRITEMODE, "", mode.ordinal());
	}
	 
	public void setCallback(boolean yes) throws DeviceException{
		if(yes)
			xmap.setValueNoWait(CALLBACK, "",1);
		else
			xmap.setValueNoWait(CALLBACK, "",0);
	}
	
	public void setNexusFileName(String filename) throws DeviceException{
		xmap.setValueNoWait(NEXUSFILENAME, "",filename);
	}
	
	public String getNexusFileName() throws DeviceException{
		 return xmap.getValueAsString(NEXUSFILENAME, "");
	}
	
	public String getNexusFilePath() throws DeviceException{
		return xmap.getValueAsString(NEXUSFILEPATH, "");
	}

	public void setNexusFilePath(String filepath) throws DeviceException{
		xmap.setValueNoWait(NEXUSFILEPATH, "",filepath);
	}
	
	public int getFileNumber() throws DeviceException{
		int fileNumber =  (Integer) xmap.getValue(ReturnType.DBR_NATIVE,FILENUMBER  ,"");
		return fileNumber;
	}
	 
	public void setTemplateFileName(String templateFileName) throws DeviceException{
		xmap.setValueNoWait(NEXUSTEMPFILENAME, "",templateFileName);
	}
	
	public void setTemplateFilePath(String tempFilePath) throws DeviceException{
		xmap.setValueNoWait(NEXUSTEMPFILEPATH, "",tempFilePath);
	}
	 
	public boolean getCaptureStatus(){
		int status = hdf5.getStatus();
		if(status == 1)
			return true;
		return false;
	}

	public boolean isBufferedArrayPort() throws Exception{
		if( hdf5.getArrayPort().equals("xbuf"))
			return true;
		return false;
	}
<<<<<<< HEAD
	
=======
>>>>>>> 46b0794a
}<|MERGE_RESOLUTION|>--- conflicted
+++ resolved
@@ -41,18 +41,10 @@
 
 	private int elementOffset = 0;
 	
-<<<<<<< HEAD
-=======
-//	private static final String STARTALL = "STARTALL";
->>>>>>> 46b0794a
 	private static final String STOPALL = "STOPALL";
 	private static final String ERASESTART = "ERASESTART";
 	private static final String ERASEALL = "ERASEALL";
 	private static final String COLLECTIONMODE = "COLLECTMODE";
-<<<<<<< HEAD
-=======
-//	private static final String SETPRESETREAL = "SETPRESETREAL";
->>>>>>> 46b0794a
 	private static final String PIXELADVANCEMODE = "PIXELADVANCEMODE";
 	private static final String IGNOREGATE = "IGNOREGATE";
 	private static final String AUTOPIXELSPERBUFFER = "AUTOPIXELSPERBUFFER";
@@ -104,14 +96,8 @@
 
 			@Override
 			public void update(Object source, Object arg) {
-<<<<<<< HEAD
-				logger.info("the status update from xmap is " + arg);
+				logger.debug("the status update from xmap is " + arg);
 				if(arg instanceof EpicsMonitorEvent){
-=======
-				logger.debug("the status update from xmap is " + arg);
-				if(arg instanceof EpicsMonitorEvent)
-				{
->>>>>>> 46b0794a
 					EpicsMonitorEvent evt = (EpicsMonitorEvent) arg;					
 					isBusy = ((DBR_Enum)evt.epicsDbr).getEnumValue()[0] == 1;
 				}
@@ -208,11 +194,6 @@
 	 
 	@Override
 	public void setAquisitionTime(double collectionTime)throws DeviceException {
-<<<<<<< HEAD
-=======
-		//removed as some versions of Epics interface does not have this SETPRESETREAL
-		//xmap.setValue(SETPRESETREAL ,"",collectionTime);
->>>>>>> 46b0794a
 	}
 	
 	public void setCollectionMode(COLLECTION_MODES mode) throws DeviceException{
@@ -231,17 +212,10 @@
 	}
 	
 	public void setAutoPixelsPerBuffer(boolean auto) throws DeviceException{
-<<<<<<< HEAD
 		if(auto)
 			xmap.setValueNoWait(AUTOPIXELSPERBUFFER, "", 1);//set as auto
 		else
 			xmap.setValueNoWait(AUTOPIXELSPERBUFFER, "", 0);//set as manual
-=======
-		  if(auto)
-			  xmap.setValueNoWait(AUTOPIXELSPERBUFFER, "", 1);//set as auto
-		  else
-			  xmap.setValueNoWait(AUTOPIXELSPERBUFFER, "", 0);//set as manual
->>>>>>> 46b0794a
 	}
 	
 	public void setPixelsPerBuffer(int number) throws DeviceException{
@@ -254,25 +228,13 @@
 	
 	//hdf5 commands
 	public void resetCounters() throws Exception {
-<<<<<<< HEAD
 		hdf5.getPluginBase().setDroppedArrays(0);
 		hdf5.getPluginBase().setArrayCounter(0);
-=======
-			hdf5.getPluginBase().setDroppedArrays(0);
-			hdf5.getPluginBase().setArrayCounter(0);
->>>>>>> 46b0794a
 	}
 
 	public void startRecording() throws Exception {
 		if (hdf5.getCapture() == 1)
 			throw new DeviceException("detector found already saving data when it should not be");
-<<<<<<< HEAD
-=======
-		// Removed as the file path replacement happens in the higher level class XmapController 
-		//String filePath = PathConstructor.createFromDefaultProperty();
-		//filePath = filePath.replace("/dls/i18", "X:/");
-		//hdf5.setFilePath(filePath);
->>>>>>> 46b0794a
 		hdf5.startCapture();
 		int totalmillis = 60 * 1000;
 		int grain = 25;
@@ -390,8 +352,5 @@
 			return true;
 		return false;
 	}
-<<<<<<< HEAD
-	
-=======
->>>>>>> 46b0794a
+	
 }