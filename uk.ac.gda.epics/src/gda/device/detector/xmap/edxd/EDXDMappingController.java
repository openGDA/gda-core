--- conflicted
+++ resolved
@@ -85,10 +85,7 @@
 	public void setAquisitionTimeOn(boolean aquisitionTimeOn) {
 		this.aquisitionTimeOn = aquisitionTimeOn;
 	}
-<<<<<<< HEAD
-	
-=======
->>>>>>> b9a46419
+
 	/**
 	 * Basic constructor, nothing done in here, waiting for configure
 	 */
@@ -218,11 +215,8 @@
 		//removed as some versions of Epics interface does not have this SETPRESETREAL
 		//xmap.setValue(SETPRESETREAL ,"",collectionTime);
 	}
-<<<<<<< HEAD
-	 
-=======
-	
->>>>>>> b9a46419
+	
+	
 	public void setPixelAdvanceMode(PIXEL_ADVANCE_MODE mode) throws DeviceException{
 		xmap.setValueNoWait(PIXELADVANCEMODE, "", mode.ordinal());
 	}
