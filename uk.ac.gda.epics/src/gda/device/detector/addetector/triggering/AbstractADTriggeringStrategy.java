--- conflicted
+++ resolved
@@ -87,17 +87,8 @@
 		this.acc_expo_time = acc_expo_time;
 	}
 
-<<<<<<< HEAD
 	private String timeFormat = "%.2f";
 
-	AbstractADTriggeringStrategy(ADBase adBase) {
-		this.adBase = adBase;
-	}
-
-=======
-	private String timeFormat = "%.2f"; 
-	
->>>>>>> c116f2e0
 	/**
 	 * Sets the required readout/dwell time (t_period - t_acquire).
 	 * <p>
@@ -134,14 +125,11 @@
 		return readoutTime;
 	}
 
-<<<<<<< HEAD
-=======
 	public void setAdBase(ADBase adBase) {
 		errorIfPropertySetAfterBeanConfigured("adBase");
 		this.adBase = adBase;
 	}
 
->>>>>>> c116f2e0
 	public ADBase getAdBase() {
 		return adBase;
 	}
@@ -183,11 +171,7 @@
 		}
 	}
 
-<<<<<<< HEAD
-	@Override
-=======
 	@Override @Deprecated
->>>>>>> c116f2e0
 	public void configureAcquireAndPeriodTimes(double collectionTime) throws Exception {
 		double expoTime = isAccumlationMode() ? acc_expo_time : collectionTime;
 		if (getReadoutTime() < 0) {
@@ -199,8 +183,6 @@
 		getAdBase().setNumExposures(isAccumlationMode() ? (int)(collectionTime / acc_expo_time + 0.5) : 1);
 	}
 
-<<<<<<< HEAD
-=======
 	@Override
 	public int getStatus() throws DeviceException {
 		return getAdBase().getStatus();
@@ -210,7 +192,6 @@
 	public void waitWhileBusy() throws InterruptedException, DeviceException {
 		getAdBase().waitWhileStatusBusy();
 	}
->>>>>>> c116f2e0
 
 	@Override
 	public void afterPropertiesSet() throws Exception {
