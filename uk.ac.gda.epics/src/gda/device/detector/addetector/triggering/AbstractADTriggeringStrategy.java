/*-
 * Copyright © 2011 Diamond Light Source Ltd.
 *
 * This file is part of GDA.
 *
 * GDA is free software: you can redistribute it and/or modify it under the
 * terms of the GNU General Public License version 3 as published by the Free
 * Software Foundation.
 *
 * GDA is distributed in the hope that it will be useful, but WITHOUT ANY
 * WARRANTY; without even the implied warranty of MERCHANTABILITY or FITNESS
 * FOR A PARTICULAR PURPOSE. See the GNU General Public License for more
 * details.
 *
 * You should have received a copy of the GNU General Public License along
 * with GDA. If not, see <http://www.gnu.org/licenses/>.
 */

package gda.device.detector.addetector.triggering;

import gda.device.DeviceException;
import gda.device.detector.areadetector.v17.ADBase;
import gda.device.detector.nxdata.NXDetectorDataAppender;
import gda.device.detector.nxdata.NXDetectorDataDoubleAppender;
import gda.scan.ScanInformation;

import java.util.ArrayList;
import java.util.List;
import java.util.NoSuchElementException;
import java.util.Vector;

abstract public class AbstractADTriggeringStrategy implements CollectionStrategyBeanInterface{

	private final ADBase adBase;

	private double readoutTime = 0.1; // TODO: Should default to 0, change setReadoutTime javadoc if this changes.
	
	private boolean readAcquisitionTime = true;

	private boolean readAcquisitionPeriod = false;

	private Boolean generateCallbacks = null;
	
<<<<<<< HEAD
	/**
	 * Each exposure lasts for acc_expo_time. Exp per Image is set to int(collection_time/acc_expo_time + 0.5)
	 */
	boolean accumlationMode = false;
	
	/**
	 * @see gda.device.detector.addetector.triggering.AbstractADTriggeringStrategy#accumlationMode
	 */
	public boolean isAccumlationMode() {
		return accumlationMode;
	}

	/**
	 * @see gda.device.detector.addetector.triggering.AbstractADTriggeringStrategy#accumlationMode
	 */
	public void setAccumlationMode(boolean accumlationMode) {
		this.accumlationMode = accumlationMode;
	}

	/**
	 * @see gda.device.detector.addetector.triggering.AbstractADTriggeringStrategy#accumlationMode
	 * 
	 * default value is 10ms
	 */
	double acc_expo_time=0.01; 
	
	/**
	 * 
	 * @see gda.device.detector.addetector.triggering.AbstractADTriggeringStrategy#accumlationMode
	 */
	public double getAcc_expo_time() {
		return acc_expo_time;
	}

	/**
	 * 
	 * @see gda.device.detector.addetector.triggering.AbstractADTriggeringStrategy#accumlationMode
	 */
	public void setAcc_expo_time(double acc_expo_time) {
		this.acc_expo_time = acc_expo_time;
	}

=======
	private String timeFormat = "%.2f"; 
	
>>>>>>> 6b2fdaff
	AbstractADTriggeringStrategy(ADBase adBase) {
		this.adBase = adBase;
	}
	
	/**
	 * Sets the required readout/dwell time (t_period - t_acquire).
	 * <p>
	 * Defaults to 0.1 (Should be 0)
	 * 
	 * @param readoutTime
	 */
	public void setReadoutTime(double readoutTime) {
		this.readoutTime = readoutTime;
	}
	
	public void setReadAcquisitionTime(boolean readAcquisitionTime) {
		this.readAcquisitionTime = readAcquisitionTime;
	}

	public void setReadAcquisitionPeriod(boolean readAcquisitionPeriod) {
		this.readAcquisitionPeriod = readAcquisitionPeriod;
	}

	@Override
	public void setGenerateCallbacks(boolean b) {
		this.generateCallbacks = b;
		
	}

	@Override
	public boolean isGenerateCallbacks() {
		return generateCallbacks;
	}
	/**
	 * Get the required readout/dwell time (t_period - t_acquire).
	 */
	public double getReadoutTime() {
		return readoutTime;
	}
	
	public ADBase getAdBase() {
		return adBase;
	}
	
	public boolean isReadAcquisitionTime() {
		return readAcquisitionTime;
	}
	
	public boolean isReadAcquisitionPeriod() {
		return readAcquisitionPeriod;
	}

	@Override
	public void prepareForCollection(int numberImagesPerCollection, ScanInformation scanInfo) throws Exception {
		throw new UnsupportedOperationException("Must be operated via prepareForCollection(collectionTime, numberImagesPerCollection)");
	}

	/**
	 * IMPORTANT: Implementations must call enableOrDisableCallbacks()
	 */
	@Override
	public void prepareForCollection(double collectionTime, int numImages, ScanInformation scanInfo) throws Exception {
		enableOrDisableCallbacks();
	}

	protected final void enableOrDisableCallbacks() throws Exception {
		if (generateCallbacks != null) {
			getAdBase().setArrayCallbacks(isGenerateCallbacks() ? 1 : 0);
		}
	}
	
	@Override
	public void configureAcquireAndPeriodTimes(double collectionTime) throws Exception {
		double expoTime = isAccumlationMode() ? acc_expo_time : collectionTime;
		if (getReadoutTime() < 0) {
			getAdBase().setAcquirePeriod(0.0);
		} else {
			getAdBase().setAcquirePeriod(expoTime + getReadoutTime());
		}
		getAdBase().setAcquireTime(expoTime);
		getAdBase().setNumExposures(isAccumlationMode() ? (int)(collectionTime / acc_expo_time + 0.5) : 1);
	}
	
	
	@Override
	public void afterPropertiesSet() throws Exception {
		if( adBase == null)
			throw new RuntimeException("adBase is not set");
	}
	
	@Override
	public String getName() {
		return "driver";
	}

	@Override
	public boolean willRequireCallbacks() {
		return false;
	}
	
	@Override
	public void prepareForLine() throws Exception {
	}

	@Override
	public void completeLine() throws Exception {
	}
	
	@Override
	public List<String> getInputStreamNames() {
		List<String> fieldNames = new ArrayList<String>();
		if (isReadAcquisitionTime()) {
			fieldNames.add("count_time");
		}
		if (isReadAcquisitionPeriod()) {
			fieldNames.add("period");
		}
		return fieldNames;
	}

	@Override
	public List<String> getInputStreamFormats() {
		List<String> formats = new ArrayList<String>();
		if (isReadAcquisitionTime()) {
			formats.add(getTimeFormat());
		}
		if (isReadAcquisitionPeriod()) {
			formats.add(getTimeFormat());
		}
		return formats;
	}

	@Override
	public Vector<NXDetectorDataAppender> read(int maxToRead) throws NoSuchElementException, InterruptedException, DeviceException {
		List<Double> times = new ArrayList<Double>();
		if (isReadAcquisitionTime()) {
			try {
				times.add(getAcquireTime());
			} catch (Exception e) {
				throw new DeviceException(e);
			}
		}
		if (isReadAcquisitionPeriod()) {
			try {
				times.add(getAcquirePeriod());
			} catch (Exception e) {
				throw new DeviceException(e);
			}
		}
		Vector<NXDetectorDataAppender> vector = new Vector<NXDetectorDataAppender>();
		vector.add(new NXDetectorDataDoubleAppender(getInputStreamNames(), times));
		return vector;
	}
	@Override
	public boolean requiresAsynchronousPlugins() {
		return false; //This is fine for software triggered cameras
	}

	public String getTimeFormat() {
		return timeFormat;
	}

	public void setTimeFormat(String timeFormat) {
		this.timeFormat = timeFormat;
	}

}<|MERGE_RESOLUTION|>--- conflicted
+++ resolved
@@ -41,7 +41,6 @@
 
 	private Boolean generateCallbacks = null;
 	
-<<<<<<< HEAD
 	/**
 	 * Each exposure lasts for acc_expo_time. Exp per Image is set to int(collection_time/acc_expo_time + 0.5)
 	 */
@@ -84,10 +83,8 @@
 		this.acc_expo_time = acc_expo_time;
 	}
 
-=======
 	private String timeFormat = "%.2f"; 
 	
->>>>>>> 6b2fdaff
 	AbstractADTriggeringStrategy(ADBase adBase) {
 		this.adBase = adBase;
 	}
