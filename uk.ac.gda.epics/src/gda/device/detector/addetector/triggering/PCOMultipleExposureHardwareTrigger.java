/*-
 * Copyright © 2012 Diamond Light Source Ltd.
 *
 * This file is part of GDA.
 *
 * GDA is free software: you can redistribute it and/or modify it under the
 * terms of the GNU General Public License version 3 as published by the Free
 * Software Foundation.
 *
 * GDA is distributed in the hope that it will be useful, but WITHOUT ANY
 * WARRANTY; without even the implied warranty of MERCHANTABILITY or FITNESS
 * FOR A PARTICULAR PURPOSE. See the GNU General Public License for more
 * details.
 *
 * You should have received a copy of the GNU General Public License along
 * with GDA. If not, see <http://www.gnu.org/licenses/>.
 */

package gda.device.detector.addetector.triggering;

import gda.device.DeviceException;
import gda.device.detector.areadetector.v17.ADBase;
import gda.device.detector.areadetector.v17.ADBase.ImageMode;
import gda.device.detector.areadetector.v17.ADDriverPco;
import gda.device.detector.areadetector.v17.ADDriverPco.PcoTriggerMode;
import gda.device.detector.areadetector.v17.NDProcess;
import gda.device.timer.Etfg;
import gda.device.timer.Tfg;
<<<<<<< HEAD
import gda.scan.ScanInformation;
=======
import gda.scan.ScanBase;
>>>>>>> a5233651

/*
 * Class of detector used to take multiple exposures that are then added together to make a single collection image
 * The TFG receives a trigger from a signal generator that is also used to vibrate the sample
 * The TFG responds by sending a trigger to the camera after a certain delay
 * Each TFG trigger results in a single exposure. Multilple exposures are added together in the proc plugin
 * and the result is the image to be saved.
 * The trigger is busy until N images are summed together by the proc plugin
 * 
 */
public class PCOMultipleExposureHardwareTrigger extends MultipleExposureSoftwareTriggerAutoMode {

	private final ADDriverPco adDriverPco;
	private Etfg etfg;
	
	//time in s between detecting trigger (PCO Trigger Out) and sending trigger to PCO (PCO Trigger In)
	private double delayTime=0;
	private Integer adcMode=1; //2 ADCs
	private Integer timeStamp=1; // BCD
	
	public double getDelayTime() {
		return delayTime;
	}

	public void setDelayTime(double delayTime) {
		this.delayTime = delayTime;
	}

	public PCOMultipleExposureHardwareTrigger(ADBase adBase, double maxExposureTime, ADDriverPco adDriverPco) {
		super(adBase, maxExposureTime);
		this.adDriverPco = adDriverPco;
	}

	public ADDriverPco getAdDriverPco() {
		return adDriverPco;
	}

	public Etfg getEtfg() {
		return etfg;
	}

	public void setEtfg(Etfg etfg) {
		this.etfg = etfg;
	}

	public Integer getAdcMode() {
		return adcMode;
	}

	public void setAdcMode(Integer adcMode) {
		this.adcMode = adcMode;
	}

	public Integer getTimeStamp() {
		return timeStamp;
	}

	public void setTimeStamp(Integer timeStamp) {
		this.timeStamp = timeStamp;
	}

	@Override
	public void prepareForCollection(double collectionTime, int numImagesIgnored, ScanInformation scanInfo) throws Exception {
		getAdBase().stopAcquiring();
		double localExposureTime = ndProcess != null ? getExposureTime() : collectionTime;
		numberImagesPerCollection = calcNumberImagesPerCollection(collectionTime, localExposureTime);
		if( !isReadAcquireTimeFromHardware())
			getAdBase().setAcquireTime(numberImagesPerCollection > 1 ? localExposureTime : collectionTime);

		if (ndProcess != null) {

			ndProcess.setFilterType(NDProcess.FilterTypeV1_8_Sum);
			ndProcess.setNumFilter(numberImagesPerCollection);
			ndProcess.setFilterCallbacks(NDProcess.FilterCallback_ArrayNOnly);
			ndProcess.setEnableFilter(0); // enable in collectData
			// do not use autoreset - rather reset for every collection
			// need to set Callbacks Array N only - version 1.8 of AD
			ndProcess.setAutoResetFilter(0);
			ndProcess.setEnableHighClip(0);
			ndProcess.setEnableLowClip(0);
			ndProcess.setEnableOffsetScale(0);
			ndProcess.setEnableFlatField(0);
			ndProcess.setEnableBackground(0);
			ndProcess.getPluginBase().enableCallbacks();
			ndProcess.getPluginBase().setArrayCounter(0);
			ndProcess.getPluginBase().setDroppedArrays(0);
			ndProcess.setDataTypeOut(5); // UINT32
			/*
			 * if tfg is present we can use autoreset
			 */
		}
		
		if( etfg != null){
			etfg.stop();

			etfg.setAttribute(Tfg.EXT_START_ATTR_NAME, true);
			etfg.setAttribute(Tfg.AUTO_REARM_ATTR_NAME, true);
			etfg.setAttribute(Tfg.VME_START_ATTR_NAME, false);
			etfg.setAttribute(Tfg.EXT_INHIBIT_ATTR_NAME, false);
			etfg.setAttribute(Tfg.AUTO_CONTINUE_ATTR_NAME, false);

			etfg.clearFrameSets();
			etfg.getDaServer().sendCommand("tfg setup-trig start adc4 alternate 1"); // PCO Trigger Out on TFg2 TF3_OUT4 
			etfg.addFrameSet(1, delayTime*1000, localExposureTime * 1000., 0, 64, 0, 0); //set exposure TFG2 User Out 6
			etfg.setCycles(1); //the number of cycles is not used
			etfg.loadFrameSets();
			
		}
		// we want 1 image per trigger - there will be multiple triggers per collection
		getAdBase().setNumImages(1);
		getAdBase().setImageModeWait(ImageMode.SINGLE);
		// getAdBase().setAcquirePeriod(0.0); //this is needed for PCO to make sure delay=0 - do not use as it effects
		// delay
		adDriverPco.getAdcModePV().put(adcMode); // 2 adcs
		adDriverPco.getTimeStampModePV().put(timeStamp); // BCD - if set to None then the image is blank. BCD means no timestamp
		
		getAdBase().setTriggerMode(PcoTriggerMode.EXTERNAL_AND_SOFTWARE.ordinal()); // exposure time set by camera
																					// rather than trigger
		enableOrDisableCallbacks();
	}

	@Override
	public void completeCollection() throws Exception {
		if( etfg != null)
			etfg.stop();
		getAdBase().stopAcquiring();
		if (ndProcess != null) {
			ndProcess.setEnableFilter(0);
			ndProcess.getPluginBase().disableCallbacks();
			// ndProcess.setFilterType(FilterTypeEnum.RecursiveSum);
			// ndProcess.setNumFilter(1);
		}
		getAdBase().setImageModeWait(ImageMode.SINGLE);
		getAdBase().setNumImages(1);
		adDriverPco.getArmModePV().putCallback(false);

	}

	@Override
	public void collectData() throws Exception {
		//toggle armed state to clear memeory of images taken at last position
		if( etfg != null)
			etfg.stop(); 
		adDriverPco.getArmModePV().putCallback(false);
		adDriverPco.getArmModePV().putCallback(true);
		// the callback is coming back before the camera is ready as seen by the BUSY out is still high
		while (!adDriverPco.getArmModePV().get()) {// this is not working as armMode does not reflect true state of arm
													// - check with oscilloscope
			Thread.sleep(50);
			ScanBase.checkForInterrupts();
		}

		Thread.sleep(2000); // without this the first trigger seems to be ignored		

		if (ndProcess != null) {
			ndProcess.setResetFilter(1);
			ndProcess.setEnableFilter(1);
			while (ndProcess.getEnableFilter_RBV() == 0) {
				Thread.sleep(50); // should use wait in setFilter
			}
		}
		if( etfg != null)
			etfg.start();

	}

	private boolean isBusy() throws DeviceException {
		try {
			if (ndProcess != null) {
				return (ndProcess.getEnableFilter_RBV() == 1)
						&& (ndProcess.getResetFilter_RBV() != 0 || ndProcess.getNumFiltered_RBV() != numberImagesPerCollection);
			}
			return false;
		} catch (DeviceException e) {
			throw e;
		} catch (Exception e) {
			throw new DeviceException("Error in isBusy", e);
		}
	}

	@Override
	public void waitWhileBusy() throws InterruptedException, DeviceException {
		while (isBusy()) {
			Thread.sleep(50);
		}
	}

}<|MERGE_RESOLUTION|>--- conflicted
+++ resolved
@@ -26,11 +26,8 @@
 import gda.device.detector.areadetector.v17.NDProcess;
 import gda.device.timer.Etfg;
 import gda.device.timer.Tfg;
-<<<<<<< HEAD
+import gda.scan.ScanBase;
 import gda.scan.ScanInformation;
-=======
-import gda.scan.ScanBase;
->>>>>>> a5233651
 
 /*
  * Class of detector used to take multiple exposures that are then added together to make a single collection image
