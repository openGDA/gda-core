--- conflicted
+++ resolved
@@ -52,17 +52,9 @@
 	}
 
 	@Override
-<<<<<<< HEAD
 	public void prepareForCollection(double collectionTime, int numImagesIgnored, ScanInformation scanInfo) throws Exception {
 		getAdBase().stopAcquiring(); //to get out of armed state
- 
 		super.prepareForCollection(collectionTime, numImagesIgnored, scanInfo); 
-=======
-	public void prepareForCollection(double collectionTime, int numImagesIgnored) throws Exception {
-		getAdBase().stopAcquiring(); // to get out of armed state
-
-		super.prepareForCollection(collectionTime, numImagesIgnored);
->>>>>>> a5233651
 		getAdBase().setImageMode(ImageMode.CONTINUOUS.ordinal());
 		getAdBase().setTriggerMode(PcoTriggerMode.AUTO.ordinal());
 		adDriverPco.getAdcModePV().put(adcMode); // 2 adcs
