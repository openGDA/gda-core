/*-
 * Copyright © 2012 Diamond Light Source Ltd.
 *
 * This file is part of GDA.
 *
 * GDA is free software: you can redistribute it and/or modify it under the
 * terms of the GNU General Public License version 3 as published by the Free
 * Software Foundation.
 *
 * GDA is distributed in the hope that it will be useful, but WITHOUT ANY
 * WARRANTY; without even the implied warranty of MERCHANTABILITY or FITNESS
 * FOR A PARTICULAR PURPOSE. See the GNU General Public License for more
 * details.
 *
 * You should have received a copy of the GNU General Public License along
 * with GDA. If not, see <http://www.gnu.org/licenses/>.
 */

package gda.device.detector.addetector.triggering;

import gda.device.detector.areadetector.v17.ADBase;
import gda.device.detector.areadetector.v17.ADDriverPco;
import gda.device.detector.areadetector.v17.ADBase.ImageMode;
import gda.device.detector.areadetector.v17.ADDriverPco.PcoTriggerMode;
import gda.scan.ScanInformation;

/*
 * Class to set PCO into Continuous acquire call prepareForCollection and then collectData to start
 */
public class PCOAutoContinuous extends SimpleAcquire {
	private Integer adcMode = 1;// 2 adcs

	// TF3_OUT5

	public Integer getAdcMode() {
		return adcMode;
	}

	public void setAdcMode(Integer adcMode) {
		this.adcMode = adcMode;
	}

	public int getTriggerMode() {
		return triggerMode;
	}

	public void setTriggerMode(int triggerMode) {
		this.triggerMode = triggerMode;
	}

	private final ADDriverPco adDriverPco;
	private int triggerMode = PcoTriggerMode.AUTO.ordinal();

	public PCOAutoContinuous(ADBase adBase, ADDriverPco adDriverPco) {
		super(adBase, -0.1); // force acquireTime to be 0.
		this.adDriverPco = adDriverPco;
	}

	public ADDriverPco getAdDriverPco() {
		return adDriverPco;
	}

	@Override
	public void prepareForCollection(double collectionTime, int numImagesIgnored, ScanInformation scanInfo) throws Exception {
		getAdBase().stopAcquiring(); //to get out of armed state
		super.prepareForCollection(collectionTime, numImagesIgnored, scanInfo); 
		getAdBase().setImageMode(ImageMode.CONTINUOUS.ordinal());
<<<<<<< HEAD
		getAdBase().setTriggerMode(PcoTriggerMode.AUTO.ordinal());
		adDriverPco.getAdcModePV().putNoWait(adcMode); // 2 adcs
		adDriverPco.getTimeStampModePV().putNoWait(1); // BCD - if set to None then the image is blank. BCD means no timestamp
=======
		getAdBase().setTriggerMode(triggerMode);
		adDriverPco.getAdcModePV().put(adcMode); // 2 adcs
		adDriverPco.getTimeStampModePV().put(1); // BCD - if set to None then the image is blank. BCD means no timestamp
>>>>>>> 5ead6c2a
													// on image
	}

	@Override
	public void completeCollection() throws Exception {
		getAdBase().stopAcquiring();
		adDriverPco.getArmModePV().putWait(false);

	}

	@Override
	public void collectData() throws Exception {
		adDriverPco.getArmModePV().putWait(true);
	}

}<|MERGE_RESOLUTION|>--- conflicted
+++ resolved
@@ -65,15 +65,9 @@
 		getAdBase().stopAcquiring(); //to get out of armed state
 		super.prepareForCollection(collectionTime, numImagesIgnored, scanInfo); 
 		getAdBase().setImageMode(ImageMode.CONTINUOUS.ordinal());
-<<<<<<< HEAD
-		getAdBase().setTriggerMode(PcoTriggerMode.AUTO.ordinal());
-		adDriverPco.getAdcModePV().putNoWait(adcMode); // 2 adcs
-		adDriverPco.getTimeStampModePV().putNoWait(1); // BCD - if set to None then the image is blank. BCD means no timestamp
-=======
 		getAdBase().setTriggerMode(triggerMode);
-		adDriverPco.getAdcModePV().put(adcMode); // 2 adcs
-		adDriverPco.getTimeStampModePV().put(1); // BCD - if set to None then the image is blank. BCD means no timestamp
->>>>>>> 5ead6c2a
+		adDriverPco.getAdcModePV().putWait(adcMode); // 2 adcs
+		adDriverPco.getTimeStampModePV().putWait(1); // BCD - if set to None then the image is blank. BCD means no timestamp
 													// on image
 	}
 
