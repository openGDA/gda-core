--- conflicted
+++ resolved
@@ -180,13 +180,8 @@
 		// we want 1 image per trigger - there will be multiple triggers per collection
 		getAdBase().setNumImages(1);
 		getAdBase().setImageModeWait(ImageMode.SINGLE);
-<<<<<<< HEAD
-		adDriverPco.getAdcModePV().putNoWait(adcMode); // 2 adcs
-		adDriverPco.getTimeStampModePV().putNoWait(1); // BCD - if set to None then the image is blank. BCD means no timestamp
-=======
-		adDriverPco.getAdcModePV().put(adcMode); // 2 adcs
-		adDriverPco.getTimeStampModePV().put(timeStamp); // BCD - if set to None then the image is blank. BCD means no timestamp
->>>>>>> 5ead6c2a
+		adDriverPco.getAdcModePV().putWait(adcMode); // 2 adcs
+		adDriverPco.getTimeStampModePV().putWait(timeStamp); // BCD - if set to None then the image is blank. BCD means no timestamp
 													// on image
 		// getAdBase().setAcquirePeriod(0.0); //this is needed for PCO to make sure delay=0 - do not use as it effects
 		// delay
