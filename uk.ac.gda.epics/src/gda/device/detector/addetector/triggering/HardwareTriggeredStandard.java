/*-
 * Copyright © 2011 Diamond Light Source Ltd.
 *
 * This file is part of GDA.
 *
 * GDA is free software: you can redistribute it and/or modify it under the
 * terms of the GNU General Public License version 3 as published by the Free
 * Software Foundation.
 *
 * GDA is distributed in the hope that it will be useful, but WITHOUT ANY
 * WARRANTY; without even the implied warranty of MERCHANTABILITY or FITNESS
 * FOR A PARTICULAR PURPOSE. See the GNU General Public License for more
 * details.
 *
 * You should have received a copy of the GNU General Public License along
 * with GDA. If not, see <http://www.gnu.org/licenses/>.
 */

package gda.device.detector.addetector.triggering;

import gda.device.detector.areadetector.v17.ADBase;
import gda.device.detector.areadetector.v17.ADBase.StandardTriggerMode;
import gda.device.detector.areadetector.v17.ImageMode;
import gda.scan.ScanInformation;

public class HardwareTriggeredStandard extends SimpleAcquire {


	public HardwareTriggeredStandard(ADBase adBase, double readoutTime) {
		super(adBase, readoutTime);
	}

	@Override
	public void prepareForCollection(double collectionTime, int numImages, ScanInformation scanInfo) throws Exception {
		configureAcquireAndPeriodTimes(collectionTime);
		configureTriggerMode();
		getAdBase().setImageModeWait(ImageMode.MULTIPLE);
		getAdBase().setNumImages(numImages);
		enableOrDisableCallbacks();
	}

	protected void configureTriggerMode() throws Exception {
		getAdBase().setTriggerMode(StandardTriggerMode.EXTERNAL.ordinal());
	}
<<<<<<< HEAD

	@Override
=======
	
	@Override @Deprecated
>>>>>>> c116f2e0
	public void configureAcquireAndPeriodTimes(double collectionTime) throws Exception {
		if (getReadoutTime() < 0) {
			getAdBase().setAcquirePeriod(collectionTime);
			getAdBase().setAcquireTime(collectionTime);
		} else {
			getAdBase().setAcquirePeriod(collectionTime);
			getAdBase().setAcquireTime(collectionTime - getReadoutTime());
		}
	}
	@Override
	public boolean requiresAsynchronousPlugins() {
		return true;
	}
}<|MERGE_RESOLUTION|>--- conflicted
+++ resolved
@@ -42,13 +42,8 @@
 	protected void configureTriggerMode() throws Exception {
 		getAdBase().setTriggerMode(StandardTriggerMode.EXTERNAL.ordinal());
 	}
-<<<<<<< HEAD
 
-	@Override
-=======
-	
 	@Override @Deprecated
->>>>>>> c116f2e0
 	public void configureAcquireAndPeriodTimes(double collectionTime) throws Exception {
 		if (getReadoutTime() < 0) {
 			getAdBase().setAcquirePeriod(collectionTime);
