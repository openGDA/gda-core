/*-
 * Copyright © 2011 Diamond Light Source Ltd.
 *
 * This file is part of GDA.
 *
 * GDA is free software: you can redistribute it and/or modify it under the
 * terms of the GNU General Public License version 3 as published by the Free
 * Software Foundation.
 *
 * GDA is distributed in the hope that it will be useful, but WITHOUT ANY
 * WARRANTY; without even the implied warranty of MERCHANTABILITY or FITNESS
 * FOR A PARTICULAR PURPOSE. See the GNU General Public License for more
 * details.
 *
 * You should have received a copy of the GNU General Public License along
 * with GDA. If not, see <http://www.gnu.org/licenses/>.
 */

package gda.device.detector.addetector.filewriter;

import gda.data.fileregistrar.FileRegistrarHelper;
import gda.device.DeviceException;
import gda.device.detector.NXDetectorData;
import gda.device.detector.areadetector.v17.NDFile;
import gda.device.detector.areadetector.v17.NDFile.FileWriteMode;
import gda.device.detector.areadetector.v17.NDFileHDF5;
import gda.device.detector.nxdata.NXDetectorDataAppender;
import gda.device.detector.nxdata.NXDetectorDataFileLinkAppender;
import gda.device.detector.nxdata.NXDetectorDataNullAppender;
import gda.device.detector.nxdetector.NXPlugin;
import gda.jython.InterfaceProvider;
import gda.scan.ScanInformation;
import gov.aps.jca.TimeoutException;

import java.io.File;
import java.util.Arrays;
import java.util.List;
import java.util.NoSuchElementException;
import java.util.Vector;

import org.slf4j.Logger;
import org.slf4j.LoggerFactory;
import org.springframework.util.StringUtils;

public class MultipleImagesPerHDF5FileWriter extends FileWriterBase implements NXPlugin{
	
	private static Logger logger = LoggerFactory.getLogger(MultipleImagesPerHDF5FileWriter.class);

	private NDFileHDF5 ndFileHDF5;
	
	private boolean blocking = true;
	
	/*
	 * default chunking is off so we get 1 image per chunk
	 */
	private int rowChunks = 0;
	private int colChunks=0;
	private int framesChunks=1;
	private int framesFlush=1;

	private boolean firstReadoutInScan;
	
	@Override
	public String getName() {
		return "hdfwriter"; // TODO: Multiple filewriters require different names.
	}
	
	@Override
	public void setNdFile(NDFile ndFile) {
		throw new RuntimeException("Configure ndFileHDF5 instead of ndFile");
	}
	
	public void setNdFileHDF5(NDFileHDF5 ndFileHDF5) {
		this.ndFileHDF5 = ndFileHDF5;
		super.setNdFile(ndFileHDF5.getFile());
	}
	
	public NDFileHDF5 getNdFileHDF5() {
		return ndFileHDF5;
	}

	public int getColChunks() {
		return colChunks;
	}

	public void setColChunks(int colChunks) {
		this.colChunks = colChunks;
	}

	public int getFramesChunks() {
		return framesChunks;
	}

	public void setFramesChunks(int framesChunks) {
		this.framesChunks = framesChunks;
	}

	public int getFramesFlush() {
		return framesFlush;
	}

	public void setFramesFlush(int framesFlush) {
		this.framesFlush = framesFlush;
	}

	@Override
	public void afterPropertiesSet() throws Exception {
		if (ndFileHDF5 == null)
			throw new IllegalStateException("ndFileHDF5 is null");
		super.afterPropertiesSet();
	}

	public boolean isBlocking() {
		return blocking;
	}

	/**
	 * 
	 * @param blocking If true(default) the file plugin is blocking. It is better to pause the scan someother way than rely on teh buffre which can overrun anyway
	 */
	public void setBlocking(boolean blocking) {
		this.blocking = blocking;
	}

	public int getRowChunks() {
		return rowChunks;
	}

	public void setRowChunks(int rowChunks) {
		this.rowChunks = rowChunks;
	}

	boolean setChunking=true;

	private boolean storeAttr=false;

	private boolean storePerform=false;

	private boolean alreadyPrepared=false;
	
	private boolean lazyOpen=false;

	public boolean isLazyOpen() {
		return lazyOpen;
	}

	/**
	 * 
	 * @param lazyOpen If true the HDF5 plugin supports LazyOpen and set it to 1
	 */
	public void setLazyOpen(boolean lazyOpen) {
		this.lazyOpen = lazyOpen;
	}

	private Integer boundaryAlign=null;

	protected String expectedFullFileName;

	private int numToBeCaptured;

	private int numCaptured;

	private Double xPixelSize=null;

	private Double yPixelSize=null;

	private String xPixelSizeUnit=null;

	private String yPixelSizeUnit=null;
	
	public Integer getBoundaryAlign() {
		return boundaryAlign;
	}

	/**
	 * 
	 * @param boundaryAlign value for BounaryAlign PV. Default is null in which case it is not set.
	 * This was added in version 1-9 of areaDetector
	 */
	public void setBoundaryAlign(Integer boundaryAlign) {
		this.boundaryAlign = boundaryAlign;
	}

	public boolean isSetChunking() {
		return setChunking;
	}

	public void setSetChunking(boolean setChunking) {
		this.setChunking = setChunking;
	}

	public boolean isStoreAttr() {
		return storeAttr;
	}

	/**
	 * 
	 * @param storeAttr if true the hdf5 plugin stores metadata in image file
	 */
	public void setStoreAttr(boolean storeAttr) {
		this.storeAttr = storeAttr;
	}

	public boolean isStorePerform() {
		return storePerform;
	}

	/**
	 * 
	 * @param storePerform if true the hdf5 plugin stores performance data in image file
	 */
	public void setStorePerform(boolean storePerform) {
		this.storePerform = storePerform;
	}

	@Override
	public void prepareForCollection(int numberImagesPerCollection, ScanInformation scanInfo) throws Exception {
		if(!isEnabled())
			return;
		if( alreadyPrepared)
			return;
		setNDArrayPortAndAddress();
		getNdFile().getPluginBase().disableCallbacks();
		getNdFile().getPluginBase().setBlockingCallbacks(blocking ? 1:0); //use camera memory 
		getNdFileHDF5().setStoreAttr(storeAttr? 1:0);
		getNdFileHDF5().setStorePerform(storePerform?1:0);
		if( lazyOpen)
			getNdFileHDF5().setLazyOpen(true);
		if( boundaryAlign != null)
			getNdFileHDF5().setBoundaryAlign(boundaryAlign);
		getNdFile().setFileWriteMode(FileWriteMode.STREAM); 
		ScanInformation scanInformation = InterfaceProvider.getCurrentScanInformationHolder().getCurrentScanInformation();
		//if not scan setup then act as if this is a 1 point scan
		setScanDimensions(scanInformation == null ? new int []{1}: scanInformation.getDimensions(), numberImagesPerCollection);
		if( isSetFileNameAndNumber()){
			setupFilename();
		}
		deriveFullFileName();
		clearWriteStatusErr();
		resetCounters();
		startRecording();
		getNdFile().getPluginBase().enableCallbacks();
		firstReadoutInScan = true;
		alreadyPrepared=true;
	}

	protected void deriveFullFileName() throws Exception {
		expectedFullFileName = String.format(getNdFile().getFileTemplate_RBV(), getNdFile().getFilePath_RBV(), getNdFile().getFileName_RBV(), getNdFile().getFileNumber_RBV());
	}
	
	private void setScanDimensions(int[] dimensions, int numberImagesPerCollection) throws Exception {
		int [] actualDims = dimensions;
		if( numberImagesPerCollection > 1){
			actualDims = Arrays.copyOf(dimensions, dimensions.length+1);
			actualDims[dimensions.length] = numberImagesPerCollection;
		}
		if( actualDims.length > 3)
			throw new Exception("Maximum dimensions for storing in hdf is currently 3. Value specified = " + actualDims.length);			
		if( actualDims.length==1 ){
			getNdFileHDF5().setNumExtraDims(0); 
		} else	if( actualDims.length==2 ){
			getNdFileHDF5().setNumExtraDims(1); 
			getNdFileHDF5().setExtraDimSizeN(actualDims[1]);
			getNdFileHDF5().setExtraDimSizeX(actualDims[0]);
		} else	if( actualDims.length==3 ){
			getNdFileHDF5().setNumExtraDims(2); 
			getNdFileHDF5().setExtraDimSizeN(actualDims[2]);
			getNdFileHDF5().setExtraDimSizeX(actualDims[1]);
			getNdFileHDF5().setExtraDimSizeY(actualDims[0]);
		}
		int numberOfAcquires=1;
		for( int dim : actualDims ){
			numberOfAcquires *= dim;
		}
		getNdFileHDF5().setNumCapture(numberOfAcquires);
		if( isSetChunking()){
			getNdFileHDF5().setNumRowChunks(rowChunks);
			getNdFileHDF5().setNumColChunks(colChunks);
			getNdFileHDF5().setNumFramesChunks(framesChunks);
			getNdFileHDF5().setNumFramesFlush(framesFlush);
		}
	}
	
	private void setupFilename() throws Exception {
		getNdFile().setFileName(getFileName());
		getNdFile().setFileTemplate(getFileTemplate());
		String filePath = getFilePath();
		
		if (!filePath.endsWith(File.separator))
			filePath += File.separator;
		File f = new File(filePath);
		if (!f.exists()) {
			if (!f.mkdirs())
				throw new Exception("Folder does not exist and cannot be made:" + filePath);
		}		
		
		getNdFile().setFilePath(filePath);
		if( !getNdFile().filePathExists())
			if (isPathErrorSuppressed())
				logger.warn("Ignoring Path does not exist on IOC '" + filePath + "'");
			else
				throw new Exception("Path does not exist on IOC '" + filePath + "'");
		long scanNumber = getScanNumber();
		
		getNdFile().setFileNumber((int)scanNumber);	
		getNdFile().setAutoSave((short) 0);
		getNdFile().setAutoIncrement((short) 0);

	}
	
	private void startRecording() throws Exception {
		//if (getNdFileHDF5().getCapture() == 1) 
			//	throw new DeviceException("detector found already saving data when it should not be");
		
		getNdFileHDF5().startCapture();
		int totalmillis = 60 * 1000;
		int grain = 25;
		for (int i = 0; i < totalmillis/grain; i++) {
			if (getNdFileHDF5().getCapture_RBV() == 1) return;
			Thread.sleep(grain);
		}
		throw new TimeoutException("Timeout waiting for hdf file creation.");
	}

	
	private void resetCounters() throws Exception {
		getNdFile().getPluginBase().setDroppedArrays(0);
		getNdFile().getPluginBase().setArrayCounter(0);
	}

	
	
	
	@Override
	public void disableFileWriting() throws Exception {
		getNdFile().getPluginBase().disableCallbacks();
		getNdFile().getPluginBase().setBlockingCallbacks((short) 0);
//		getNdFile().setFileWriteMode(FileWriteMode.STREAM);
	}
	
	
	@Override
	public void completeCollection() throws Exception{
		alreadyPrepared=false;
		if(!isEnabled())
			return;
		FileRegistrarHelper.registerFile(expectedFullFileName);
		endRecording();
		disableFileWriting();
	}
	
	private void endRecording() throws Exception {
		while (getNdFileHDF5().getFile().getCapture_RBV() != 0) {
			Thread.sleep(1000);
		}
		getNdFileHDF5().stopCapture();
		
//		logger.warn("Waited very long for hdf writing to finish, still not done. Hope all we be ok in the end.");
		if (getNdFileHDF5().getFile().getPluginBase().getDroppedArrays_RBV() > 0)
			throw new DeviceException("sorry, we missed some frames");
	}
	
	@Override
	public boolean appendsFilepathStrings() {
		return false;
	}

	@Override
	public void stop() throws Exception {
		alreadyPrepared=false;
		if(!isEnabled())
			return;
		getNdFileHDF5().stopCapture();
		
	}

	@Override
	public void atCommandFailure() throws Exception {
		alreadyPrepared=false;
		if(!isEnabled())
			return;
		stop();
	}
	
	@Override
	public List<String> getInputStreamNames() {
		return Arrays.asList();
	}

	@Override
	public List<String> getInputStreamFormats() {
		return Arrays.asList();
	}

	@Override
	public Vector<NXDetectorDataAppender> read(int maxToRead) throws NoSuchElementException, InterruptedException,
			DeviceException {
		NXDetectorDataAppender dataAppender;
		//wait until the NumCaptured_RBV is equal to or exceeds maxToRead.
<<<<<<< HEAD
		if (isEnabled()) {
			checkErrorStatus();
=======
		checkErrorStatus();
		try {
			getNdFile().getPluginBase().checkDroppedFrames();
		} catch (Exception e) {
			throw new DeviceException("Error in " + getName(), e);
		}
		if (firstReadoutInScan) {
			dataAppender = new NXDetectorDataFileLinkAppender(expectedFullFileName, getxPixelSize(), getyPixelSize(), getxPixelSizeUnit(), getyPixelSizeUnit());
			numToBeCaptured=1;
			numCaptured=0;
		}
		else {
			dataAppender = new NXDetectorDataNullAppender();
			numToBeCaptured++;
		}
		while( numCaptured< numToBeCaptured){
>>>>>>> f7ddc6aa
			try {
				getNdFile().getPluginBase().checkDroppedFrames();
			} catch (Exception e) {
				throw new DeviceException("Error in " + getName(), e);
			}
			if (firstReadoutInScan) {
				dataAppender = new NXDetectorDataFileLinkAppender(expectedFullFileName, getxPixelSize(),
						getyPixelSize());
				numToBeCaptured = 1;
				numCaptured = 0;
			} else {
				dataAppender = new NXDetectorDataNullAppender();
				numToBeCaptured++;
			}
			while (numCaptured < numToBeCaptured) {
				try {
					numCaptured = getNdFileHDF5().getNumCaptured_RBV();
				} catch (Exception e) {
					throw new DeviceException("Error in getCapture_RBV" + getName(), e);
				}
				Thread.sleep(50);
			}
		} else {
			dataAppender = new NXDetectorDataNullAppender();
		}
		firstReadoutInScan = false;
		Vector<NXDetectorDataAppender> appenders = new Vector<NXDetectorDataAppender>();
		appenders.add(dataAppender);
		return appenders;
	}

	
	 class NXDetectorDataFileLinkAppenderDelayed implements NXDetectorDataAppender {

			@Override
			public void appendTo(NXDetectorData data, String detectorName) throws DeviceException {

				try{
					String filename = "";
					do{
						Thread.sleep(1000);
						filename=getFullFileName();
					}
					while(!StringUtils.hasLength(filename));

					data.addScanFileLink(detectorName, "nxfile://" + filename + "#entry/instrument/detector/data");
				}catch(Exception ex){
					throw new DeviceException("Exception getting filename");
				}

			}

		}


	public Double getyPixelSize() {
		return yPixelSize;
	}

	public void setyPixelSize(Double yPixelSize) {
		this.yPixelSize = yPixelSize;
	}

	public Double getxPixelSize() {
		return xPixelSize;
	}

	public void setxPixelSize(Double xPixelSize) {
		this.xPixelSize = xPixelSize;
	}

	public String getxPixelSizeUnit() {
		return xPixelSizeUnit;
	}

	public void setxPixelSizeUnit(String xPixelSizeUnit) {
		this.xPixelSizeUnit = xPixelSizeUnit;
	}

	public void setyPixelSizeUnit(String yPixelSizeUnit) {
		this.yPixelSizeUnit=yPixelSizeUnit;
		
	}

	public String getyPixelSizeUnit() {
		return yPixelSizeUnit;
	}
}<|MERGE_RESOLUTION|>--- conflicted
+++ resolved
@@ -397,11 +397,8 @@
 			DeviceException {
 		NXDetectorDataAppender dataAppender;
 		//wait until the NumCaptured_RBV is equal to or exceeds maxToRead.
-<<<<<<< HEAD
 		if (isEnabled()) {
 			checkErrorStatus();
-=======
-		checkErrorStatus();
 		try {
 			getNdFile().getPluginBase().checkDroppedFrames();
 		} catch (Exception e) {
@@ -417,31 +414,17 @@
 			numToBeCaptured++;
 		}
 		while( numCaptured< numToBeCaptured){
->>>>>>> f7ddc6aa
 			try {
 				getNdFile().getPluginBase().checkDroppedFrames();
 			} catch (Exception e) {
 				throw new DeviceException("Error in " + getName(), e);
 			}
-			if (firstReadoutInScan) {
-				dataAppender = new NXDetectorDataFileLinkAppender(expectedFullFileName, getxPixelSize(),
-						getyPixelSize());
-				numToBeCaptured = 1;
-				numCaptured = 0;
-			} else {
-				dataAppender = new NXDetectorDataNullAppender();
-				numToBeCaptured++;
+			try {
+				numCaptured = getNdFileHDF5().getNumCaptured_RBV();
+			} catch (Exception e) {
+				throw new DeviceException("Error in getCapture_RBV" + getName(), e);
 			}
-			while (numCaptured < numToBeCaptured) {
-				try {
-					numCaptured = getNdFileHDF5().getNumCaptured_RBV();
-				} catch (Exception e) {
-					throw new DeviceException("Error in getCapture_RBV" + getName(), e);
-				}
-				Thread.sleep(50);
-			}
-		} else {
-			dataAppender = new NXDetectorDataNullAppender();
+			Thread.sleep(50);
 		}
 		firstReadoutInScan = false;
 		Vector<NXDetectorDataAppender> appenders = new Vector<NXDetectorDataAppender>();
