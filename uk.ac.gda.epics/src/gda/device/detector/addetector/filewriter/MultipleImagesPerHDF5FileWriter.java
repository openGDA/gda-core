--- conflicted
+++ resolved
@@ -44,7 +44,6 @@
 
 public class MultipleImagesPerHDF5FileWriter extends FileWriterBase implements NXPlugin{
 	
-	@SuppressWarnings("unused")
 	private static Logger logger = LoggerFactory.getLogger(MultipleImagesPerHDF5FileWriter.class);
 
 	private NDFileHDF5 ndFileHDF5;
@@ -394,44 +393,23 @@
 			DeviceException {
 		NXDetectorDataAppender dataAppender;
 		//wait until the NumCaptured_RBV is equal to or exceeds maxToRead.
-<<<<<<< HEAD
-		checkErrorStatus();
-		try {
-			getNdFile().getPluginBase().checkDroppedFrames();
-		} catch (Exception e) {
-			throw new DeviceException("Error in " + getName(), e);
-		}
-		if (firstReadoutInScan) {
-			dataAppender = new NXDetectorDataFileLinkAppender(expectedFullFileName, getxPixelSize(), getyPixelSize());
-			numToBeCaptured=1;
-			numCaptured=0;
-		}
-		else {
-			dataAppender = new NXDetectorDataNullAppender();
-			numToBeCaptured++;
-		}
-		while( numCaptured< numToBeCaptured){
-=======
-		if(isEnabled())
-		{	
-			
+		if (isEnabled()) {
 			checkErrorStatus();
->>>>>>> a2d96cc7
 			try {
 				getNdFile().getPluginBase().checkDroppedFrames();
 			} catch (Exception e) {
 				throw new DeviceException("Error in " + getName(), e);
 			}
 			if (firstReadoutInScan) {
-				dataAppender = new NXDetectorDataFileLinkAppender(expectedFullFileName);
-				numToBeCaptured=1;
-				numCaptured=0;
-			}
-			else {
+				dataAppender = new NXDetectorDataFileLinkAppender(expectedFullFileName, getxPixelSize(),
+						getyPixelSize());
+				numToBeCaptured = 1;
+				numCaptured = 0;
+			} else {
 				dataAppender = new NXDetectorDataNullAppender();
 				numToBeCaptured++;
 			}
-			while( numCaptured< numToBeCaptured){
+			while (numCaptured < numToBeCaptured) {
 				try {
 					numCaptured = getNdFileHDF5().getNumCaptured_RBV();
 				} catch (Exception e) {
@@ -441,7 +419,7 @@
 			}
 		} else {
 			dataAppender = new NXDetectorDataNullAppender();
-		}		
+		}
 		firstReadoutInScan = false;
 		Vector<NXDetectorDataAppender> appenders = new Vector<NXDetectorDataAppender>();
 		appenders.add(dataAppender);
