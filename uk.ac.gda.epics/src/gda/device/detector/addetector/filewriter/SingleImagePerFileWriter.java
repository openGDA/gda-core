/*-
 * Copyright © 2011 Diamond Light Source Ltd.
 *
 * This file is part of GDA.
 *
 * GDA is free software: you can redistribute it and/or modify it under the
 * terms of the GNU General Public License version 3 as published by the Free
 * Software Foundation.
 *
 * GDA is distributed in the hope that it will be useful, but WITHOUT ANY
 * WARRANTY; without even the implied warranty of MERCHANTABILITY or FITNESS
 * FOR A PARTICULAR PURPOSE. See the GNU General Public License for more
 * details.
 *
 * You should have received a copy of the GNU General Public License along
 * with GDA. If not, see <http://www.gnu.org/licenses/>.
 */

package gda.device.detector.addetector.filewriter;

import gda.device.DeviceException;
import gda.device.detector.areadetector.v17.NDFile.FileWriteMode;
import gda.device.detector.areadetector.v17.NDPluginBase;
import gda.device.detector.nxdata.NXDetectorDataAppender;
import gda.device.detector.nxdata.NXDetectorDataFileAppenderForSrs;
import gda.device.detector.nxdetector.NXPlugin;
import gda.device.detectorfilemonitor.HighestExistingFileMonitor;
import gda.device.detectorfilemonitor.HighestExitingFileMonitorSettings;
import gda.jython.IJythonNamespace;
import gda.jython.InterfaceProvider;
import gda.scan.ScanBase;
import gda.scan.ScanInformation;

import java.io.File;
import java.util.ArrayList;
import java.util.Arrays;
import java.util.List;
import java.util.NoSuchElementException;

import org.apache.commons.lang.StringUtils;
import org.slf4j.Logger;
import org.slf4j.LoggerFactory;

/**
 * Write each image to a separate file.
 * 
 * Note that if using an NDFile with no PluginBase (one integrated into the camserver) then this class will not attempt to
 * enable or disable callbacks and blocking callbacks.
 * 
 * Constructors:
 * 
 *   SingleImagePerFileWriter();
 *   SingleImagePerFileWriter("detectorName");
 */
public class SingleImagePerFileWriter extends FileWriterBase implements NXPlugin{

	protected static final String FILEPATH_EXTRANAME = "filepath";
	protected static final String DEFAULT_FILEWRITERNAME = "tifwriter";

	private static Logger logger = LoggerFactory.getLogger(SingleImagePerFileWriter.class);

	private String fileNameUsed = "";
	private String filePathUsed = "";
	private String fileTemplateUsed = "";
	private String fileWriterName = DEFAULT_FILEWRITERNAME;

	private long nextExpectedFileNumber = 0;
	boolean blocking = true;  

	private boolean returnPathRelativeToDatadir = false; // TODO: should really be enabled by default RobW
	private boolean fullFileNameFromRBV = false;

	private int SECONDS_BETWEEN_SLOW_FILE_ARRIVAL_MESSAGES = 10;

	private int MILLI_SECONDS_BETWEEN_POLLS = 500;
	/*
	 * Object that can be used observe the progress of the scan by looking for file - optional
	 */
	HighestExistingFileMonitor highestExistingFileMonitor = null;

	private boolean waitForFileArrival = true;

	private boolean waitForFileArrivalInCompleteCollection = false;

	private String keyNameForMetadataPathTemplate = "";

	private FileWriteMode fileWriteMode = FileWriteMode.SINGLE;
	
	private boolean filePathInaccessibleFromServer = false;
	
	private String lastExpectedFullFilepath = null;

	@Override
	public String getName() {
		return fileWriterName;
	}

	public void setName(String fileWriterName) {
		this.fileWriterName = fileWriterName;
	}

	public String getFileWriteMode() {
		return fileWriteMode.toString();
	}

	public void setFileWriteMode(String fileWriteMode) {
		this.fileWriteMode = FileWriteMode.valueOf(fileWriteMode);
	}

	private String fileTemplateForReadout = null;
	private boolean alreadyPrepared=false; //use to allow the same fileWriter to be used in the same multiscan
	
	/**
	 * Creates a SingleImageFileWriter with ndFile, fileTemplate, filePathTemplate, fileNameTemplate and
	 * fileNumberAtScanStart yet to be set.
	 */
	public SingleImagePerFileWriter() {

	}

	public boolean isBlocking() {
		return blocking;
	}

	public void setBlocking(boolean blocking) {
		this.blocking = blocking;
	}

	public void setWaitForFileArrival(boolean waitForFileArrival) {
		this.waitForFileArrival = waitForFileArrival;
	}

	public boolean isWaitForFileArrival() {
		return waitForFileArrival;
	}

	public boolean isWaitForFileArrivalInCompleteCollection() {
		return waitForFileArrivalInCompleteCollection;
	}

	public void setWaitForFileArrivalInCompleteCollection(boolean waitForFileArrivalInCompleteCollection) {
		this.waitForFileArrivalInCompleteCollection = waitForFileArrivalInCompleteCollection;
	}

	/**
	 * Creates a SingleImageFileWriter which writes folders of files alongside the current file in the 'standard'
	 * location (ndFile must still be configured). e.g. <blockquote>
	 * 
	 * <pre>
	 * datadir
	 *    123.dat
	 *    123-pilatus100k-files
	 * 00001.tif
	 */
	public SingleImagePerFileWriter(String detectorName) {
		setFileTemplate("%s%s%05d.tif");
		setFilePathTemplate("$datadir$/$scan$-" + detectorName + "-files");
		setFileNameTemplate("");
		setFileNumberAtScanStart(1);
	}

	public void setFileTemplateForReadout(String fileTemplateForReadout) {
		this.fileTemplateForReadout = fileTemplateForReadout;
	}


	public void setHighestExistingFileMonitor(HighestExistingFileMonitor highestExistingFileMonitor) {
		this.highestExistingFileMonitor = highestExistingFileMonitor;
	}

	public void setKeyNameForMetadataPathTemplate(String string) {
		this.keyNameForMetadataPathTemplate = string;
	}

	public String getFileTemplateForReadout() {
		return this.fileTemplateForReadout;
	}


	public HighestExistingFileMonitor getHighestExistingFileMonitor() {
		return highestExistingFileMonitor;
	}

	public String getkeyNameForMetadataPathTemplate() {
		return keyNameForMetadataPathTemplate;
	}

	@Override
	public boolean appendsFilepathStrings() {
		return isEnabled(); // will always append strings when enabled
	}

	@Override
	public void prepareForCollection(int numberImagesPerCollection, ScanInformation scanInfo) throws Exception {

		if (!isEnabled())
			return;
		if( alreadyPrepared)
			return;
		// Create filePath directory if required
		
		if (!isFilePathInaccessibleFromServer()) {
			File f = new File(getFilePath());
			if (!f.exists()) {
				if (!f.mkdirs())
					throw new Exception("Folder does not exist and cannot be made:" + getFilePath());
			}
		}

		if (isSetFileNameAndNumber()) {
			configureNdFile();
		} else {
			if( !getNdFile().filePathExists())
				if (isPathErrorSuppressed())
					logger.warn("Ignoring Path does not exist on IOC");
				else
					throw new Exception("Path does not exist on IOC");
		}
		clearWriteStatusErr();

		setNDArrayPortAndAddress();
		NDPluginBase pluginBase = getNdFile().getPluginBase();
		if (pluginBase != null) {
			pluginBase.enableCallbacks();
			if (blocking) {
				logger.warn("Detector will block the AreaDetectors acquisition thread while writing files");
			} 
			pluginBase.setBlockingCallbacks((short)(blocking? 1:0));
			// It should be possible to avoid blocking the acquisition thread
			// and use the pipeline by setting BlockingCallbacks according to
			// returnExpectedFileName, but when this was tried, at r48170, it
			// caused the files to be corrupted.
		} else {
			logger.warn("Cannot ensure callbacks and blocking callbacks are enabled as pluginBase is not set");
		}

		getNdFile().setFileWriteMode(fileWriteMode);
		if (fileWriteMode == FileWriteMode.CAPTURE || fileWriteMode == FileWriteMode.STREAM) {
			getNdFile().setNumCapture(1);
		}
		if (!getkeyNameForMetadataPathTemplate().isEmpty()) {
			addPathTemplateToMetadata();
		}
		alreadyPrepared=true;		
	}

	private void addPathTemplateToMetadata() {
		IJythonNamespace jythonNamespace = InterfaceProvider.getJythonNamespace();
		String existingMetadataString = (String) jythonNamespace.getFromJythonNamespace("SRSWriteAtFileCreation");
		String newMetadataString;
		if (existingMetadataString == null) {
			newMetadataString = "";
		} else {
			newMetadataString = existingMetadataString;
		}

		String filePathRelativeToDataDirIfPossible = getFilePathRelativeToDataDirIfPossible();
		String template = (getFileTemplateForReadout() == null) ? getFileTemplate() : getFileTemplateForReadout();
		String newValue = StringUtils.replaceOnce(template, "%s", filePathRelativeToDataDirIfPossible + "/");
		newValue = StringUtils.replaceOnce(newValue, "%s", getFileName());
		String newKey = getkeyNameForMetadataPathTemplate();
		jythonNamespace.placeInJythonNamespace("SRSWriteAtFileCreation", newMetadataString + newKey + "='" + newValue
				+ "'\n");
		InterfaceProvider.getTerminalPrinter().print("Image location: " + newKey + "='" + newValue);
	}

	protected void configureNdFile() throws Exception {

		fileTemplateUsed = getFileTemplate();
		getNdFile().setFileTemplate(fileTemplateUsed);

		filePathUsed = getFilePath();
		if (!filePathUsed.endsWith(File.separator))
			filePathUsed += File.separator;
		File f = new File(filePathUsed);
		if (!filePathInaccessibleFromServer) {
			if (!f.exists()) {
				if (!f.mkdirs())
					throw new Exception("Folder does not exist and cannot be made:" + filePathUsed);
			}
		}
		getNdFile().setFilePath(filePathUsed);

		if (!getNdFile().filePathExists())
			if (isPathErrorSuppressed())
				logger.warn("Ignoring Path does not exist on IOC '" + filePathUsed + "'");
			else
				throw new Exception("Path does not exist on IOC '" + filePathUsed + "'");

		fileNameUsed = getFileName();
		getNdFile().setFileName(fileNameUsed);

		if (getFileNumberAtScanStart() >= 0) {
			getNdFile().setFileNumber((int) getFileNumberAtScanStart());
			nextExpectedFileNumber = getFileNumberAtScanStart();
		} else {
			nextExpectedFileNumber = getNdFile().getFileNumber();
		}

		getNdFile().setAutoIncrement((short) 1);

		getNdFile().setAutoSave((short) 1);

		if (highestExistingFileMonitor != null) {
			// remove the 2 %s from the fileTemplate to get to part after fileNameUsed
			String postFileName = fileTemplateUsed.replaceFirst("%s", "").replaceFirst("%s", "");
			HighestExitingFileMonitorSettings highestExitingFileMonitorSettings = new HighestExitingFileMonitorSettings(
					filePathUsed, fileNameUsed + postFileName, (int) nextExpectedFileNumber);
			highestExistingFileMonitor.setHighestExitingFileMonitorSettings(highestExitingFileMonitorSettings);
			highestExistingFileMonitor.setRunning(true);
		}

	}

	@Override
	public void completeCollection() throws Exception {
		alreadyPrepared=false;
		if (!isEnabled())
			return;
		
		if (isWaitForFileArrivalInCompleteCollection() && (lastExpectedFullFilepath != null)) {
			checkErrorStatus();
			waitForFile(lastExpectedFullFilepath);
		}
		disableFileWriting();
	}

	@Override
	public void stop() throws Exception {
		alreadyPrepared=false;
		super.stop();
	}

	@Override
	public void atCommandFailure() throws Exception {
		alreadyPrepared=false;
		super.atCommandFailure();
	}

	@Override
	public void disableFileWriting() throws Exception {
		NDPluginBase filePluginBase = getNdFile().getPluginBase();
		if (filePluginBase != null) { // camserver filewriter has no base
			filePluginBase.disableCallbacks();
			filePluginBase.setBlockingCallbacks((short) 0);
		}
		getNdFile().setFileWriteMode(FileWriteMode.STREAM);
	}

	@Override
	public String getFullFileName() throws Exception {
		String template = (getFileTemplateForReadout() != null) ? getFileTemplateForReadout() : fileTemplateUsed;
		String fullFileName = (isFullFileNameFromRBV() ? this.getNdFile().getFullFileName_RBV()
			: String.format(template, filePathUsed, fileNameUsed, nextExpectedFileNumber) );
		nextExpectedFileNumber++;
		return fullFileName;
	}

	@Override
	public List<String> getInputStreamNames() {
		return Arrays.asList((fileWriterName == DEFAULT_FILEWRITERNAME ? "" : fileWriterName+".") + FILEPATH_EXTRANAME);
	}

	@Override
	public List<String> getInputStreamFormats() {
		return Arrays.asList("%.2f");
	}

	@Override
	public List<NXDetectorDataAppender> read(int maxToRead) throws NoSuchElementException, InterruptedException,
			DeviceException {
		ArrayList<NXDetectorDataAppender> l = new ArrayList<NXDetectorDataAppender>();
		l.add(readNXDetectorDataAppender());
		return l;
	}
	
	/**
	 * Returns a single NXDetectorDataAppender for the current image with each call. If isWaitForFileArrival is true,
	 * then waits for the file to become visible before returning the appender.
	 */
	protected NXDetectorDataAppender readNXDetectorDataAppender()  throws NoSuchElementException, DeviceException{

		String filepath;
		boolean returnPathIsRelative = isReturnPathRelativeToDatadir();
		try {
			if (returnPathIsRelative) {
				if (!StringUtils.startsWith(getFilePathTemplate(), "$datadir$")) {
					throw new IllegalStateException(
							"If configured to return a path relative to the datadir, the configured filePathTemplate must begin wiht $datadir$. It is :'"
									+ getFilePathTemplate() + "'");
				}
				filepath = getFilePathRelativeToDataDirIfPossible();
			} else {
				filepath = getFullFileName();
			}
		} catch (Exception e) {
			throw new DeviceException(e);
		}
		lastExpectedFullFilepath = returnRelativePath ? getAbsoluteFilePath(filepath) : filepath;
		checkErrorStatus();
		if( isWaitForFileArrival()){
			// Now check that the file exists
<<<<<<< HEAD
			String fullFilePath = returnPathIsRelative ? getAbsoluteFilePath(filepath) : filepath;
			try {
				File f = new File(fullFilePath);
				long numChecks = 0;
				while (!f.exists()) {
					numChecks++;
					Thread.sleep(MILLI_SECONDS_BETWEEN_POLLS);
					checkErrorStatus();
					// checkForInterrupts only throws exception if a scan is running. This code will run beyond that point
					if (ScanBase.isInterrupted())
						throw new Exception("ScanBase is interrupted whilst waiting for '" + fullFilePath + "'");
					if ((numChecks * MILLI_SECONDS_BETWEEN_POLLS/1000) > SECONDS_BETWEEN_SLOW_FILE_ARRIVAL_MESSAGES) {
						InterfaceProvider.getTerminalPrinter().print(
								"Waiting for file '" + fullFilePath + "' to be created");
						numChecks = 0;
					}
				}
			} catch (Exception e) {
				throw new DeviceException("Error checking for existence of file '" + fullFilePath + "'",e);
			}
=======
			waitForFile(lastExpectedFullFilepath);
>>>>>>> 41fb6756
		}

		// Multiple filewriters require different file writer names and extra names
		return new NXDetectorDataFileAppenderForSrs(filepath, getInputStreamNames().get(0));

	}

	private void waitForFile(String fullFilePath) throws DeviceException {
		try {
			File f = new File(fullFilePath);
			long numChecks = 0;
			while (!f.exists()) {
				numChecks++;
				Thread.sleep(MILLI_SECONDS_BETWEEN_POLLS);
				checkErrorStatus();
				// checkForInterrupts only throws exception if a scan is running. This code will run beyond that point
				if (ScanBase.isInterrupted())
					throw new Exception("ScanBase is interrupted whilst waiting for '" + fullFilePath + "'");
				if ((numChecks * MILLI_SECONDS_BETWEEN_POLLS/1000) > SECONDS_BETWEEN_SLOW_FILE_ARRIVAL_MESSAGES) {
					InterfaceProvider.getTerminalPrinter().print(
							"Waiting for file '" + fullFilePath + "' to be created");
					numChecks = 0;
				}
			}
		} catch (Exception e) {
			throw new DeviceException("Error checking for existence of file '" + fullFilePath + "'",e);
		}
	}

	public boolean isReturnPathRelativeToDatadir() {
		return returnPathRelativeToDatadir;
	}

	public void setReturnPathRelativeToDatadir(boolean returnPathRelativeToDatadir) {
		this.returnPathRelativeToDatadir = returnPathRelativeToDatadir;
	}

<<<<<<< HEAD
	public boolean isFullFileNameFromRBV() {
		return fullFileNameFromRBV;
	}

	/**
	 * Set this filewriter to get the full filename from the Epics readback. This is needed for detectors which add a different
	 * extension depending on their mode of operation, such as the Mar Area Detector, which adds .mar3450 or .mar2300 etc.
	 * 
	 * Note, when this option is in use, only the name of the current image can be returned, the names of future images cannot
	 * be inferred, so this option is incompatible with the continuous scan mechanism.
	 * 
	 * @param fullFileNameFromRBV defaults to false.
	 */
	public void setFullFileNameFromRBV(boolean fullFileNameFromRBV) {
		if (fullFileNameFromRBV)
			logger.warn("Getting full Filename from Epics RBV value: This will not work for continuous scanning.");
		this.fullFileNameFromRBV = fullFileNameFromRBV;
	}
=======
	public boolean isFilePathInaccessibleFromServer() {
		return filePathInaccessibleFromServer;
	}

	public void setFilePathInaccessibleFromServer(boolean filePathNotVisibleFromServer) {
		this.filePathInaccessibleFromServer = filePathNotVisibleFromServer;
	}

>>>>>>> 41fb6756
}<|MERGE_RESOLUTION|>--- conflicted
+++ resolved
@@ -396,39 +396,15 @@
 		} catch (Exception e) {
 			throw new DeviceException(e);
 		}
-		lastExpectedFullFilepath = returnRelativePath ? getAbsoluteFilePath(filepath) : filepath;
+		lastExpectedFullFilepath = returnPathIsRelative ? getAbsoluteFilePath(filepath) : filepath;
 		checkErrorStatus();
 		if( isWaitForFileArrival()){
 			// Now check that the file exists
-<<<<<<< HEAD
-			String fullFilePath = returnPathIsRelative ? getAbsoluteFilePath(filepath) : filepath;
-			try {
-				File f = new File(fullFilePath);
-				long numChecks = 0;
-				while (!f.exists()) {
-					numChecks++;
-					Thread.sleep(MILLI_SECONDS_BETWEEN_POLLS);
-					checkErrorStatus();
-					// checkForInterrupts only throws exception if a scan is running. This code will run beyond that point
-					if (ScanBase.isInterrupted())
-						throw new Exception("ScanBase is interrupted whilst waiting for '" + fullFilePath + "'");
-					if ((numChecks * MILLI_SECONDS_BETWEEN_POLLS/1000) > SECONDS_BETWEEN_SLOW_FILE_ARRIVAL_MESSAGES) {
-						InterfaceProvider.getTerminalPrinter().print(
-								"Waiting for file '" + fullFilePath + "' to be created");
-						numChecks = 0;
-					}
-				}
-			} catch (Exception e) {
-				throw new DeviceException("Error checking for existence of file '" + fullFilePath + "'",e);
-			}
-=======
 			waitForFile(lastExpectedFullFilepath);
->>>>>>> 41fb6756
 		}
 
 		// Multiple filewriters require different file writer names and extra names
 		return new NXDetectorDataFileAppenderForSrs(filepath, getInputStreamNames().get(0));
-
 	}
 
 	private void waitForFile(String fullFilePath) throws DeviceException {
@@ -451,6 +427,7 @@
 		} catch (Exception e) {
 			throw new DeviceException("Error checking for existence of file '" + fullFilePath + "'",e);
 		}
+
 	}
 
 	public boolean isReturnPathRelativeToDatadir() {
@@ -461,7 +438,6 @@
 		this.returnPathRelativeToDatadir = returnPathRelativeToDatadir;
 	}
 
-<<<<<<< HEAD
 	public boolean isFullFileNameFromRBV() {
 		return fullFileNameFromRBV;
 	}
@@ -480,7 +456,7 @@
 			logger.warn("Getting full Filename from Epics RBV value: This will not work for continuous scanning.");
 		this.fullFileNameFromRBV = fullFileNameFromRBV;
 	}
-=======
+
 	public boolean isFilePathInaccessibleFromServer() {
 		return filePathInaccessibleFromServer;
 	}
@@ -489,5 +465,4 @@
 		this.filePathInaccessibleFromServer = filePathNotVisibleFromServer;
 	}
 
->>>>>>> 41fb6756
 }