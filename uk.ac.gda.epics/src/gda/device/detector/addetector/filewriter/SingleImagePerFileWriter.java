/*-
 * Copyright © 2011 Diamond Light Source Ltd.
 *
 * This file is part of GDA.
 *
 * GDA is free software: you can redistribute it and/or modify it under the
 * terms of the GNU General Public License version 3 as published by the Free
 * Software Foundation.
 *
 * GDA is distributed in the hope that it will be useful, but WITHOUT ANY
 * WARRANTY; without even the implied warranty of MERCHANTABILITY or FITNESS
 * FOR A PARTICULAR PURPOSE. See the GNU General Public License for more
 * details.
 *
 * You should have received a copy of the GNU General Public License along
 * with GDA. If not, see <http://www.gnu.org/licenses/>.
 */

package gda.device.detector.addetector.filewriter;

import gda.device.DeviceException;
import gda.device.detector.areadetector.v17.NDFile.FileWriteMode;
import gda.device.detector.areadetector.v17.NDPluginBase;
import gda.device.detector.nxdata.NXDetectorDataAppender;
import gda.device.detector.nxdata.NXDetectorDataFileAppenderForSrs;
import gda.device.detector.nxdetector.NXPlugin;
import gda.device.detectorfilemonitor.HighestExistingFileMonitor;
import gda.device.detectorfilemonitor.HighestExitingFileMonitorSettings;
import gda.jython.IJythonNamespace;
import gda.jython.InterfaceProvider;
import gda.scan.ScanInformation;

import java.io.File;
import java.util.ArrayList;
import java.util.Arrays;
import java.util.List;
import java.util.NoSuchElementException;

import org.apache.commons.lang.StringUtils;
import org.slf4j.Logger;
import org.slf4j.LoggerFactory;

/**
 * Write each image to a separate file.
 *
 * Note that if using an NDFile with no PluginBase (one integrated into the camserver) then this class will not attempt to
 * enable or disable callbacks and blocking callbacks.
 *
 * Constructors:
 *
 *   SingleImagePerFileWriter();
 *   SingleImagePerFileWriter("detectorName");
 */
public class SingleImagePerFileWriter extends FileWriterBase implements NXPlugin{

	protected static final String FILEPATH_EXTRANAME = "filepath";
	protected static final String DEFAULT_FILEWRITERNAME = "tifwriter";

	private static Logger logger = LoggerFactory.getLogger(SingleImagePerFileWriter.class);

	private String fileNameUsed = "";
	private String filePathUsed = "";
	private String fileTemplateUsed = "";
	private String fileWriterName = DEFAULT_FILEWRITERNAME;
	private boolean firstReadoutInScan=true;

	private long nextExpectedFileNumber = 0;
	boolean blocking = true;

	private boolean returnPathRelativeToDatadir = false; // TODO: should really be enabled by default RobW
	private boolean fullFileNameFromRBV = false;

	private int SECONDS_BETWEEN_SLOW_FILE_ARRIVAL_MESSAGES = 10;

	private int MILLI_SECONDS_BETWEEN_POLLS = 500;
	/*
	 * Object that can be used observe the progress of the scan by looking for file - optional
	 */
	HighestExistingFileMonitor highestExistingFileMonitor = null;

	private boolean waitForFileArrival = true;

	private boolean waitForFileArrivalInCompleteCollection = false;

	private String keyNameForMetadataPathTemplate = "";

	private FileWriteMode fileWriteMode = FileWriteMode.SINGLE;

	private boolean filePathInaccessibleFromServer = false;

	private String lastExpectedFullFilepath = null;

	@Override
	public String getName() {
		return fileWriterName;
	}

	public void setName(String fileWriterName) {
		this.fileWriterName = fileWriterName;
	}

	public String getFileWriteMode() {
		return fileWriteMode.toString();
	}

	public void setFileWriteMode(String fileWriteMode) {
		this.fileWriteMode = FileWriteMode.valueOf(fileWriteMode);
	}

	private String fileTemplateForReadout = null;
	private boolean alreadyPrepared=false; //use to allow the same fileWriter to be used in the same multiscan
	private Double xPixelSize=null;

	private Double yPixelSize=null;

	private String xPixelSizeUnit=null;

	private String yPixelSizeUnit=null;

	/**
	 * Creates a SingleImageFileWriter with ndFile, fileTemplate, filePathTemplate, fileNameTemplate and
	 * fileNumberAtScanStart yet to be set.
	 */
	public SingleImagePerFileWriter() {

	}

	public boolean isBlocking() {
		return blocking;
	}

	public void setBlocking(boolean blocking) {
		this.blocking = blocking;
	}

	public void setWaitForFileArrival(boolean waitForFileArrival) {
		this.waitForFileArrival = waitForFileArrival;
	}

	public boolean isWaitForFileArrival() {
		return waitForFileArrival;
	}

	public boolean isWaitForFileArrivalInCompleteCollection() {
		return waitForFileArrivalInCompleteCollection;
	}

	public void setWaitForFileArrivalInCompleteCollection(boolean waitForFileArrivalInCompleteCollection) {
		this.waitForFileArrivalInCompleteCollection = waitForFileArrivalInCompleteCollection;
	}

	/**
	 * Creates a SingleImageFileWriter which writes folders of files alongside the current file in the 'standard'
	 * location (ndFile must still be configured). e.g. <blockquote>
	 *
	 * <pre>
	 * datadir
	 *    123.dat
	 *    123-pilatus100k-files
	 * 00001.tif
	 */
	public SingleImagePerFileWriter(String detectorName) {
		setFileTemplate("%s%s%05d.tif");
		setFilePathTemplate("$datadir$/$scan$-" + detectorName + "-files");
		setFileNameTemplate("");
		setFileNumberAtScanStart(1);
	}

	public void setFileTemplateForReadout(String fileTemplateForReadout) {
		this.fileTemplateForReadout = fileTemplateForReadout;
	}


	public void setHighestExistingFileMonitor(HighestExistingFileMonitor highestExistingFileMonitor) {
		this.highestExistingFileMonitor = highestExistingFileMonitor;
	}

	public void setKeyNameForMetadataPathTemplate(String string) {
		this.keyNameForMetadataPathTemplate = string;
	}

	public String getFileTemplateForReadout() {
		return this.fileTemplateForReadout;
	}


	public HighestExistingFileMonitor getHighestExistingFileMonitor() {
		return highestExistingFileMonitor;
	}

	public String getkeyNameForMetadataPathTemplate() {
		return keyNameForMetadataPathTemplate;
	}

	@Override
	public boolean appendsFilepathStrings() {
		return isEnabled(); // will always append strings when enabled
	}

	@Override
	public void prepareForCollection(int numberImagesPerCollection, ScanInformation scanInfo) throws Exception {
		logger.trace("prepareForCollection({}, {})", numberImagesPerCollection, scanInfo);

		if (!isEnabled())
			return;
		if( alreadyPrepared)
			return;
		// Create filePath directory if required

		if (!isFilePathInaccessibleFromServer()) {
			File f = new File(getFilePath());
			if (!f.exists()) {
				if (!f.mkdirs())
					throw new Exception("Folder does not exist and cannot be made:" + getFilePath());
			}
		}

		if (isSetFileNameAndNumber()) {
			configureNdFile();
		} else {
			if( !getNdFile().filePathExists())
				if (isPathErrorSuppressed())
					logger.warn("Ignoring Path does not exist on IOC");
				else
					throw new Exception("Path does not exist on IOC");
		}
		clearWriteStatusErr();

		setNDArrayPortAndAddress();
		NDPluginBase pluginBase = getNdFile().getPluginBase();
		if (pluginBase != null) {
			pluginBase.enableCallbacks();
			if (blocking) {
				logger.warn("Detector will block the AreaDetectors acquisition thread while writing files");
			}
			pluginBase.setBlockingCallbacks((short)(blocking? 1:0));
			// It should be possible to avoid blocking the acquisition thread
			// and use the pipeline by setting BlockingCallbacks according to
			// returnExpectedFileName, but when this was tried, at r48170, it
			// caused the files to be corrupted.
		} else {
			logger.warn("Cannot ensure callbacks and blocking callbacks are enabled as pluginBase is not set");
		}

		getNdFile().setFileWriteMode(fileWriteMode);
		if (fileWriteMode == FileWriteMode.CAPTURE || fileWriteMode == FileWriteMode.STREAM) {
			getNdFile().setNumCapture(1);
		}
		if (!getkeyNameForMetadataPathTemplate().isEmpty()) {
			addPathTemplateToMetadata();
		}
		firstReadoutInScan = true;
<<<<<<< HEAD
		alreadyPrepared=true;
=======
		alreadyPrepared=true;		
		logger.trace("...prepareForCollection()");
>>>>>>> cc007c74
	}

	private void addPathTemplateToMetadata() {
		IJythonNamespace jythonNamespace = InterfaceProvider.getJythonNamespace();
		String existingMetadataString = (String) jythonNamespace.getFromJythonNamespace("SRSWriteAtFileCreation");
		String newMetadataString;
		if (existingMetadataString == null) {
			newMetadataString = "";
		} else {
			newMetadataString = existingMetadataString;
		}

		String fileDirRelativeToDataDirIfPossible = getFileDirRelativeToDataDirIfPossible();
		String template = (getFileTemplateForReadout() == null) ? getFileTemplate() : getFileTemplateForReadout();
		String newValue = StringUtils.replaceOnce(template, "%s", fileDirRelativeToDataDirIfPossible + "/");
		newValue = StringUtils.replaceOnce(newValue, "%s", getFileName());
		String newKey = getkeyNameForMetadataPathTemplate();
		jythonNamespace.placeInJythonNamespace("SRSWriteAtFileCreation", newMetadataString + newKey + "='" + newValue
				+ "'\n");
		InterfaceProvider.getTerminalPrinter().print("Image location: " + newKey + "='" + newValue);
	}

	protected void configureNdFile() throws Exception {

		fileTemplateUsed = getFileTemplate();
		getNdFile().setFileTemplate(fileTemplateUsed);

		filePathUsed = getFilePath();
		if (!filePathUsed.endsWith(File.separator))
			filePathUsed += File.separator;
		File f = new File(filePathUsed);
		if (!filePathInaccessibleFromServer) {
			if (!f.exists()) {
				if (!f.mkdirs())
					throw new Exception("Folder does not exist and cannot be made:" + filePathUsed);
			}
		}
		getNdFile().setFilePath(filePathUsed);

		if (!getNdFile().filePathExists())
			if (isPathErrorSuppressed())
				logger.warn("Ignoring Path does not exist on IOC '" + filePathUsed + "'");
			else
				throw new Exception("Path does not exist on IOC '" + filePathUsed + "'");

		fileNameUsed = getFileName();
		getNdFile().setFileName(fileNameUsed);

		if (getFileNumberAtScanStart() >= 0) {
			getNdFile().setFileNumber((int) getFileNumberAtScanStart());
			nextExpectedFileNumber = getFileNumberAtScanStart();
		} else {
			nextExpectedFileNumber = getNdFile().getFileNumber();
		}

		getNdFile().setAutoIncrement((short) 1);

		getNdFile().setAutoSave((short) 1);

		if (highestExistingFileMonitor != null) {
			// remove the 2 %s from the fileTemplate to get to part after fileNameUsed
			String postFileName = fileTemplateUsed.replaceFirst("%s", "").replaceFirst("%s", "");
			HighestExitingFileMonitorSettings highestExitingFileMonitorSettings = new HighestExitingFileMonitorSettings(
					filePathUsed, fileNameUsed + postFileName, (int) nextExpectedFileNumber);
			highestExistingFileMonitor.setHighestExitingFileMonitorSettings(highestExitingFileMonitorSettings);
			highestExistingFileMonitor.setRunning(true);
		}

	}

	@Override
	public void completeCollection() throws Exception {
		logger.trace("completeCollection()");

		alreadyPrepared=false;
		if (!isEnabled())
			return;

		if (isWaitForFileArrivalInCompleteCollection() && (lastExpectedFullFilepath != null)) {
			checkErrorStatus();
			waitForFile(lastExpectedFullFilepath);
		}
		disableFileWriting();

		logger.trace("...completeCollection()");
	}

	@Override
	public void stop() throws Exception {
		alreadyPrepared=false;
		super.stop();
	}

	@Override
	public void atCommandFailure() throws Exception {
		alreadyPrepared=false;
		super.atCommandFailure();
	}

	@Override
	public void disableFileWriting() throws Exception {
		NDPluginBase filePluginBase = getNdFile().getPluginBase();
		if (filePluginBase != null) { // camserver filewriter has no base
			filePluginBase.disableCallbacks();
			filePluginBase.setBlockingCallbacks((short) 0);
		}
		getNdFile().setFileWriteMode(FileWriteMode.STREAM);
	}

	@Override
	public String getFullFileName() throws Exception {
		String template = (getFileTemplateForReadout() != null) ? getFileTemplateForReadout() : fileTemplateUsed;
		String fullFileName = (isFullFileNameFromRBV() ? this.getNdFile().getFullFileName_RBV()
			: String.format(template, filePathUsed, fileNameUsed, nextExpectedFileNumber) );
		nextExpectedFileNumber++;
		return fullFileName;
	}

	@Override
	public List<String> getInputStreamNames() {
		return Arrays.asList((fileWriterName == DEFAULT_FILEWRITERNAME ? "" : fileWriterName+".") + FILEPATH_EXTRANAME);
	}

	@Override
	public List<String> getInputStreamFormats() {
		return Arrays.asList("%.2f");
	}

	@Override
	public List<NXDetectorDataAppender> read(int maxToRead) throws NoSuchElementException, InterruptedException,
			DeviceException {
		ArrayList<NXDetectorDataAppender> l = new ArrayList<NXDetectorDataAppender>();
		l.add(readNXDetectorDataAppender());
		return l;
	}

	/**
	 * Returns a single NXDetectorDataAppender for the current image with each call. If isWaitForFileArrival is true,
	 * then waits for the file to become visible before returning the appender.
	 */
	protected NXDetectorDataAppender readNXDetectorDataAppender()  throws NoSuchElementException, DeviceException{

		String filepath;
		boolean returnPathIsRelative = isReturnPathRelativeToDatadir();
		try {
			if (returnPathIsRelative) {
				if (!StringUtils.startsWith(getFilePathTemplate(), "$datadir$")) {
					throw new IllegalStateException(
							"If configured to return a path relative to the datadir, the configured filePathTemplate must begin wiht $datadir$. It is :'"
									+ getFilePathTemplate() + "'");
				}
				filepath = getRelativeFilePath();
			} else {
				filepath = getFullFileName();
			}
		} catch (Exception e) {
			throw new DeviceException(e);
		}
		lastExpectedFullFilepath = returnPathIsRelative ? getAbsoluteFilePath(filepath) : filepath;
		checkErrorStatus();
		if( isWaitForFileArrival()){
			// Now check that the file exists
			waitForFile(lastExpectedFullFilepath);
		}
		NXDetectorDataFileAppenderForSrs nxDetectorDataFileAppenderForSrs;
		if (firstReadoutInScan) {
			nxDetectorDataFileAppenderForSrs = new NXDetectorDataFileAppenderForSrs(filepath, getInputStreamNames().get(0), getxPixelSize(), getyPixelSize(), getxPixelSizeUnit(), getyPixelSizeUnit());
			firstReadoutInScan = false;
		} else {
			nxDetectorDataFileAppenderForSrs = new NXDetectorDataFileAppenderForSrs(filepath, getInputStreamNames().get(0));
		}


		// Multiple filewriters require different file writer names and extra names
		return nxDetectorDataFileAppenderForSrs;

	}

	private void waitForFile(String fullFilePath) throws DeviceException {
		try {
			File f = new File(fullFilePath);
			long numChecks = 0;
			//TODO must here have timeout in case the file system gone down?
			while (!f.exists()) {
				numChecks++;
				try {
					Thread.sleep(MILLI_SECONDS_BETWEEN_POLLS);
				} catch (InterruptedException e) {
					throw new InterruptedException("ScanBase is interrupted whilst waiting for '" + fullFilePath + "'");
				}
				checkErrorStatus();
				if ((numChecks * MILLI_SECONDS_BETWEEN_POLLS/1000) > SECONDS_BETWEEN_SLOW_FILE_ARRIVAL_MESSAGES) {
					InterfaceProvider.getTerminalPrinter().print(
							"Waiting for file '" + fullFilePath + "' to be created");
					numChecks = 0;
				}
			}
		} catch (Exception e) {
			throw new DeviceException("Error checking for existence of file '" + fullFilePath + "'",e);
		}

	}

	public boolean isReturnPathRelativeToDatadir() {
		return returnPathRelativeToDatadir;
	}

	public void setReturnPathRelativeToDatadir(boolean returnPathRelativeToDatadir) {
		this.returnPathRelativeToDatadir = returnPathRelativeToDatadir;
	}

	public boolean isFullFileNameFromRBV() {
		return fullFileNameFromRBV;
	}

	/**
	 * Set this filewriter to get the full filename from the Epics readback. This is needed for detectors which add a different
	 * extension depending on their mode of operation, such as the Mar Area Detector, which adds .mar3450 or .mar2300 etc.
	 *
	 * Note, when this option is in use, only the name of the current image can be returned, the names of future images cannot
	 * be inferred, so this option is incompatible with the continuous scan mechanism.
	 *
	 * @param fullFileNameFromRBV defaults to false.
	 */
	public void setFullFileNameFromRBV(boolean fullFileNameFromRBV) {
		if (fullFileNameFromRBV)
			logger.warn("Getting full Filename from Epics RBV value: This will not work for continuous scanning.");
		this.fullFileNameFromRBV = fullFileNameFromRBV;
	}

	public boolean isFilePathInaccessibleFromServer() {
		return filePathInaccessibleFromServer;
	}

	public void setFilePathInaccessibleFromServer(boolean filePathNotVisibleFromServer) {
		this.filePathInaccessibleFromServer = filePathNotVisibleFromServer;
	}
	public Double getyPixelSize() {
		return yPixelSize;
	}

	public void setyPixelSize(Double yPixelSize) {
		this.yPixelSize = yPixelSize;
	}

	public Double getxPixelSize() {
		return xPixelSize;
	}

	public void setxPixelSize(Double xPixelSize) {
		this.xPixelSize = xPixelSize;
	}

	public String getxPixelSizeUnit() {
		return xPixelSizeUnit;
	}

	public void setxPixelSizeUnit(String xPixelSizeUnit) {
		this.xPixelSizeUnit = xPixelSizeUnit;
	}

	public void setyPixelSizeUnit(String yPixelSizeUnit) {
		this.yPixelSizeUnit=yPixelSizeUnit;

	}

	public String getyPixelSizeUnit() {
		return yPixelSizeUnit;
	}

}<|MERGE_RESOLUTION|>--- conflicted
+++ resolved
@@ -250,12 +250,8 @@
 			addPathTemplateToMetadata();
 		}
 		firstReadoutInScan = true;
-<<<<<<< HEAD
 		alreadyPrepared=true;
-=======
-		alreadyPrepared=true;		
 		logger.trace("...prepareForCollection()");
->>>>>>> cc007c74
 	}
 
 	private void addPathTemplateToMetadata() {
