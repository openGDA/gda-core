--- conflicted
+++ resolved
@@ -399,32 +399,7 @@
 		checkErrorStatus();
 		if( isWaitForFileArrival()){
 			// Now check that the file exists
-<<<<<<< HEAD
-			String fullFilePath = returnPathIsRelative ? getAbsoluteFilePath(filepath) : filepath;
-			try {
-				File f = new File(fullFilePath);
-				long numChecks = 0;
-				while (!f.exists()) {
-					numChecks++;
-					Thread.sleep(MILLI_SECONDS_BETWEEN_POLLS);
-					checkErrorStatus();
-					try {
-						Thread.sleep(1000);
-					} catch (InterruptedException e) {
-						throw new InterruptedException("ScanBase is interrupted whilst waiting for '" + fullFilePath + "'");
-					}
-					if ((numChecks * MILLI_SECONDS_BETWEEN_POLLS/1000) > SECONDS_BETWEEN_SLOW_FILE_ARRIVAL_MESSAGES) {
-						InterfaceProvider.getTerminalPrinter().print(
-								"Waiting for file '" + fullFilePath + "' to be created");
-						numChecks = 0;
-					}
-				}
-			} catch (Exception e) {
-				throw new DeviceException("Error checking for existence of file '" + fullFilePath + "'",e);
-			}
-=======
 			waitForFile(lastExpectedFullFilepath);
->>>>>>> 6b2fdaff
 		}
 
 		// Multiple filewriters require different file writer names and extra names
@@ -437,11 +412,12 @@
 			long numChecks = 0;
 			while (!f.exists()) {
 				numChecks++;
-				Thread.sleep(MILLI_SECONDS_BETWEEN_POLLS);
+				try {
+					Thread.sleep(MILLI_SECONDS_BETWEEN_POLLS);
+				} catch (InterruptedException e) {
+					throw new InterruptedException("ScanBase is interrupted whilst waiting for '" + fullFilePath + "'");
+				}
 				checkErrorStatus();
-				// checkForInterrupts only throws exception if a scan is running. This code will run beyond that point
-				if (ScanBase.isInterrupted())
-					throw new Exception("ScanBase is interrupted whilst waiting for '" + fullFilePath + "'");
 				if ((numChecks * MILLI_SECONDS_BETWEEN_POLLS/1000) > SECONDS_BETWEEN_SLOW_FILE_ARRIVAL_MESSAGES) {
 					InterfaceProvider.getTerminalPrinter().print(
 							"Waiting for file '" + fullFilePath + "' to be created");
