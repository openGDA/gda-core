/*-
 * Copyright © 2014 Diamond Light Source Ltd.
 *
 * This file is part of GDA.
 *
 * GDA is free software: you can redistribute it and/or modify it under the
 * terms of the GNU General Public License version 3 as published by the Free
 * Software Foundation.
 *
 * GDA is distributed in the hope that it will be useful, but WITHOUT ANY
 * WARRANTY; without even the implied warranty of MERCHANTABILITY or FITNESS
 * FOR A PARTICULAR PURPOSE. See the GNU General Public License for more
 * details.
 *
 * You should have received a copy of the GNU General Public License along
 * with GDA. If not, see <http://www.gnu.org/licenses/>.
 */

package gda.device.scannable;

import gda.device.ContinuousParameters;
import gda.device.DeviceException;
import gda.factory.FactoryException;
import gda.observable.IObserver;
import gda.scan.Trajectory;
import gda.scan.TrajectoryScanController;
import gda.scan.TrajectoryScanController.BuildStatus;
import gda.scan.TrajectoryScanController.ExecuteStatus;
import gda.scan.TrajectoryScanController.ReadStatus;
import gda.scan.TrajectoryScanController.TrajectoryScanProperty;
import gda.util.OutOfRangeException;
import gov.aps.jca.TimeoutException;

<<<<<<< HEAD
//TODO Explain the meaning of this class
public class EpicsSingleTrajectoryScannable extends ScannableMotionUnitsBase implements ContinuouslyScannable, IObserver {
=======
// TODO Explain the meaning of this class
public class EpicsSingleTrajectoryScannable extends ScannableMotionUnitsBase implements ContinuouslyScannable,
		IObserver {

	@SuppressWarnings("unused")
	private static final int ONEDMODE = 1;
>>>>>>> 63b585e8
	private static final int TWODMODE = 2;
	
	protected TrajectoryScanController tracController;
<<<<<<< HEAD
	private double readTimeout = 60.0;
	private ContinuousParameters continuousParameters;
	protected boolean trajMoveComplete;
	private double[] scannablePositions;
	private int mode;
	private boolean trajectoryBuildDone;
	protected int trajectoryIndex =0;
	
	public double getReadTimeout() {
		return readTimeout;
	}
	
	public void setReadTimeout(double readTimeout) {
		this.readTimeout = readTimeout;
	}
	
	public TrajectoryScanController getTracController() {
		return tracController;
	}
	
	public void setTracController(TrajectoryScanController tracController) {
		this.tracController = tracController;
	}
	
	public int getMode() {
		return mode;
	}
	
	public void setMode(int mode) {
		this.mode = mode;
	}
=======
	protected boolean trajMoveComplete;
	protected int trajectoryIndex = 0;

	private ContinuousParameters continuousParameters;
	private int actualPulses;
	private double[] scannablePositions;
	private int mode;
	private boolean trajectoryBuildDone;
	private double readTimeout = 60.0;

>>>>>>> 63b585e8
	@Override
	public void configure() throws FactoryException {
		tracController.addIObserver(this);
		inputNames = new String[] { getName() };
	}

	@Override
	public void continuousMoveComplete() throws DeviceException {
		try {
			if (tracController.getExecuteStatus() != ExecuteStatus.ABORT) {
				tracController.read();
				double waitedSoFar = 0.0;
				while (tracController.isReading() && waitedSoFar < (readTimeout * 1000)) {
					Thread.sleep(1000);
					waitedSoFar += 1000.0;
				}
				// check the read status from the controller
				if (tracController.getReadStatus() != ReadStatus.SUCCESS) {
					trajectoryBuildDone = false;
					throw new DeviceException(
							"Exception while waiting for the the Trajectory Scan Controller to complete read out");
				}
<<<<<<< HEAD
=======
				actualPulses = tracController.getActualPulses();
>>>>>>> 63b585e8
			}
		} catch (TimeoutException e) {
			trajectoryBuildDone = false;
			throw new DeviceException(getName() + " exception in continuousMoveComplete", e);
		} catch (InterruptedException e) {
			trajectoryBuildDone = false;
			throw new DeviceException(getName() + " exception in continuousMoveComplete", e);
		}
	}

	@Override
	public ContinuousParameters getContinuousParameters() {
		return continuousParameters;
	}

	@Override
	public void performContinuousMove() throws DeviceException {
		trajMoveComplete = false;
		try {
			tracController.execute();
		} catch (Exception e) {
			throw new DeviceException(getName() + " exception in performContinuousMove", e);
		}
	}

	@Override
	public boolean isBusy() throws DeviceException {
		try {
			return tracController.isBusy();
		} catch (Exception e) {
			throw new DeviceException(getName() + " exception in isBusy", e);
		}
	}

	@Override
	public void stop() throws DeviceException {
		try {
			tracController.stop();
		} catch (Exception e) {
			throw new DeviceException(getName() + " exception in stop", e);
		}
		super.stop();
	}

	@Override
	public void prepareForContinuousMove() throws DeviceException {
		// build the trajectory
		if (mode == TWODMODE && trajectoryBuildDone)
			return;

		try {
<<<<<<< HEAD
			for(int i =1 ; i <= TrajectoryScanController.MAX_TRAJECTORY; i++)	
				tracController.setMMove(i, false);		
			
=======
			for (int i = 1; i <= TrajectoryScanController.MAX_TRAJECTORY; i++) {
				tracController.setMMove(i, false);
			}
>>>>>>> 63b585e8
			tracController.setMMove(trajectoryIndex, true);

			Trajectory trajectory = new Trajectory();
			trajectory.setTotalElementNumber(continuousParameters.getNumberDataPoints() + 1);
			trajectory.setTotalPulseNumber(continuousParameters.getNumberDataPoints() + 1);
			trajectory.setController(tracController);
<<<<<<< HEAD
			double[] path = trajectory.defineCVPath(continuousParameters.getStartPosition(), continuousParameters.getEndPosition(), continuousParameters.getTotalTime());
			
=======
			double[] path = trajectory.defineCVPath(continuousParameters.getStartPosition(),
					continuousParameters.getEndPosition(), continuousParameters.getTotalTime());

>>>>>>> 63b585e8
			tracController.setMTraj(trajectoryIndex, path);

			tracController.setNumberOfElements((int) trajectory.getElementNumbers());
			tracController.setNumberOfPulses((int) trajectory.getPulseNumbers());
			tracController.setStartPulseElement((int) trajectory.getStartPulseElement());
			tracController.setStopPulseElement((int) trajectory.getStopPulseElement());

<<<<<<< HEAD
			if (tracController.getStopPulseElement() != (int) (trajectory.getStopPulseElement()))
				tracController.setStopPulseElement((int) (trajectory.getStopPulseElement()));	
			tracController.setTime((trajectory.getTotalTime()));

			tracController.build();
			
			//wait for the build to finsih
			while(tracController.isBuilding())
				Thread.sleep(30);
			//check the build status from epics          
			if(tracController.getBuildStatus() != BuildStatus.SUCCESS)
				throw new DeviceException("Unable to build the trajectory with the given start and stop positions and the time");
=======
			if (tracController.getStopPulseElement() != (int) (trajectory.getStopPulseElement())) {
				tracController.setStopPulseElement((int) (trajectory.getStopPulseElement()));
			}
			tracController.setTime((trajectory.getTotalTime()));

			tracController.build();
			while (tracController.isBuilding()) {
				// wait for the build to finish
				Thread.sleep(30);
			}
			// check the build status from epics
			if (tracController.getBuildStatus() != BuildStatus.SUCCESS) {
				throw new DeviceException(
						"Unable to build the trajectory with the given start and stop positions and the time");
			}
>>>>>>> 63b585e8
			trajectoryBuildDone = true;
		} catch (TimeoutException e) {
			throw new DeviceException(getName() + " exception in continuousMoveComplete", e);
		} catch (InterruptedException e) {
			throw new DeviceException(getName() + " exception in continuousMoveComplete", e);
		} catch (OutOfRangeException e) {
			throw new DeviceException(getName() + " exception in continuousMoveComplete", e);
		}
	}

	@Override
	public void setContinuousParameters(ContinuousParameters parameters) {
		this.continuousParameters = parameters;

	}

	@Override
	// TO DO discuss with FY
	public void update(Object source, Object arg) {
<<<<<<< HEAD
		if(source instanceof TrajectoryScanProperty){
			if(((TrajectoryScanProperty)source) == TrajectoryScanProperty.EXECUTE ){
				if(arg instanceof ExecuteStatus){
					if(((ExecuteStatus)arg) == ExecuteStatus.SUCCESS)
						trajMoveComplete = true;
					else
						trajMoveComplete = false;	
				}
			}
		}
=======
		if (source instanceof TrajectoryScanProperty) {
			if (((TrajectoryScanProperty) source) == TrajectoryScanProperty.EXECUTE) {
				if (arg instanceof ExecuteStatus) {
					if (((ExecuteStatus) arg) == ExecuteStatus.SUCCESS)
						trajMoveComplete = true;
					else
						trajMoveComplete = false;

				}
			}
		}

>>>>>>> 63b585e8
	}

	@Override
	public double calculateEnergy(int frameIndex) {
		double stepSize = (continuousParameters.getEndPosition() - continuousParameters.getStartPosition())
				/ continuousParameters.getNumberDataPoints();
		return (continuousParameters.getStartPosition() + (frameIndex * stepSize));

	}

	@Override
	public Object rawGetPosition() throws DeviceException {
		return tracController.getName();

	}

	@Override
	public void atScanLineEnd() throws DeviceException {
		try {
			scannablePositions = tracController.getMActual(trajectoryIndex);
		} catch (TimeoutException e) {
			throw new DeviceException(getName() + " exception in atScanLineEnd", e);
		} catch (InterruptedException e) {
			throw new DeviceException(getName() + " exception in atScanLineEnd", e);
		}
	}

	@Override
	public void atScanEnd() throws DeviceException {
		trajectoryBuildDone = false;
	}
<<<<<<< HEAD
	
=======

>>>>>>> 63b585e8
	@Override
	public void atCommandFailure() {
		trajectoryBuildDone = false;
	}
<<<<<<< HEAD
	
	public double[] getScannablePositions() {
		return scannablePositions;
	}
	
	public void setTrajectoryIndex(int trajectoryIndex) {
		this.trajectoryIndex = trajectoryIndex;
	}
	
	public int getTrajectoryIndex() {
		return trajectoryIndex;
	}
	
	@Override
	public int getNumberOfDataPoints() {
		return continuousParameters.getNumberDataPoints();
=======

	@Override
	public int getNumberOfDataPoints() {
		return continuousParameters.getNumberDataPoints();
	}

	public double[] getScannablePositions() {
		return scannablePositions;
	}

	public int getActualPulses() {
		return actualPulses;
	}

	public void setTrajectoryIndex(int trajectoryIndex) {
		this.trajectoryIndex = trajectoryIndex;
	}

	public int getTrajectoryIndex() {
		return trajectoryIndex;
	}

	public TrajectoryScanController getTracController() {
		return tracController;
	}

	public void setTracController(TrajectoryScanController tracController) {
		this.tracController = tracController;
	}

	public int getMode() {
		return mode;
	}

	public void setMode(int mode) {
		this.mode = mode;
	}

	public double getReadTimeout() {
		return readTimeout;
	}

	public void setReadTimeout(double readTimeout) {
		this.readTimeout = readTimeout;
>>>>>>> 63b585e8
	}
	
}<|MERGE_RESOLUTION|>--- conflicted
+++ resolved
@@ -31,53 +31,17 @@
 import gda.util.OutOfRangeException;
 import gov.aps.jca.TimeoutException;
 
-<<<<<<< HEAD
 //TODO Explain the meaning of this class
 public class EpicsSingleTrajectoryScannable extends ScannableMotionUnitsBase implements ContinuouslyScannable, IObserver {
-=======
-// TODO Explain the meaning of this class
-public class EpicsSingleTrajectoryScannable extends ScannableMotionUnitsBase implements ContinuouslyScannable,
-		IObserver {
+
 
 	@SuppressWarnings("unused")
 	private static final int ONEDMODE = 1;
->>>>>>> 63b585e8
 	private static final int TWODMODE = 2;
 	
 	protected TrajectoryScanController tracController;
-<<<<<<< HEAD
 	private double readTimeout = 60.0;
-	private ContinuousParameters continuousParameters;
-	protected boolean trajMoveComplete;
-	private double[] scannablePositions;
-	private int mode;
-	private boolean trajectoryBuildDone;
-	protected int trajectoryIndex =0;
-	
-	public double getReadTimeout() {
-		return readTimeout;
-	}
-	
-	public void setReadTimeout(double readTimeout) {
-		this.readTimeout = readTimeout;
-	}
-	
-	public TrajectoryScanController getTracController() {
-		return tracController;
-	}
-	
-	public void setTracController(TrajectoryScanController tracController) {
-		this.tracController = tracController;
-	}
-	
-	public int getMode() {
-		return mode;
-	}
-	
-	public void setMode(int mode) {
-		this.mode = mode;
-	}
-=======
+
 	protected boolean trajMoveComplete;
 	protected int trajectoryIndex = 0;
 
@@ -86,9 +50,7 @@
 	private double[] scannablePositions;
 	private int mode;
 	private boolean trajectoryBuildDone;
-	private double readTimeout = 60.0;
-
->>>>>>> 63b585e8
+
 	@Override
 	public void configure() throws FactoryException {
 		tracController.addIObserver(this);
@@ -111,10 +73,7 @@
 					throw new DeviceException(
 							"Exception while waiting for the the Trajectory Scan Controller to complete read out");
 				}
-<<<<<<< HEAD
-=======
 				actualPulses = tracController.getActualPulses();
->>>>>>> 63b585e8
 			}
 		} catch (TimeoutException e) {
 			trajectoryBuildDone = false;
@@ -166,29 +125,18 @@
 			return;
 
 		try {
-<<<<<<< HEAD
-			for(int i =1 ; i <= TrajectoryScanController.MAX_TRAJECTORY; i++)	
-				tracController.setMMove(i, false);		
-			
-=======
 			for (int i = 1; i <= TrajectoryScanController.MAX_TRAJECTORY; i++) {
 				tracController.setMMove(i, false);
 			}
->>>>>>> 63b585e8
+
 			tracController.setMMove(trajectoryIndex, true);
 
 			Trajectory trajectory = new Trajectory();
 			trajectory.setTotalElementNumber(continuousParameters.getNumberDataPoints() + 1);
 			trajectory.setTotalPulseNumber(continuousParameters.getNumberDataPoints() + 1);
 			trajectory.setController(tracController);
-<<<<<<< HEAD
 			double[] path = trajectory.defineCVPath(continuousParameters.getStartPosition(), continuousParameters.getEndPosition(), continuousParameters.getTotalTime());
-			
-=======
-			double[] path = trajectory.defineCVPath(continuousParameters.getStartPosition(),
-					continuousParameters.getEndPosition(), continuousParameters.getTotalTime());
-
->>>>>>> 63b585e8
+
 			tracController.setMTraj(trajectoryIndex, path);
 
 			tracController.setNumberOfElements((int) trajectory.getElementNumbers());
@@ -196,26 +144,16 @@
 			tracController.setStartPulseElement((int) trajectory.getStartPulseElement());
 			tracController.setStopPulseElement((int) trajectory.getStopPulseElement());
 
-<<<<<<< HEAD
-			if (tracController.getStopPulseElement() != (int) (trajectory.getStopPulseElement()))
-				tracController.setStopPulseElement((int) (trajectory.getStopPulseElement()));	
+			if (tracController.getStopPulseElement() != (int) (trajectory.getStopPulseElement())) {
+				tracController.setStopPulseElement((int) (trajectory.getStopPulseElement()));
+			}
+
 			tracController.setTime((trajectory.getTotalTime()));
 
 			tracController.build();
+
 			
 			//wait for the build to finsih
-			while(tracController.isBuilding())
-				Thread.sleep(30);
-			//check the build status from epics          
-			if(tracController.getBuildStatus() != BuildStatus.SUCCESS)
-				throw new DeviceException("Unable to build the trajectory with the given start and stop positions and the time");
-=======
-			if (tracController.getStopPulseElement() != (int) (trajectory.getStopPulseElement())) {
-				tracController.setStopPulseElement((int) (trajectory.getStopPulseElement()));
-			}
-			tracController.setTime((trajectory.getTotalTime()));
-
-			tracController.build();
 			while (tracController.isBuilding()) {
 				// wait for the build to finish
 				Thread.sleep(30);
@@ -225,7 +163,7 @@
 				throw new DeviceException(
 						"Unable to build the trajectory with the given start and stop positions and the time");
 			}
->>>>>>> 63b585e8
+
 			trajectoryBuildDone = true;
 		} catch (TimeoutException e) {
 			throw new DeviceException(getName() + " exception in continuousMoveComplete", e);
@@ -245,18 +183,6 @@
 	@Override
 	// TO DO discuss with FY
 	public void update(Object source, Object arg) {
-<<<<<<< HEAD
-		if(source instanceof TrajectoryScanProperty){
-			if(((TrajectoryScanProperty)source) == TrajectoryScanProperty.EXECUTE ){
-				if(arg instanceof ExecuteStatus){
-					if(((ExecuteStatus)arg) == ExecuteStatus.SUCCESS)
-						trajMoveComplete = true;
-					else
-						trajMoveComplete = false;	
-				}
-			}
-		}
-=======
 		if (source instanceof TrajectoryScanProperty) {
 			if (((TrajectoryScanProperty) source) == TrajectoryScanProperty.EXECUTE) {
 				if (arg instanceof ExecuteStatus) {
@@ -269,7 +195,6 @@
 			}
 		}
 
->>>>>>> 63b585e8
 	}
 
 	@Override
@@ -301,54 +226,32 @@
 	public void atScanEnd() throws DeviceException {
 		trajectoryBuildDone = false;
 	}
-<<<<<<< HEAD
-	
-=======
-
->>>>>>> 63b585e8
+
 	@Override
 	public void atCommandFailure() {
 		trajectoryBuildDone = false;
 	}
-<<<<<<< HEAD
-	
+
+	@Override
+	public int getNumberOfDataPoints() {
+		return continuousParameters.getNumberDataPoints();
+	}
+
 	public double[] getScannablePositions() {
 		return scannablePositions;
 	}
-	
+
+	public int getActualPulses() {
+		return actualPulses;
+	}
+
 	public void setTrajectoryIndex(int trajectoryIndex) {
 		this.trajectoryIndex = trajectoryIndex;
 	}
-	
+
 	public int getTrajectoryIndex() {
 		return trajectoryIndex;
 	}
-	
-	@Override
-	public int getNumberOfDataPoints() {
-		return continuousParameters.getNumberDataPoints();
-=======
-
-	@Override
-	public int getNumberOfDataPoints() {
-		return continuousParameters.getNumberDataPoints();
-	}
-
-	public double[] getScannablePositions() {
-		return scannablePositions;
-	}
-
-	public int getActualPulses() {
-		return actualPulses;
-	}
-
-	public void setTrajectoryIndex(int trajectoryIndex) {
-		this.trajectoryIndex = trajectoryIndex;
-	}
-
-	public int getTrajectoryIndex() {
-		return trajectoryIndex;
-	}
 
 	public TrajectoryScanController getTracController() {
 		return tracController;
@@ -372,7 +275,5 @@
 
 	public void setReadTimeout(double readTimeout) {
 		this.readTimeout = readTimeout;
->>>>>>> 63b585e8
-	}
-	
+	}
 }