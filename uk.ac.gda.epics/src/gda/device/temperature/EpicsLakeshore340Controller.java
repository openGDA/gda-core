/*-
 * Copyright © 2009 Diamond Light Source Ltd.
 *
 * This file is part of GDA.
 *
 * GDA is free software: you can redistribute it and/or modify it under the
 * terms of the GNU General Public License version 3 as published by the Free
 * Software Foundation.
 *
 * GDA is distributed in the hope that it will be useful, but WITHOUT ANY
 * WARRANTY; without even the implied warranty of MERCHANTABILITY or FITNESS
 * FOR A PARTICULAR PURPOSE. See the GNU General Public License for more
 * details.
 *
 * You should have received a copy of the GNU General Public License along
 * with GDA. If not, see <http://www.gnu.org/licenses/>.
 */

package gda.device.temperature;

import org.slf4j.Logger;
import org.slf4j.LoggerFactory;

import gda.configuration.epics.ConfigurationNotFoundException;
import gda.configuration.epics.Configurator;
import gda.configuration.epics.EpicsConfiguration;
import gda.device.DeviceBase;
import gda.device.DeviceException;
import gda.epics.connection.EpicsChannelManager;
import gda.epics.connection.EpicsController;
import gda.epics.connection.InitializationListener;
import gda.epics.interfaces.Lakeshore340Type;
import gda.factory.Configurable;
import gda.factory.FactoryException;
import gda.factory.Findable;
import gov.aps.jca.Channel;
import gov.aps.jca.dbr.DBR;
import gov.aps.jca.dbr.DBR_Double;
import gov.aps.jca.dbr.DBR_Enum;
import gov.aps.jca.event.MonitorEvent;
import gov.aps.jca.event.MonitorListener;

/**
 * This class is designed to support Oxford Cryostream 700 and Phenix Crystat .
 */
public class EpicsLakeshore340Controller extends DeviceBase implements Configurable, Findable, InitializationListener {
	/**
	 *
	 */
	@SuppressWarnings("unused")
	private static final long serialVersionUID = 6189569607134958641L;

	/**
	 * the logger instance
	 */
	private static final Logger logger = LoggerFactory.getLogger(EpicsLakeshore340Controller.class);
	/**
	 *
	 */
	public final double MAX_RAMP_RATE = 2.0; // Kevin/min
	/**
	 *
	 */
	public final double MIN_RAMP_RATE = 2.0; // K/min

	/**
	 * Channel 0 temp
	 */
	private Channel krdg0 = null;
	/**
	 * Channel 1 temp
	 */
	private Channel krdg1 = null;
	/**
	 * Channel 2 temp
	 */
	private Channel krdg2 = null;
	/**
	 * Channel 3 temp
	 */
	private Channel krdg3 = null;
	/**
	 * Channel 0 temp
	 */
	private Channel krdg0 = null;

	/**
	 * Channel to use for readback
	 */
	private int readbackChannel = 0;

	/**
	 * target temperature
	 */
	private Channel targettemp = null;
	/**
	 * hardware connection only used by monitor
	 */
	private Channel disable = null;

	private CurrentTempListener ctl;
	private ConnectionListener connlist;
	private double currtemp;
	private String connState = "Disabled";
	/**
	 * GDA device Name
	 */
	private String deviceName = null;
	/**
	 * EPICS controller
	 */
	private EpicsController controller;

	/**
	 * EPICS Channel Manager
	 */
	private EpicsChannelManager channelManager;

	/**
	 * Constructor
	 */
	public EpicsLakeshore340Controller() {
		controller = EpicsController.getInstance();
		channelManager = new EpicsChannelManager(this);
		ctl = new CurrentTempListener();
		connlist = new ConnectionListener();
	}

	/**
	 * Initialise the cryo controller object.Monitor
	 *
	 * @throws FactoryException
	 */
	@Override
	public void configure() throws FactoryException {
		if (!configured) {
			if (readbackChannel < 0 || readbackChannel > 3) {
				throw new FactoryException("Readback channel must be between 0 and 3 inclusive.");
			}
			// EPICS interface version 2 for phase II beamlines.
			if (getDeviceName() != null) {
				Lakeshore340Type config;
				try {
					if (epicsConfiguration != null) {
						logger.warn("EpicsLakeshore340Controller:configure:configure:epicsConfiguration != null {}", epicsConfiguration.toString());
						config = epicsConfiguration.getConfiguration(getDeviceName(), gda.epics.interfaces.Lakeshore340Type.class);
					} else {
						config = Configurator.getConfiguration(getDeviceName(), gda.epics.interfaces.Lakeshore340Type.class);
						logger.warn("EpicsLakeshore340Controller:configure:epicsConfiguration == null");
					}
					try {
						createChannelAccess(config);
						channelManager.tryInitialize(100);
					} catch (FactoryException e) {
						logger
								.warn(
										"{}: this device is not available on startup and need to be configured later before use.",
										e.getMessage());
						throw new FactoryException(
								e.getMessage()
										+ ": This device is not available on startup and need to be configured later before use.");
					}
				} catch (ConfigurationNotFoundException e) {
					logger.error("Can NOT find EPICS configuration for CryoController " + getDeviceName(), e);
					throw new FactoryException("Missing EPICS XML configuration for CryoController " + getDeviceName());
				}
			}
			// Nothing specified in Server XML file
			else {
				logger.error("Missing EPICS configuration for {}", getName());
				throw new FactoryException("Missing EPICS interface configuration for CryoController " + getName());
			}
			try {
				connState=getDisable();
			} catch (DeviceException e) {
				logger.warn("Failed to get Hardware connection state in {} configure().", getName());
			}
			configured = true;
		}// end of if (!configured)

	}

	/**
	 * create channel access implementing phase II beamline EPICS interfaces.
	 *
	 * @param config
	 * @throws FactoryException
	 */
	private void createChannelAccess(Lakeshore340Type config) throws FactoryException {
		try {
<<<<<<< HEAD
=======
			temp = krdg0 = channelManager.createChannel(config.getKRDG0().getPv(), ctl, false);
>>>>>>> 75cb0bbc
			targettemp = channelManager.createChannel(config.getSETP_S().getPv(), false);
			krdg0 = channelManager.createChannel(config.getKRDG0().getPv(), readbackChannel == 0 ? ctl : null, false);
			krdg1 = channelManager.createChannel(config.getKRDG1().getPv(), readbackChannel == 1 ? ctl : null, false);
			krdg2 = channelManager.createChannel(config.getKRDG2().getPv(), readbackChannel == 2 ? ctl : null, false);
			krdg3 = channelManager.createChannel(config.getKRDG3().getPv(), readbackChannel == 3 ? ctl : null, false);
			disable = channelManager.createChannel(config.getDISABLE().getPv(), connlist, false);
			// acknowledge that creation phase is completed
			channelManager.creationPhaseCompleted();
		} catch (Throwable th) {
			throw new FactoryException("failed to create reuqired channels for " + getName(), th);
		}
	}

	/**
	 * gets temperature ramp rate
	 *
	 * @return ramp rate
	 * @throws DeviceException
	 */
	// public double getRampRate() throws DeviceException {
	// try {
	// return controller.cagetDouble(ramprate);
	// } catch (Throwable e) {
	// throw new DeviceException("failed to get current ramp rate.", e);
	// }
	// }
	/**
	 * gets the target temperature
	 *
	 * @return target temp
	 * @throws DeviceException
	 */
	public double getTargetTemp() throws DeviceException {
		if (connState.equals("Disabled")) {
			throw new IllegalStateException("The device " + getName() + " is not connected.");
		}
		try {
			return controller.cagetDouble(targettemp);
		} catch (Throwable e) {
			throw new DeviceException("failed to get current target temperature.", e);
		}
	}

	/**
	 * gets current temperature
	 *
	 * @return temp
	 * @throws DeviceException
	 */
	public double getTemp() throws DeviceException {
		switch (readbackChannel) {
		case 0:
			return getChannel0Temp();
		case 1:
			return getChannel1Temp();
		case 2:
			return getChannel2Temp();
		case 3:
			return getChannel3Temp();
		default:
			throw new IllegalStateException("Unknown channel specified");
		}
	}

	/**
	 * gets channel 0 temperature
	 *
	 * @return channel 0 temperature
	 * @throws DeviceException
	 */
	public double getChannel0Temp() throws DeviceException {
		if (connState.equals("Disabled")) {
			throw new IllegalStateException("The device " + getName() + " is not connected.");
		}
		try {
			return controller.cagetDouble(krdg0);
		} catch (Throwable e) {
			throw new DeviceException("failed to get channel 0 temperature.", e);
		}
	}

	public void setReadbackChannel(int ch) throws DeviceException {
		if (ch == 0) {
			temp = krdg0;
		} else if (ch == 1) {
			temp = krdg1;
		} else if (ch == 2) {
			temp = krdg2;
		} else if (ch == 3) {
			temp = krdg3;
		} else {
			throw new DeviceException("Channel number must be one of 0, 1, 2, and 3");
		}
	}

	public int getReadbackChannel() {
		if (temp == krdg0) {
			return 0;
		} else if (temp == krdg1) {
			return 1;
		} else if (temp == krdg2) {
			return 2;
		} else if (temp == krdg3) {
			return 3;
		}
		return 0;
	}
	/**
	 * gets channel 1 temperature
	 *
	 * @return channel 1 temperature
	 * @throws DeviceException
	 */
	public double getChannel0Temp() throws DeviceException {
		if (connState.equals("Disabled")) {
			throw new IllegalStateException("The device " + getName() + " is not connected.");
		}
		try {
			return controller.cagetDouble(krdg0);
		} catch (Throwable e) {
			throw new DeviceException("failed to get channel 0 temperature.", e);
		}
	}

	/**
	 * gets channel 1 temperature
	 *
	 * @return channel 1 temperature
	 * @throws DeviceException
	 */
	public double getChannel1Temp() throws DeviceException {
		if (connState.equals("Disabled")) {
			throw new IllegalStateException("The device " + getName() + " is not connected.");
		}
		try {
			return controller.cagetDouble(krdg1);
		} catch (Throwable e) {
			throw new DeviceException("failed to get channel 1 temperature.", e);
		}
	}

	/**
	 * gets channel 2 temperature
	 *
	 * @return channel 2 temperature
	 * @throws DeviceException
	 */
	public double getChannel2Temp() throws DeviceException {
		if (connState.equals("Disabled")) {
			throw new IllegalStateException("The device " + getName() + " is not connected.");
		}
		try {
			return controller.cagetDouble(krdg2);
		} catch (Throwable e) {
			throw new DeviceException("failed to get channel 2 temperature.", e);
		}
	}

	/**
	 * gets channel 3 temperature
	 *
	 * @return channel 3 temperature
	 * @throws DeviceException
	 */
	public double getChannel3Temp() throws DeviceException {
		if (connState.equals("Disabled")) {
			throw new IllegalStateException("The device " + getName() + " is not connected.");
		}
		try {
			return controller.cagetDouble(krdg3);
		} catch (Throwable e) {
			throw new DeviceException("failed to get channel 3 temperature.", e);
		}
	}

	/**
	 * set ramp rate
	 *
	 * @param K_hr
	 * @throws DeviceException
	 */
	// public void setRampRate(double K_min) throws DeviceException {
	// try {
	// controller.caput(rrate, K_min, 2);
	// } catch (Throwable e) {
	// throw new DeviceException("failed to set the ramp rate in K/hr.", e);
	// }
	// }
	/**
	 * @param k
	 * @throws DeviceException
	 */
	public void setTargetTemp(double k) throws DeviceException {
		if (connState.equals("Disabled")) {
			throw new IllegalStateException("The device " + getName() + " is not connected.");
		}
		try {
			controller.caput(targettemp, k, 20);
		} catch (Throwable e) {
			throw new DeviceException("failed to set Target Temperature.", e);
		}
	}

	@Override
	public void initializationCompleted() {
		if (connState.equals("Enabled")) {
			logger.info("{} is initialised.", getName());
		} else if (connState.equals("Disabled")) {
			logger.warn("{} is NOT connected to hardware.", getName());
		}
	}

	/**
	 * monitors the current temperature
	 *
	 * @author fy65
	 */
	public class CurrentTempListener implements MonitorListener {

		@Override
		public void monitorChanged(MonitorEvent arg0) {
			DBR dbr = arg0.getDBR();
			if (dbr.isDOUBLE()) {
				currtemp = ((DBR_Double) dbr).getDoubleValue()[0];
			}
			notifyIObservers(this, currtemp);
		}
	}

	/**
	 * Monitors the Hardware connection via EPICS
	 *
	 * @author fy65
	 */
	public class ConnectionListener implements MonitorListener {

		@Override
		public void monitorChanged(MonitorEvent arg0) {

			DBR dbr = arg0.getDBR();
			if (dbr.isENUM()) {
				connState = ((DBR_Enum) dbr).getEnumValue()[0]==0 ? "Enabled" : "Disabled";
				if (connState.equals("Enabled")) {
					logger.info("{} - underlying EPICS is connected to hardware.", getName());
				} else if (connState.equals("Disabled")) {
					logger.warn("{} - underlying EPICS is not connected to hardware.", getName());
				} else {
					logger.error("{} error, report to Engineers.", getName());
				}
				notifyIObservers(this, connState);
			}
		}
	}

	/**
	 * returns the Hardware connection status in EPICS interface
	 *
	 * @return Disabled or Enabled
	 */
	public String getConnectionState() {
		return connState;
	}

	protected EpicsConfiguration epicsConfiguration;

	/**
	 * Sets the EpicsConfiguration to use when looking up PV from deviceName.
	 *
	 * @param epicsConfiguration the EpicsConfiguration
	 */
	public void setEpicsConfiguration(EpicsConfiguration epicsConfiguration) {
		this.epicsConfiguration = epicsConfiguration;
	}

	/**
	 * @return deviceName
	 */
	public String getDeviceName() {
		return deviceName;
	}

	/**
	 * @param deviceName
	 */
	public void setDeviceName(String deviceName) {
		this.deviceName = deviceName;
	}
	/**
	 * check if the hardware is connected in EPICS
	 * @return True or False
	 */
	public boolean isConnected() {
		return connState.equals("Enabled");
	}

	/**
	 * sets EPICS hardware connection state
	 * @param connected
	 */
	public void setConnected(boolean connected) {
		try {
			setDisbale(connected);
		} catch (DeviceException e) {
			logger.error("{} - {}", getName(),e.getMessage());
		}
	}

	/**
	 * sets the EPICS hardware connection state: true - Disabled; false - Enabled
	 * @param bool
	 * @throws DeviceException
	 */
	public void setDisbale(boolean bool) throws DeviceException {
		try {
			if (bool) {
				controller.caput(disable, 1, 2);
			} else {
				controller.caput(disable, 0, 2);
			}
		} catch (Throwable e) {
		throw new DeviceException("failed to set DISABLE PV.", e);
		}
	}

	/**
	 * gets the EPICS hardware connection state.
	 * @return Disabled or Enabled
	 * @throws DeviceException
	 */
	public String getDisable() throws DeviceException{
		try {
			return connState = controller.cagetEnum(disable)==0 ? "Enabled" : "Disabled";
		} catch (Throwable e) {
			throw new DeviceException("failed to get from DISABLE PV.", e);
		}
	}

	public int getReadbackChannel() {
		return readbackChannel;
	}

	public void setReadbackChannel(int readbackChannel) {
		if (configured) {
			throw new IllegalStateException("Cannot change readback channel once configured");
		}
		this.readbackChannel = readbackChannel;
	}
}<|MERGE_RESOLUTION|>--- conflicted
+++ resolved
@@ -79,10 +79,6 @@
 	 * Channel 3 temp
 	 */
 	private Channel krdg3 = null;
-	/**
-	 * Channel 0 temp
-	 */
-	private Channel krdg0 = null;
 
 	/**
 	 * Channel to use for readback
@@ -188,10 +184,6 @@
 	 */
 	private void createChannelAccess(Lakeshore340Type config) throws FactoryException {
 		try {
-<<<<<<< HEAD
-=======
-			temp = krdg0 = channelManager.createChannel(config.getKRDG0().getPv(), ctl, false);
->>>>>>> 75cb0bbc
 			targettemp = channelManager.createChannel(config.getSETP_S().getPv(), false);
 			krdg0 = channelManager.createChannel(config.getKRDG0().getPv(), readbackChannel == 0 ? ctl : null, false);
 			krdg1 = channelManager.createChannel(config.getKRDG1().getPv(), readbackChannel == 1 ? ctl : null, false);
@@ -273,49 +265,6 @@
 		}
 	}
 
-	public void setReadbackChannel(int ch) throws DeviceException {
-		if (ch == 0) {
-			temp = krdg0;
-		} else if (ch == 1) {
-			temp = krdg1;
-		} else if (ch == 2) {
-			temp = krdg2;
-		} else if (ch == 3) {
-			temp = krdg3;
-		} else {
-			throw new DeviceException("Channel number must be one of 0, 1, 2, and 3");
-		}
-	}
-
-	public int getReadbackChannel() {
-		if (temp == krdg0) {
-			return 0;
-		} else if (temp == krdg1) {
-			return 1;
-		} else if (temp == krdg2) {
-			return 2;
-		} else if (temp == krdg3) {
-			return 3;
-		}
-		return 0;
-	}
-	/**
-	 * gets channel 1 temperature
-	 *
-	 * @return channel 1 temperature
-	 * @throws DeviceException
-	 */
-	public double getChannel0Temp() throws DeviceException {
-		if (connState.equals("Disabled")) {
-			throw new IllegalStateException("The device " + getName() + " is not connected.");
-		}
-		try {
-			return controller.cagetDouble(krdg0);
-		} catch (Throwable e) {
-			throw new DeviceException("failed to get channel 0 temperature.", e);
-		}
-	}
-
 	/**
 	 * gets channel 1 temperature
 	 *
