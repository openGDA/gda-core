/*-
 * Copyright © 2014 Diamond Light Source Ltd.
 *
 * This file is part of GDA.
 *
 * GDA is free software: you can redistribute it and/or modify it under the
 * terms of the GNU General Public License version 3 as published by the Free
 * Software Foundation.
 *
 * GDA is distributed in the hope that it will be useful, but WITHOUT ANY
 * WARRANTY; without even the implied warranty of MERCHANTABILITY or FITNESS
 * FOR A PARTICULAR PURPOSE. See the GNU General Public License for more
 * details.
 *
 * You should have received a copy of the GNU General Public License along
 * with GDA. If not, see <http://www.gnu.org/licenses/>.
 */

package uk.ac.gda.eventbus;

import static com.google.common.base.Preconditions.checkNotNull;
import static com.google.common.collect.Sets.newHashSet;

import java.io.Serializable;
import java.util.Set;

import javax.jms.Connection;
import javax.jms.ConnectionFactory;
import javax.jms.DeliveryMode;
import javax.jms.Destination;
import javax.jms.ExceptionListener;
import javax.jms.JMSException;
import javax.jms.Message;
import javax.jms.MessageConsumer;
import javax.jms.MessageListener;
import javax.jms.MessageProducer;
import javax.jms.ObjectMessage;
import javax.jms.Session;

import org.apache.activemq.ActiveMQConnectionFactory;
import org.slf4j.Logger;
import org.slf4j.LoggerFactory;

<<<<<<< HEAD
=======
import uk.ac.gda.eventbus.api.IGDAEventBus;
import ch.qos.logback.classic.Level;

>>>>>>> e597ec1a
import com.google.common.base.Objects;
import com.google.common.eventbus.DeadEvent;
import com.google.common.eventbus.EventBus;
import com.google.common.eventbus.Subscribe;

/**
 * A Java-friendly route to a publish-subscribe message-oriented architecture
 * changes foreshadowed by Eclipse 4. For general EventBus rationale please read:
 * https://code.google.com/p/guava-libraries/wiki/EventBusExplained
 *
 * For intra-process event delivery GDAEventBus delegates to a Guava EventBus, as this
 * offers type-guarding and coercion (so code is navigable), allows flexible method naming,
 * and provides a mechanism for discovery of unhandled events.
 *
 * For inter-process communication
 * (e.g. between GDA clients and the server, Global Phasing's ASTRA project and GDA, or GDA and RESTful webservices for ISPyB/VMXi),
 * multiple GDAEventBus instances send AND consume JMS messages on an ActiveMQ topic "GDA",
 * sending each posted event out only and forwarding received messages to subscribers.
 * Having multiple GDAEventBus instances publishing on same topic means that subscribers to one
 * are subscribed to all.
 *
 * JavaDoc: http://docs.guava-libraries.googlecode.com/git/javadoc/com/google/common/eventbus/EventBus.html
 *
 * AsyncEventBus: http://docs.guava-libraries.googlecode.com/git/javadoc/com/google/common/eventbus/AsyncEventBus.html
 */
public class GDAEventBus extends EventBus implements IGDAEventBus {

	public static final Logger logger = LoggerFactory.getLogger(GDAEventBus.class);

	private static GDAEventBus INSTANCE;
	/**
	 * @return singleton shared by objects of the same classloader
	 */
	public static GDAEventBus getInstance() {
		if (INSTANCE == null) {
			INSTANCE = new GDAEventBus();
		}
		return INSTANCE;
	}

	private String identifier;
	private final EventBus delegate;
//	private ConnectionFactory connectionFactory;
	private Connection connection;
	private Session session;
//	private String destinationName;
	private MessageConsumer consumer;
	private MessageProducer producer;

	public GDAEventBus(String identifier) {
		this.identifier = identifier;

		delegate = new EventBus(); //TODO use AsyncEventBus instead?
	}

	public GDAEventBus() {
		this("default");
	}

	public GDAEventBus(ConnectionFactory connectionFactory) {
		this("default", connectionFactory);
	}

	public GDAEventBus(ConnectionFactory connectionFactory, String destinationName) {
		this("default", connectionFactory, destinationName);
	}

	public GDAEventBus(ConnectionFactory connectionFactory, String destinationName, boolean isDestinationTopicElseQueue) {
		this("default", connectionFactory, destinationName, isDestinationTopicElseQueue);
	}

	public GDAEventBus(String identifier, ConnectionFactory connectionFactory) {
		this(identifier, connectionFactory, "GDA");
	}

	public GDAEventBus(String identifier, ConnectionFactory connectionFactory, String destinationName) {
		this(identifier, connectionFactory, destinationName, true);
	}

	public GDAEventBus(String identifier, ConnectionFactory connectionFactory, String destinationName, boolean isDestinationTopicElseQueue) {
		this(identifier);

		// publish(Serializable event) { producer.send(ObjectMessage message) }

		// ConsumerMessageListener.onMessage(Message message) { post(((ObjectMessage) message).getObject()) }

		// create JMS components for forwarding GDAEventBus events to ActiveMQ
		// adapted from HelloWorld{Producer,Consumer} here: http://activemq.apache.org/hello-world.html
		try {
			// Create a Connection
			connection = connectionFactory.createConnection();
			connection.start();

			connection.setExceptionListener(new ExceptionListener() {
				@Override
				public synchronized void onException(JMSException e) {
					logger.error("JMS Exception occured.", e);
				}
			});

			// Create a Session
			session = connection.createSession(false, Session.AUTO_ACKNOWLEDGE);

			// Create the destination (Topic or Queue)
			Destination destination = isDestinationTopicElseQueue ? session.createTopic(destinationName) : session.createQueue(destinationName);

			// Create a MessageProducer from the Session to the Topic or Queue
			producer = session.createProducer(destination);
			producer.setDeliveryMode(DeliveryMode.NON_PERSISTENT);

			// Create a MessageConsumer from the Session to the Topic or Queue
			consumer = session.createConsumer(destination);

			// Forward messages to EventBus delegate
			consumer.setMessageListener(new ConsumerMessageListener());

			// Clean up
			// cleanUp(); //TODO when?
		} catch (JMSException e) {
			System.out.println("Caught: " + e);
			e.printStackTrace();
		}
	}

	/**
	 * Receives published messages and posts them to subscribers
	 */
	class ConsumerMessageListener implements MessageListener {
		@Override
		public void onMessage(Message message) {
			logger.debug("dequeued message");
			try {
				// publish via delegate
				ObjectMessage objectMessage = (ObjectMessage) message;
				Serializable event = objectMessage.getObject();
				post(event);
			} catch (JMSException e) {
				logger.error("could not deserialize message from ActiveMQ: {}", e);
			}
		}
	}

	/* (non-Javadoc)
	 * @see uk.ac.gda.eventbus.IGDAEventBus#post(java.lang.Object)
	 */
	@Override
	public void post(Object event) {
		logger.debug("posting event: {}", event);
		delegate.post(event);
	}

	/**
	 * Forwards messages to ActiveMQ
	 */
	@Override
	public void publish(Serializable event) {
		logger.debug("publishing event: {}", event);
		try {
			ObjectMessage message = session.createObjectMessage((Serializable) event);
			producer.send(message);
			logger.debug("enqueued message");
		} catch (JMSException e) {
			logger.error("could not serialize or send message to ActiveMQ: {}", event, e);
		}
	}

	/* (non-Javadoc)
	 * @see uk.ac.gda.eventbus.IGDAEventBus#identifier()
	 */
	@Override
	public String identifier() {
		return this.identifier;
//		return delegate.identifier(); // only available in Guava > 16
	}

	/* (non-Javadoc)
	 * @see uk.ac.gda.eventbus.IGDAEventBus#register(java.lang.Object)
	 */
	@Override
	public void register(Object handler) {
		delegate.register(handler);
	}

	/* (non-Javadoc)
	 * @see uk.ac.gda.eventbus.IGDAEventBus#unregister(java.lang.Object)
	 */
	@Override
	public void unregister(Object handler) {
		delegate.unregister(handler);
	}

	@Override
	public String toString() {
		return Objects.toStringHelper(this)
			.addValue(identifier)
			.toString();
//		return delegate.toString(); // does the same but with MoreObjects in Guava > 16
	}

	@SuppressWarnings("unused")
	private static void example() {
		GDAEventBus bus = new GDAEventBus(); // identifier "default"

		// Simple handlers might be anonymous sub types of Object
		bus.register(new Object() {
			@Subscribe
			public void openingGambit(String s) {
				logger.info("read " + (s.trim().split("\\s").length == 1 ? "single " : "multi-") + "word String: \"{}\"", s);
			}
		});

		// Subscribers to Object will receive any (and all!) events
		class AnyEventHandler {
			@Subscribe
			public void anyAndAll(Object o) {
				logger.debug("saw {}: {}", o.getClass().getName(), o.toString());
			}
		}

		// Handlers can subscribe to multiple event types/subtypes
		class NumericEventHandler<T> { // parameterised for demonstration purposes
			@Subscribe
			public void lessThanZero(Integer i) {
				logger.info("determined Integer to be " + (i < 0 ? "negative" : "positive") + ": {}", i);
			}
			@Subscribe
			public void lessThanZero(Double d) {
				logger.info("determined Double to be " + (d < 0 ? "negative" : "positive") + ": {}", d);
			}
			@Subscribe
			public void whichClass(T n) { // https://github.com/google/guava/issues/1549 ?
				logger.debug("passed object of type " + n.getClass().getName() + ": {}", n);
			}
		}

		// Instantiate super type handlers as needed for debugging
		final AnyEventHandler anyEventHandler = new AnyEventHandler();
		bus.register(anyEventHandler);
		// but keep a reference for when you are done
		bus.unregister(anyEventHandler);

		// DefaultDeadEventHandler receives events without subscribers
		bus.register(new DefaultDeadEventHandler(logger));

		// Having left generic handlers until it was unavoidable...
		bus.register(new NumericEventHandler<Number>());

		// Let's test
		bus.post(1);
		bus.post(-2.0);
		bus.post("Three little birds");
	}

	/**
	 * Uncover any event types without (registered) subscribers that
	 * are posted (or published) on a GDAEventBus, by (optionally)
	 * registering an instance of DefaultDeadEventHandler
	 * (or any object subscribing to DeadEvent).
	 */
	public static class DefaultDeadEventHandler {
		final Logger logger;
		final Set<Class<?>> ignored;
		public DefaultDeadEventHandler(Logger logger, Class<?>... ignored) {
			this.logger = checkNotNull(logger);
			this.ignored = checkNotNull(newHashSet(ignored));
		}
		@Subscribe public void logWarning(DeadEvent d) {
			if (!ignored.contains(d.getEvent().getClass()))
				logger.warn("unhandled event type {} posted by: {}", d.getEvent().getClass().getName(), d.getSource());
		}
	}


	public static void main(String[] args) throws Exception {
//		((ch.qos.logback.classic.Logger) LoggerFactory.getLogger("org.apache.activemq.transport")).setLevel(Level.INFO);
//		((ch.qos.logback.classic.Logger) logger).setLevel(Level.INFO);
//		example();
		testActiveMq();
	}

	private static void testActiveMq() throws InterruptedException, JMSException {

		// create
		ConnectionFactory connectionFactory = new ActiveMQConnectionFactory("tcp://localhost:61616");
		GDAEventBus eventBus1 = new GDAEventBus("eventBus1", connectionFactory);
		GDAEventBus eventBus2 = new GDAEventBus("eventBus2", connectionFactory);
//		eventBus2 = eventBus1; // can be the same!

		// ready
		Object handler = new Object() {
			@Subscribe
			public void print(Object event) {
				logger.debug("received event: {}", event);
				System.out.println(event);
			}
		};

		// set
		eventBus1.register(handler);
		eventBus2.register(handler);

		// go
		eventBus1.post("String from eventBus1");
		eventBus2.publish("String from eventBus2");
		eventBus1.publish(1);
		eventBus2.post(2);

		// wait expectantly
		Thread.sleep(3000);

		eventBus1.cleanUp();
		eventBus2.cleanUp();
	}

<<<<<<< HEAD
	public void cleanUp/*closeConnection*/() throws JMSException {
		if (producer != null) producer.close();
		if (consumer != null) consumer.close();
		if (session != null) session.close();
		if (connection != null) connection.close();
	}
=======
	@Override
	public void setName(String name) {
		this.identifier = name;
	}

	@Override
	public String getName() {
		return this.identifier;
	}

>>>>>>> e597ec1a
}<|MERGE_RESOLUTION|>--- conflicted
+++ resolved
@@ -41,12 +41,9 @@
 import org.slf4j.Logger;
 import org.slf4j.LoggerFactory;
 
-<<<<<<< HEAD
-=======
 import uk.ac.gda.eventbus.api.IGDAEventBus;
 import ch.qos.logback.classic.Level;
 
->>>>>>> e597ec1a
 import com.google.common.base.Objects;
 import com.google.common.eventbus.DeadEvent;
 import com.google.common.eventbus.EventBus;
@@ -361,14 +358,13 @@
 		eventBus2.cleanUp();
 	}
 
-<<<<<<< HEAD
 	public void cleanUp/*closeConnection*/() throws JMSException {
 		if (producer != null) producer.close();
 		if (consumer != null) consumer.close();
 		if (session != null) session.close();
 		if (connection != null) connection.close();
 	}
-=======
+
 	@Override
 	public void setName(String name) {
 		this.identifier = name;
@@ -379,5 +375,4 @@
 		return this.identifier;
 	}
 
->>>>>>> e597ec1a
 }