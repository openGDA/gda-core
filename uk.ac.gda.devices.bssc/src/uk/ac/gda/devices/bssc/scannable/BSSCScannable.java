--- conflicted
+++ resolved
@@ -121,10 +121,7 @@
 			return cachedPosition;
 		} catch (BaseException e) {
 			if (LocalProperties.get("gda.instrument").equals("ncd")) {
-<<<<<<< HEAD
-=======
 				//running in sim mode => no sample changer
->>>>>>> 2115b6c7
 				if (getExtraNames().length == 3) {
 					return new double[] {0,0,0};
 				}
