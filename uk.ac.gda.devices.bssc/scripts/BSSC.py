--- conflicted
+++ resolved
@@ -200,11 +200,6 @@
         self.reportProgress("Initialising");
         self.checkDevice()
         self.bssc.setSampleType("green")
-<<<<<<< HEAD
-        #self.reportProgress("Setting Storage Temperature")
-        #self.setStorageTemperature()
-=======
->>>>>>> 03fdcee6
         self.reportProgress("Performing Courtesy Cell Wash")
         self.bssc.setViscosityLevel("high")
         self.clean()
