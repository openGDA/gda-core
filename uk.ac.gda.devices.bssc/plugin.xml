<?xml version="1.0" encoding="UTF-8"?>
<?eclipse version="3.4"?>
<plugin>
<<<<<<< HEAD

=======
  <extension point="org.eclipse.ui.editors">
    <editor
          class="uk.ac.gda.devices.bssc.ui.BSSCSessionBeanEditor"
          default="true"
          icon="icons/well.png"
          id="uk.ac.gda.devices.bssc.beans.BSSCSessionBeanEditor"
          name="BSSC Session Editor">
            <contentTypeBinding
                contentTypeId="uk.ac.gda.devices.bssc.beans.BSSCSessionBeanContentType">
            </contentTypeBinding>
     </editor>
  </extension>
  <extension point="org.eclipse.core.contenttype.contentTypes">
     <content-type
       base-type="org.eclipse.core.runtime.xml"
       describer="uk.ac.gda.devices.bssc.ui.BSSCSessionBeanDescriber"
       file-extensions="biosaxs, xml"
       id="uk.ac.gda.devices.bssc.beans.BSSCSessionBeanContentType"
       name="BSSCSessionBean File Content"
       priority="high">
     </content-type>
  </extension>
  <extension
        point="org.eclipse.ui.newWizards">
     <wizard
           category="uk.ac.gda.devices.bssc"
           class="uk.ac.gda.devices.bssc.wizards.BSSCSessionWizard"
           icon="icons/sample.gif"
           id="uk.ac.gda.devices.bssc.wizards.BSSCSessionWizard"
           name="BioSAXS Sample Robot Experiment">
     </wizard>
  </extension>
  <extension
        point="org.eclipse.ui.importWizards">
     <category
           id="uk.ac.gda.devices.bssc.wizards.sampleCategory"
           name="BSSC Spreadsheet File Import">
     </category>
     <wizard
           category="uk.ac.gda.devices.bssc.wizards.sampleCategory"
           class="uk.ac.gda.devices.bssc.wizards.BSSCImportWizard"
           icon="icons/sample.gif"
           id="uk.ac.gda.devices.bssc.wizards.BSSCImportWizard"
           name="BioSAXS Experiment Import">
        <description>
           Import a file from the local file system into the workspace.
        </description>
     </wizard>
  </extension>
  <extension
        point="org.eclipse.ui.perspectives">
     <perspective
           class="uk.ac.gda.devices.bssc.perspectives.BSSCPerspective"
           id="uk.ac.gda.devices.bssc.perspective"
           name="BSSC Perspective">
     </perspective>
     <perspective
           class="uk.ac.gda.devices.bssc.perspectives.BioSAXSProgressPerspective"
           id="uk.ac.gda.devices.bssc.biosaxsprogressperspective"
           name="BioSAXS Progress">
     </perspective>
     <perspective
           class="uk.ac.gda.devices.bssc.perspectives.BioSAXSResultPerspective"
           id="uk.ac.gda.devices.bssc.biosaxsresultperspective"
           name="BioSAXS Result">
     </perspective>
     <perspective
           class="uk.ac.gda.devices.bssc.perspectives.BioSAXSSetupPerspective"
           id="uk.ac.gda.devices.bssc.biosaxssetupperspective"
           name="BioSAXS Setup">
     </perspective>
  </extension>
  <extension
        point="org.eclipse.ui.views">
     <view
           class="uk.ac.gda.devices.bssc.ui.BSSCStatus"
           id="uk.ac.gda.devices.bssc.ui.BSSCStatus"
           name="BioSAXS Robot Status">
     </view>
     <view
           class="uk.ac.gda.devices.bssc.ui.BioSAXSProgressView"
           id="uk.ac.gda.devices.bssc.biosaxsprogressview"
           name="BioSAXS Progress View"
           restorable="true">
     </view>
     <view
           class="uk.ac.gda.devices.bssc.views.CapillaryView"
           id="uk.ac.gda.devices.bssc.views.CapillaryView"
           name="Capillary View">
     </view>
     <view
           class="uk.ac.gda.devices.bssc.views.BioSAXSCollectionResultPlotView"
           id="uk.ac.gda.devices.bssc.views.BioSAXSCollectionResultPlotView"
           name="Raw Data"
           restorable="true">
     </view>
     <view
           class="uk.ac.gda.devices.bssc.views.BioSAXSProgressPlotView"
           id="uk.ac.gda.devices.bssc.views.BioSAXSProgressPlotView"
           name="BioSAXS Progress Plot"
           restorable="true">
     </view>
     <view
           class="uk.ac.gda.devices.bssc.views.BioSAXSReductionResultPlotView"
           id="uk.ac.gda.devices.bssc.views.BioSAXSReductionResultPlotView"
           name="Reduced Data"
           restorable="true">
     </view>
  </extension>
  <extension
        point="org.eclipse.ui.menus">
     <menuContribution
           allPopups="false"
           locationURI="popup:uk.ac.gda.client.CommandQueueViewFactory?after=additions">
           <command
                 commandId="uk.ac.gda.devices.bssc.EditQueuedItem"
                 label="Edit Queued Item">
         </command>
     </menuContribution>
     <menuContribution
           allPopups="false"
           locationURI="menu:file?after=additions">
        <command
              commandId="uk.ac.gda.devices.bssc.LoadRedSettings"
              label="Load Reduction Settings"
              style="push"
              tooltip="Load new reduction settings xml file">
        </command>
     </menuContribution>
     <menuContribution
           allPopups="false"
           locationURI="toolbar:org.eclipse.ui.main.toolbar">
        <toolbar
              id="uk.ac.gda.devices.bssc.BsscCommands">
           <command
                 commandId="uk.ac.gda.devices.bssc.LoadExperiment"
                 icon="icons/well.png"
                 label="Import Excel Spreadsheet"
                 mode="FORCE_TEXT"
                 style="push">
                       <visibleWhen
					        checkEnabled="false">
					        <reference
					          definitionId="uk.ac.gda.devices.bssc.perspectives.isBioSAXSPerspectiveDefinition">
					        </reference>
					      </visibleWhen>
           </command>
        </toolbar>
     </menuContribution>
  </extension>
  <extension
        point="org.eclipse.ui.commands">
     <command
           defaultHandler="uk.ac.gda.devices.bssc.ui.handlers.EditQueuedItemHandler"
           id="uk.ac.gda.devices.bssc.EditQueuedItem"
           name="Edit Queued Item">
     </command>
     <command
           defaultHandler="uk.ac.gda.devices.bssc.ui.handlers.ImportSpreadsheetHandler"
           id="uk.ac.gda.devices.bssc.LoadExperiment"
           name="Load Experiment">
     </command>
     <command
           defaultHandler="uk.ac.gda.devices.bssc.ui.handlers.LoadNewReductionSetup"
           id="uk.ac.gda.devices.bssc.LoadRedSettings"
           name="Load New Reduction Settings">
     </command>
  </extension>
  <extension
        point="org.eclipse.core.expressions.propertyTesters">
     <propertyTester
           class="uk.ac.gda.devices.bssc.perspectives.PerspectivePropertyTester"
           id="uk.ac.gda.devices.bssc.perspectives.PerspectivePropertyTester"
           namespace="uk.ac.gda.devices.bssc.perspectives.PerspectivePropertyTester"
           properties="isKnownPerspective"
           type="java.lang.Object">
     </propertyTester>
  </extension>
  <extension
        point="org.eclipse.core.expressions.definitions">
     <definition
           id="uk.ac.gda.devices.bssc.perspectives.isBioSAXSPerspectiveDefinition">
        <with
              variable="activeWorkbenchWindow.activePerspective">
           <test
                 forcePluginActivation="true"
                 property="uk.ac.gda.devices.bssc.perspectives.PerspectivePropertyTester.isKnownPerspective">
           </test>
        </with>
     </definition>
  </extension>
>>>>>>> 71635a9c
  <extension
        point="uk.ac.diamond.daq.jython.api.scriptLocations">
     <location
           folder="uk.ac.gda.devices.bssc/scripts"
           name="Scripts: BSSC">
     </location>
  </extension>
  <!--<extension
        id="uk.ac.gda.devices.bssc.hideperspective"
        name="Hide Perspective"
        point="org.eclipse.ui.activities">
     <activityPatternBinding
           activityId="uk.ac.gda.devices.bssc.hideScriptsPerspectiveActivity"
           pattern="uk.ac.gda.pydev.extension/uk.ac.gda.pydev.extension.ui.JythonPerspective">
     </activityPatternBinding>
     <activity
           id="uk.ac.gda.devices.bssc.hideScriptsPerspectiveActivity"
           name="Hide Scripts Perspective">
     </activity>
  </extension>-->

</plugin><|MERGE_RESOLUTION|>--- conflicted
+++ resolved
@@ -1,201 +1,6 @@
 <?xml version="1.0" encoding="UTF-8"?>
 <?eclipse version="3.4"?>
 <plugin>
-<<<<<<< HEAD
-
-=======
-  <extension point="org.eclipse.ui.editors">
-    <editor
-          class="uk.ac.gda.devices.bssc.ui.BSSCSessionBeanEditor"
-          default="true"
-          icon="icons/well.png"
-          id="uk.ac.gda.devices.bssc.beans.BSSCSessionBeanEditor"
-          name="BSSC Session Editor">
-            <contentTypeBinding
-                contentTypeId="uk.ac.gda.devices.bssc.beans.BSSCSessionBeanContentType">
-            </contentTypeBinding>
-     </editor>
-  </extension>
-  <extension point="org.eclipse.core.contenttype.contentTypes">
-     <content-type
-       base-type="org.eclipse.core.runtime.xml"
-       describer="uk.ac.gda.devices.bssc.ui.BSSCSessionBeanDescriber"
-       file-extensions="biosaxs, xml"
-       id="uk.ac.gda.devices.bssc.beans.BSSCSessionBeanContentType"
-       name="BSSCSessionBean File Content"
-       priority="high">
-     </content-type>
-  </extension>
-  <extension
-        point="org.eclipse.ui.newWizards">
-     <wizard
-           category="uk.ac.gda.devices.bssc"
-           class="uk.ac.gda.devices.bssc.wizards.BSSCSessionWizard"
-           icon="icons/sample.gif"
-           id="uk.ac.gda.devices.bssc.wizards.BSSCSessionWizard"
-           name="BioSAXS Sample Robot Experiment">
-     </wizard>
-  </extension>
-  <extension
-        point="org.eclipse.ui.importWizards">
-     <category
-           id="uk.ac.gda.devices.bssc.wizards.sampleCategory"
-           name="BSSC Spreadsheet File Import">
-     </category>
-     <wizard
-           category="uk.ac.gda.devices.bssc.wizards.sampleCategory"
-           class="uk.ac.gda.devices.bssc.wizards.BSSCImportWizard"
-           icon="icons/sample.gif"
-           id="uk.ac.gda.devices.bssc.wizards.BSSCImportWizard"
-           name="BioSAXS Experiment Import">
-        <description>
-           Import a file from the local file system into the workspace.
-        </description>
-     </wizard>
-  </extension>
-  <extension
-        point="org.eclipse.ui.perspectives">
-     <perspective
-           class="uk.ac.gda.devices.bssc.perspectives.BSSCPerspective"
-           id="uk.ac.gda.devices.bssc.perspective"
-           name="BSSC Perspective">
-     </perspective>
-     <perspective
-           class="uk.ac.gda.devices.bssc.perspectives.BioSAXSProgressPerspective"
-           id="uk.ac.gda.devices.bssc.biosaxsprogressperspective"
-           name="BioSAXS Progress">
-     </perspective>
-     <perspective
-           class="uk.ac.gda.devices.bssc.perspectives.BioSAXSResultPerspective"
-           id="uk.ac.gda.devices.bssc.biosaxsresultperspective"
-           name="BioSAXS Result">
-     </perspective>
-     <perspective
-           class="uk.ac.gda.devices.bssc.perspectives.BioSAXSSetupPerspective"
-           id="uk.ac.gda.devices.bssc.biosaxssetupperspective"
-           name="BioSAXS Setup">
-     </perspective>
-  </extension>
-  <extension
-        point="org.eclipse.ui.views">
-     <view
-           class="uk.ac.gda.devices.bssc.ui.BSSCStatus"
-           id="uk.ac.gda.devices.bssc.ui.BSSCStatus"
-           name="BioSAXS Robot Status">
-     </view>
-     <view
-           class="uk.ac.gda.devices.bssc.ui.BioSAXSProgressView"
-           id="uk.ac.gda.devices.bssc.biosaxsprogressview"
-           name="BioSAXS Progress View"
-           restorable="true">
-     </view>
-     <view
-           class="uk.ac.gda.devices.bssc.views.CapillaryView"
-           id="uk.ac.gda.devices.bssc.views.CapillaryView"
-           name="Capillary View">
-     </view>
-     <view
-           class="uk.ac.gda.devices.bssc.views.BioSAXSCollectionResultPlotView"
-           id="uk.ac.gda.devices.bssc.views.BioSAXSCollectionResultPlotView"
-           name="Raw Data"
-           restorable="true">
-     </view>
-     <view
-           class="uk.ac.gda.devices.bssc.views.BioSAXSProgressPlotView"
-           id="uk.ac.gda.devices.bssc.views.BioSAXSProgressPlotView"
-           name="BioSAXS Progress Plot"
-           restorable="true">
-     </view>
-     <view
-           class="uk.ac.gda.devices.bssc.views.BioSAXSReductionResultPlotView"
-           id="uk.ac.gda.devices.bssc.views.BioSAXSReductionResultPlotView"
-           name="Reduced Data"
-           restorable="true">
-     </view>
-  </extension>
-  <extension
-        point="org.eclipse.ui.menus">
-     <menuContribution
-           allPopups="false"
-           locationURI="popup:uk.ac.gda.client.CommandQueueViewFactory?after=additions">
-           <command
-                 commandId="uk.ac.gda.devices.bssc.EditQueuedItem"
-                 label="Edit Queued Item">
-         </command>
-     </menuContribution>
-     <menuContribution
-           allPopups="false"
-           locationURI="menu:file?after=additions">
-        <command
-              commandId="uk.ac.gda.devices.bssc.LoadRedSettings"
-              label="Load Reduction Settings"
-              style="push"
-              tooltip="Load new reduction settings xml file">
-        </command>
-     </menuContribution>
-     <menuContribution
-           allPopups="false"
-           locationURI="toolbar:org.eclipse.ui.main.toolbar">
-        <toolbar
-              id="uk.ac.gda.devices.bssc.BsscCommands">
-           <command
-                 commandId="uk.ac.gda.devices.bssc.LoadExperiment"
-                 icon="icons/well.png"
-                 label="Import Excel Spreadsheet"
-                 mode="FORCE_TEXT"
-                 style="push">
-                       <visibleWhen
-					        checkEnabled="false">
-					        <reference
-					          definitionId="uk.ac.gda.devices.bssc.perspectives.isBioSAXSPerspectiveDefinition">
-					        </reference>
-					      </visibleWhen>
-           </command>
-        </toolbar>
-     </menuContribution>
-  </extension>
-  <extension
-        point="org.eclipse.ui.commands">
-     <command
-           defaultHandler="uk.ac.gda.devices.bssc.ui.handlers.EditQueuedItemHandler"
-           id="uk.ac.gda.devices.bssc.EditQueuedItem"
-           name="Edit Queued Item">
-     </command>
-     <command
-           defaultHandler="uk.ac.gda.devices.bssc.ui.handlers.ImportSpreadsheetHandler"
-           id="uk.ac.gda.devices.bssc.LoadExperiment"
-           name="Load Experiment">
-     </command>
-     <command
-           defaultHandler="uk.ac.gda.devices.bssc.ui.handlers.LoadNewReductionSetup"
-           id="uk.ac.gda.devices.bssc.LoadRedSettings"
-           name="Load New Reduction Settings">
-     </command>
-  </extension>
-  <extension
-        point="org.eclipse.core.expressions.propertyTesters">
-     <propertyTester
-           class="uk.ac.gda.devices.bssc.perspectives.PerspectivePropertyTester"
-           id="uk.ac.gda.devices.bssc.perspectives.PerspectivePropertyTester"
-           namespace="uk.ac.gda.devices.bssc.perspectives.PerspectivePropertyTester"
-           properties="isKnownPerspective"
-           type="java.lang.Object">
-     </propertyTester>
-  </extension>
-  <extension
-        point="org.eclipse.core.expressions.definitions">
-     <definition
-           id="uk.ac.gda.devices.bssc.perspectives.isBioSAXSPerspectiveDefinition">
-        <with
-              variable="activeWorkbenchWindow.activePerspective">
-           <test
-                 forcePluginActivation="true"
-                 property="uk.ac.gda.devices.bssc.perspectives.PerspectivePropertyTester.isKnownPerspective">
-           </test>
-        </with>
-     </definition>
-  </extension>
->>>>>>> 71635a9c
   <extension
         point="uk.ac.diamond.daq.jython.api.scriptLocations">
      <location
