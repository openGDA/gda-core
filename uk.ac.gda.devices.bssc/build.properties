--- conflicted
+++ resolved
@@ -1,17 +1,3 @@
-<<<<<<< HEAD
-bin.includes = .,\
-               META-INF/,\
-               plugin.xml,\
-               jars/poi-3.9-20121203.jar,\
-               jars/poi-examples-3.9-20121203.jar,\
-               jars/poi-excelant-3.9-20121203.jar,\
-               jars/poi-ooxml-3.9-20121203.jar,\
-               jars/poi-ooxml-schemas-3.9-20121203.jar,\
-               jars/poi-scratchpad-3.9-20121203.jar,\
-               icons/,\
-               scripts/
-=======
->>>>>>> 71635a9c
 source.. = src/
 output.. = bin/
 bin.includes = META-INF/,\
