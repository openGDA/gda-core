--- conflicted
+++ resolved
@@ -84,13 +84,8 @@
 			outputParameters.setMetadataActive(true);
 
 			OutputPreparerTestImpl impl = new OutputPreparerTestImpl(datawriterconfig,metashop);
-<<<<<<< HEAD
-			impl.configure(outputParameters, null,null);
+			impl.configure(outputParameters, null,null, null);
 
-=======
-			impl.configure(outputParameters, null,null, null);
-			
->>>>>>> 612ef8b3
 			assertTrue(metashop.getMetaScannables().contains(mocked_sxcryo_scannable));
 
 			impl.resetNexusStaticMetadataList();
