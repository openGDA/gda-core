<?xml version="1.0" encoding="UTF-8"?>
<feature
      id="uk.ac.gda.client.synoptic.feature"
      label="GDA Synoptic feature"
      version="9.2.0.qualifier"
      provider-name="Diamond Light Source">

   <description url="http://www.example.com/description">
      [Enter Feature Description here.]
   </description>

   <copyright url="http://www.example.com/copyright">
      [Enter Copyright Description here.]
   </copyright>

   <license url="http://www.example.com/license">
      [Enter License Description here.]
   </license>

   <includes
         id="org.eclipse.rcp"
         version="0.0.0"/>

   <includes
         id="uk.ac.gda.dal.feature"
         version="0.0.0"/>

   <includes
         id="org.eclipse.platform"
         version="0.0.0"/>

   <includes
         id="org.python.pydev.feature"
         version="0.0.0"/>

   <includes
         id="org.dawnsci.plotting.feature"
         version="0.0.0"/>

   <includes
         id="uk.ac.diamond.scisoft.gda.feature"
         version="0.0.0"/>

   <includes
         id="org.eclipse.jdt"
         version="0.0.0"/>

   <includes
         id="uk.ac.gda.client.feature"
         version="0.0.0"/>

   <plugin
         id="uk.ac.gda.client.synoptic"
         download-size="0"
         install-size="0"
         version="0.0.0"
         unpack="false"/>

   <plugin
         id="uk.ac.gda.client"
         download-size="0"
         install-size="0"
         version="0.0.0"
         unpack="false"/>

   <plugin
         id="uk.ac.gda.common"
         download-size="0"
         install-size="0"
         version="0.0.0"
         unpack="false"/>

   <plugin
         id="uk.ac.gda.common.rcp"
         download-size="0"
         install-size="0"
         version="0.0.0"
         unpack="false"/>

   <plugin
         id="uk.ac.gda.core"
         download-size="0"
         install-size="0"
         version="0.0.0"/>

   <plugin
         id="uk.ac.gda.libs"
         download-size="0"
         install-size="0"
         version="0.0.0"/>

   <plugin
         id="uk.ac.gda.api"
         download-size="0"
         install-size="0"
         version="0.0.0"
         unpack="false"/>

   <plugin
         id="org.junit"
         download-size="0"
         install-size="0"
         version="0.0.0"/>

   <plugin
         id="uk.ac.diamond.org.jacorb"
         download-size="0"
         install-size="0"
         version="0.0.0"/>

   <plugin
         id="uk.ac.gda.nexus"
         download-size="0"
         install-size="0"
         version="0.0.0"/>

   <plugin
         id="org.eclipse.draw2d"
         download-size="0"
         install-size="0"
         version="0.0.0"
         unpack="false"/>

   <plugin
         id="uk.ac.diamond.org.jfree"
         download-size="0"
         install-size="0"
         version="0.0.0"
         unpack="false"/>

   <plugin
         id="uk.ac.diamond.com.mindprod.ledatastream"
         download-size="0"
         install-size="0"
         version="0.0.0"
         unpack="false"/>

   <plugin
         id="uk.ac.diamond.org.jscience"
         download-size="0"
         install-size="0"
         version="2.0.2"
         unpack="false"/>

   <plugin
         id="uk.ac.diamond.scisoft.deprecated"
         download-size="0"
         install-size="0"
         version="0.0.0"
         unpack="false"/>

   <plugin
         id="uk.ac.gda.browser"
         download-size="0"
         install-size="0"
         version="0.0.0"
         unpack="false"/>

   <plugin
         id="org.csstudio.swt.xygraph"
         download-size="0"
         install-size="0"
         version="0.0.0"
         unpack="false"/>

   <plugin
         id="uk.ac.diamond.org.jfree.chart"
         download-size="0"
         install-size="0"
         version="0.0.0"
         unpack="false"/>

   <plugin
         id="uk.ac.gda.analysis"
         download-size="0"
         install-size="0"
         version="0.0.0"
         unpack="false"/>

   <plugin
         id="uk.ac.gda.common.client"
         download-size="0"
         install-size="0"
         version="0.0.0"
         unpack="false"/>

   <plugin
         id="com.google.guava"
         download-size="0"
         install-size="0"
         version="16.0.1"
         unpack="false"/>

   <plugin
         id="uk.ac.diamond.rxtx"
         download-size="0"
         install-size="0"
         version="0.0.0"
         unpack="false"/>

   <plugin
         id="uk.ac.diamond.com.jidesoft.common"
         download-size="0"
         install-size="0"
         version="0.0.0"
         unpack="false"/>

   <plugin
         id="uk.ac.diamond.com.jidesoft.docking"
         download-size="0"
         install-size="0"
         version="0.0.0"
         unpack="false"/>

   <plugin
         id="uk.ac.gda.video"
         download-size="0"
         install-size="0"
         version="0.0.0"
         unpack="false"/>

   <plugin
         id="uk.ac.gda.video.mjpeg"
         download-size="0"
         install-size="0"
         version="0.0.0"
         unpack="false"/>

   <plugin
         id="uk.ac.gda.video.rtp"
         download-size="0"
         install-size="0"
         version="0.0.0"
         unpack="false"/>

   <plugin
         id="uk.ac.gda.video.views"
         download-size="0"
         install-size="0"
         version="0.0.0"
         unpack="false"/>

   <plugin
         id="uk.ac.gda.epics"
         download-size="0"
         install-size="0"
         version="0.0.0"
         unpack="false"/>

   <plugin
         id="slf4j.api"
         download-size="0"
         install-size="0"
         version="0.0.0"
         unpack="false"/>

   <plugin
         id="jcl.over.slf4j"
         download-size="0"
         install-size="0"
         version="0.0.0"
         unpack="false"/>

   <plugin
         id="log4j.over.slf4j"
         download-size="0"
         install-size="0"
         version="0.0.0"
         unpack="false"/>

   <plugin
         id="org.eclipse.dawnsci.nexus"
         download-size="0"
         install-size="0"
         version="0.0.0"
         unpack="false"/>

   <plugin
<<<<<<< HEAD
         id="org.apache.derby"
=======
         id="uk.ac.gda.exafs.api"
>>>>>>> 24db7c82
         download-size="0"
         install-size="0"
         version="0.0.0"
         unpack="false"/>

   <plugin
<<<<<<< HEAD
         id="uk.ac.diamond.daq.guigenerator"
=======
         id="uk.ac.gda.server.exafs"
         download-size="0"
         install-size="0"
         version="0.0.0"
         unpack="false"/>

   <plugin
         id="uk.ac.gda.exafs.datawriter"
         download-size="0"
         install-size="0"
         version="0.0.0"/>

   <plugin
         id="uk.ac.gda.devices.xspress2"
         download-size="0"
         install-size="0"
         version="0.0.0"/>

   <plugin
         id="uk.ac.gda.epics.adviewer"
>>>>>>> 24db7c82
         download-size="0"
         install-size="0"
         version="0.0.0"
         unpack="false"/>

</feature><|MERGE_RESOLUTION|>--- conflicted
+++ resolved
@@ -276,20 +276,27 @@
          unpack="false"/>
 
    <plugin
-<<<<<<< HEAD
          id="org.apache.derby"
-=======
+         download-size="0"
+         install-size="0"
+         version="0.0.0"
+         unpack="false"/>
+
+   <plugin
+         id="uk.ac.diamond.daq.guigenerator"
+         download-size="0"
+         install-size="0"
+         version="0.0.0"
+         unpack="false"/>
+
+   <plugin
          id="uk.ac.gda.exafs.api"
->>>>>>> 24db7c82
-         download-size="0"
-         install-size="0"
-         version="0.0.0"
-         unpack="false"/>
-
-   <plugin
-<<<<<<< HEAD
-         id="uk.ac.diamond.daq.guigenerator"
-=======
+         download-size="0"
+         install-size="0"
+         version="0.0.0"
+         unpack="false"/>
+
+   <plugin
          id="uk.ac.gda.server.exafs"
          download-size="0"
          install-size="0"
@@ -310,7 +317,6 @@
 
    <plugin
          id="uk.ac.gda.epics.adviewer"
->>>>>>> 24db7c82
          download-size="0"
          install-size="0"
          version="0.0.0"
