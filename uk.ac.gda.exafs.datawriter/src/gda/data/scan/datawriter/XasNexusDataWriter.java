/*-
 * Copyright © 2013 Diamond Light Source Ltd.
 *
 * This file is part of GDA.
 *
 * GDA is free software: you can redistribute it and/or modify it under the
 * terms of the GNU General Public License version 3 as published by the Free
 * Software Foundation.
 *
 * GDA is distributed in the hope that it will be useful, but WITHOUT ANY
 * WARRANTY; without even the implied warranty of MERCHANTABILITY or FITNESS
 * FOR A PARTICULAR PURPOSE. See the GNU General Public License for more
 * details.
 *
 * You should have received a copy of the GNU General Public License along
 * with GDA. If not, see <http://www.gnu.org/licenses/>.
 */

package gda.data.scan.datawriter;
import gda.configuration.properties.LocalProperties;
import gda.data.nexus.NeXusUtils;


/**
 * A nexus data writer that stores the XAS xml files contents.
 */
public class XasNexusDataWriter extends NexusDataWriter {

	public XasNexusDataWriter() throws InstantiationException {
		super();
		setupProperties();
	}

	public XasNexusDataWriter(int fileNumber) throws InstantiationException {
		super(fileNumber);
		setupProperties();
	}

	@Override
	public void createNextFile() throws Exception {
		if (getNexusFileNameTemplate() == null) {
			if (LocalProperties.check(NexusDataWriter.GDA_NEXUS_BEAMLINE_PREFIX))
				setNexusFileNameTemplate("nexus/%d_" + LocalProperties.get(LocalProperties.GDA_BEAMLINE_NAME) + ".nxs");
			else
				setNexusFileNameTemplate("nexus/%d.nxs");
		}
		super.createNextFile();
	}
<<<<<<< HEAD

=======
	@Override
	public void completeCollection() throws Exception {
		//TODO the following line will not work when use as nested scan
		file.opengroup(this.entryName, "NXentry");
		NeXusUtils.writeNexusIntegerArray(file, "scan_dimensions", new int[] {scanPointNumber+1});
		super.completeCollection();
	}
>>>>>>> c110a80e
}<|MERGE_RESOLUTION|>--- conflicted
+++ resolved
@@ -46,9 +46,6 @@
 		}
 		super.createNextFile();
 	}
-<<<<<<< HEAD
-
-=======
 	@Override
 	public void completeCollection() throws Exception {
 		//TODO the following line will not work when use as nested scan
@@ -56,5 +53,4 @@
 		NeXusUtils.writeNexusIntegerArray(file, "scan_dimensions", new int[] {scanPointNumber+1});
 		super.completeCollection();
 	}
->>>>>>> c110a80e
 }