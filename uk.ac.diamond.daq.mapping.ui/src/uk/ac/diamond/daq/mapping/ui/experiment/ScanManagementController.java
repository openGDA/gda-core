--- conflicted
+++ resolved
@@ -337,18 +337,10 @@
 	public ScanBean createScanBean(Optional<String> filePath, ScanningAcquisition acquisitionParameters) {
 		checkInitialised();
 		final IMappingExperimentBean mappingBean = getMappingBean();
-<<<<<<< HEAD
-		if (acquisitionParameters != null) {
-			mappingBean.getDetectorParameters().stream()
-					.filter(d -> d.getModel().getName().contentEquals(acquisitionParameters.getAcquisitionConfiguration().getAcquisitionParameters().getDetector().getName()))
-					.forEach(d -> d.setIncludeInScan(true));
-		}
-=======
 
 		// Ensure the detector named in DiffractionParameters (if any) is activated
-		final Optional<String> detectorName = Optional.ofNullable(acquisitionParameters).map(DiffractionParameters::getName);
+		final Optional<String> detectorName = Optional.ofNullable(acquisitionParameters).map(ScanningAcquisition::getName);
 		detectorName.ifPresent(dName -> ensureDetectorIncludedInScan(dName, mappingBean));
->>>>>>> 9985ca16
 		addMonitors(mappingBean);
 
 		final String sampleName = getSampleName(mappingBean, acquisitionParameters);
@@ -457,24 +449,10 @@
 		return gridModelIndex;
 	}
 
-<<<<<<< HEAD
 	private String getSampleName(IMappingExperimentBean mappingBean, ScanningAcquisition acquisitionParameters) {
-		String sampleName;
-		if (acquisitionParameters != null) {
-			sampleName = acquisitionParameters.getName();
-		} else {
-			sampleName = mappingBean.getSampleMetadata().getSampleName();
-		}
-		if (sampleName == null || sampleName.length() == 0) {
-			return DEFAULT_SAMPLE_NAME;
-		}
-		return sampleName;
-=======
-	private String getSampleName(IMappingExperimentBean mappingBean, DiffractionParameters acquisitionParameters) {
-		final Optional<String> acquisitionSampleName = Optional.ofNullable(acquisitionParameters).map(DiffractionParameters::getName);
+		final Optional<String> acquisitionSampleName = Optional.ofNullable(acquisitionParameters).map(ScanningAcquisition::getName);
 		final String sampleName = acquisitionSampleName.isPresent() ? acquisitionSampleName.get() : mappingBean.getSampleMetadata().getSampleName();
 		return (sampleName == null || sampleName.length() == 0) ? DEFAULT_SAMPLE_NAME : sampleName;
->>>>>>> 9985ca16
 	}
 
 	/**
