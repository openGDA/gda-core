source.. = src/,\
           test/
output.. = classes/main,\
           classes/test
bin.includes = META-INF/,\
               lib/,\
               bin/,\
               .,\
               icons/
javacDefaultEncoding.. = UTF-8
javacSource = 1.7
<<<<<<< HEAD
javacTarget = 1.7
javacProjectSettings = true
=======
javacTarget = 1.7
>>>>>>> 5d20c759
<|MERGE_RESOLUTION|>--- conflicted
+++ resolved
@@ -9,9 +9,4 @@
                icons/
 javacDefaultEncoding.. = UTF-8
 javacSource = 1.7
-<<<<<<< HEAD
-javacTarget = 1.7
-javacProjectSettings = true
-=======
-javacTarget = 1.7
->>>>>>> 5d20c759
+javacTarget = 1.7