--- conflicted
+++ resolved
@@ -123,9 +123,9 @@
 		if (LocalProperties.check("python.options.showJavaExceptions", false)) {
 			gdaCustomProperties.setProperty("python.options.showJavaExceptions", "true");
 		}
-
-		gdaCustomProperties.setProperty("python.options.includeJavaStackInExceptions", "false");
-
+		if (LocalProperties.check("python.options.includeJavaStackInExceptions", false)) {
+			gdaCustomProperties.setProperty("python.options.includeJavaStackInExceptions", "true");
+		}
 		if (LocalProperties.check("python.options.showPythonProxyExceptions", false)) {
 			gdaCustomProperties.setProperty("python.options.showPythonProxyExceptions", "true");
 		}
@@ -225,7 +225,6 @@
 			}
 			throw e;
 		}
-<<<<<<< HEAD
 
 		// In an OSGi environment Jython's normal CLASSPATH based automatic way of
 		// discovering which packages are available in the JVM does not
@@ -239,17 +238,6 @@
 		} else {
 			bundlesRoot = sysProps.getProperty("osgi.syspath");
 			iteratePluginsDirectory(bundlesRoot);
-=======
-		if (LocalProperties.check("python.options.includeJavaStackInExceptions", false)) {
-			gdaCustomProperties.setProperty("python.options.includeJavaStackInExceptions", "true");
-		}
-		if (LocalProperties.check("python.options.showPythonProxyExceptions", false)) {
-			gdaCustomProperties.setProperty("python.options.showPythonProxyExceptions", "true");
-		}
-		String verbose = LocalProperties.get("python.verbose", "");
-		if (!verbose.isEmpty()) {
-			gdaCustomProperties.setProperty("python.verbose", verbose);
->>>>>>> b3ecc45b
 		}
 
 		if (_jythonScriptPaths == null) {
