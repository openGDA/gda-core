--- conflicted
+++ resolved
@@ -112,16 +112,12 @@
 	// folders where beamline and user scripts are held
 	private final ScriptPaths jythonScriptPaths;
 
-<<<<<<< HEAD
 	private final ClassLoader classLoader = GDAClassLoaderService.getClassLoaderService().getClassLoaderForLibrary(Py.class, this::classLoadedSuccessfully);
-=======
-	private static final GDAJythonClassLoader classLoader = new GDAJythonClassLoader(Py.class.getClassLoader());
 
 	private static final boolean ECLIPSE_LAUNCH = Platform.inDevelopmentMode();
 
 	private static final String BUNDLES_ROOT;
 
->>>>>>> 2ff6bf65
 
 	/**
 	 * Static initializer bock to set all the static parameters on the PySystemState class
@@ -177,7 +173,7 @@
 		// told about the bundle locations.
 		if (ECLIPSE_LAUNCH) {
 			BUNDLES_ROOT = LocalProperties.get(LocalProperties.GDA_GIT_LOC);
-			iterateWorkspace(classLoader);
+			iterateWorkspace();
 		} else {
 			BUNDLES_ROOT = sysProps.getProperty("osgi.syspath");
 			iteratePluginsDirectory(BUNDLES_ROOT);
@@ -224,23 +220,6 @@
 			throw e;
 		}
 
-<<<<<<< HEAD
-		// In an OSGi environment Jython's normal CLASSPATH based automatic way of
-		// discovering which packages are available in the JVM does not
-		// work. Therefore to support "from XXXX import *" Jython has to be
-		// told about the bundle locations.
-		final boolean eclipseLaunch = Platform.inDevelopmentMode();
-		final String bundlesRoot;
-		if (eclipseLaunch) {
-			bundlesRoot = LocalProperties.get(LocalProperties.GDA_GIT_LOC);
-			iterateWorkspace();
-		} else {
-			bundlesRoot = sysProps.getProperty("osgi.syspath");
-			iteratePluginsDirectory(bundlesRoot);
-		}
-
-=======
->>>>>>> 2ff6bf65
 		if (jythonScriptPaths == null) {
 			logger.warn("no jython script paths defined");
 		} else {
@@ -333,14 +312,10 @@
 	 * them with Jython as sources for full package import.
 	 *
 	 */
-<<<<<<< HEAD
-	private void iterateWorkspace() {
-=======
-	private static void iterateWorkspace(final GDAJythonClassLoader classLoader) {
->>>>>>> 2ff6bf65
+	private static void iterateWorkspace() {
 		logger.info("Retrieving eclipse workspace server plugin paths for Jython");
 
-		final Set<String> appBundleNames = Arrays.stream(FrameworkUtil.getBundle(getClass()).getBundleContext().getBundles())
+		final Set<String> appBundleNames = Arrays.stream(FrameworkUtil.getBundle(GDAJythonInterpreter.class).getBundleContext().getBundles())
 				.map(Bundle::getSymbolicName).collect(toSet());
 		final String unwanted = "^.*?(.feature|.releng|.test|.site|.git).*$";
 		final File workspaceGit = new File(System.getProperties().getProperty("gda.install.git.loc"));
