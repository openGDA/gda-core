--- conflicted
+++ resolved
@@ -279,20 +279,13 @@
 				fakeSysExecutable(sys);
 
 				// set the console output
-<<<<<<< HEAD
 				if (LocalProperties.check(USE_WRITERS_PROPERTY, true)) {
-=======
-				if (LocalProperties.check(USE_WRITERS_PROPERTY)) {
 					logger.info("Using new Writer instead of OutputStream");
->>>>>>> ebd054f5
 					final Writer terminalWriter = jythonServer.getTerminalWriter();
 					interp.setOut(terminalWriter);
 					interp.setErr(terminalWriter);
 				} else {
-<<<<<<< HEAD
-=======
 					logger.warn("Using old OutputStream rather than the new Writer. This is prone to crashing the JVM. On 8.34 opt in to using the new Writer with property: " + USE_WRITERS_PROPERTY);
->>>>>>> ebd054f5
 					final OutputStream terminalOutputStream = jythonServer.getTerminalOutputStream();
 					interp.setOut(terminalOutputStream);
 					interp.setErr(terminalOutputStream);
