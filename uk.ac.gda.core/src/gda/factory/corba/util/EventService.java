/*-
 * Copyright © 2009 Diamond Light Source Ltd., Science and Technology
 * Facilities Council Daresbury Laboratory
 *
 * This file is part of GDA.
 *
 * GDA is free software: you can redistribute it and/or modify it under the
 * terms of the GNU General Public License version 3 as published by the Free
 * Software Foundation.
 *
 * GDA is distributed in the hope that it will be useful, but WITHOUT ANY
 * WARRANTY; without even the implied warranty of MERCHANTABILITY or FITNESS
 * FOR A PARTICULAR PURPOSE. See the GNU General Public License for more
 * details.
 *
 * You should have received a copy of the GNU General Public License along
 * with GDA. If not, see <http://www.gnu.org/licenses/>.
 */

package gda.factory.corba.util;

import gda.configuration.properties.LocalProperties;
import gda.factory.FactoryException;

import org.omg.CosEventChannelAdmin.EventChannel;
import org.omg.CosEventChannelAdmin.EventChannelHelper;
import org.omg.CosNaming.NamingContextExt;
import org.omg.CosNaming.NamingContextPackage.CannotProceed;
import org.omg.CosNaming.NamingContextPackage.InvalidName;
import org.omg.CosNaming.NamingContextPackage.NotFound;
import org.slf4j.Logger;
import org.slf4j.LoggerFactory;

/**
 * An event service class to allow dispatching of events to remote receivers using the event service.
 */
public class EventService {
	private static final Logger logger = LoggerFactory.getLogger(EventService.class);

	private org.omg.CORBA.ORB orb;

	private NamingContextExt nc;

	private EventChannel eventChannel = null;

	private String eventChannelName = "eventchannel.example";

	private static EventService instance = null;

	private EventDispatcher eventDispatcher = null;

	private EventReceiver eventReceiver = null;

	private boolean configured;

	/**
	 * Access method for the EventService singleton
	 * 
	 * @return the EventService
	 */
	public synchronized static EventService getInstance() {
		if( instance == null){
			try {
				instance = new EventService();
			} catch (Exception e) {
				throw new RuntimeException(e);
			}
		}
		return instance;
	}

	private EventService() throws FactoryException, NotFound, CannotProceed, InvalidName {
		String property;

		if ((property = NameFilter.getEventChannelName()) != null) {
			eventChannelName = property;
		}

		NetService netService = NetService.getInstance();
		orb = netService.getOrb();
		nc = netService.getNamingContextExt();

<<<<<<< HEAD
		eventChannel = EventChannelHelper.narrow(nc.resolve(nc.to_name(eventChannelName)));

		configured = true;
=======
			logger.info("Resolving EventService using name '{}'", eventChannelName);
			eventChannel = EventChannelHelper.narrow(nc.resolve(nc.to_name(eventChannelName)));
			logger.info("Successfully configured EventService using name '{}'", eventChannelName);
			configured = true;
		} catch (NotFound nfe) {
			logger.error("Could not find EventService using name '{}'", eventChannelName);
		} catch (Exception ex) {
			logger.error("Could not configure EventService", ex);
		}
>>>>>>> 099dab79
	}
	
	public boolean isConfigured() {
		return configured;
	}
	
	/**
	 * Associate a dispatcher with the event channel
	 * 
	 * @return the event dispatcher
	 */
	public EventDispatcher getEventDispatcher() {
		if (eventDispatcher == null && configured) {
			//To prevent threads calling publish being blocked as the client responses one can opt to
			//put the events onto a separate thread in a threadpool.
			//To opt for this set gda.factory.corba.util.CorbaEventDispatcher.threadPoolSize to rather than 0, e.g 10
			
			eventDispatcher = new CorbaEventDispatcher(eventChannel, orb, LocalProperties.check("gda.factory.corba.util.CorbaEventDispatcher.allowBatchMode", true));
		}
		return eventDispatcher;
	}

	/**
	 * Associate an event subscriber with a receiver for an event channel
	 * 
	 * @param eventSubscriber
	 *            the event subscriber
	 * @param filter
	 *            the event filter
	 */
	public void subscribe(EventSubscriber eventSubscriber, Filter filter) {
		if (eventReceiver == null && configured) {
			eventReceiver = new CorbaEventReceiver(eventChannel, orb);
			eventReceiver.subscribe(eventSubscriber, filter);
		} else if (eventReceiver != null && configured) {
			eventReceiver.subscribe(eventSubscriber, filter);
		}
	}

	/**
	 * Disconnect an event subscriber from an event channel
	 */
	public void unsubscribe() {
		if (eventReceiver != null) {
			eventReceiver.disconnect();
			eventReceiver = null;
		}
	}
}<|MERGE_RESOLUTION|>--- conflicted
+++ resolved
@@ -80,21 +80,10 @@
 		orb = netService.getOrb();
 		nc = netService.getNamingContextExt();
 
-<<<<<<< HEAD
+		logger.info("Resolving EventService using name '{}'", eventChannelName);
 		eventChannel = EventChannelHelper.narrow(nc.resolve(nc.to_name(eventChannelName)));
-
+		logger.info("Successfully configured EventService using name '{}'", eventChannelName);
 		configured = true;
-=======
-			logger.info("Resolving EventService using name '{}'", eventChannelName);
-			eventChannel = EventChannelHelper.narrow(nc.resolve(nc.to_name(eventChannelName)));
-			logger.info("Successfully configured EventService using name '{}'", eventChannelName);
-			configured = true;
-		} catch (NotFound nfe) {
-			logger.error("Could not find EventService using name '{}'", eventChannelName);
-		} catch (Exception ex) {
-			logger.error("Could not configure EventService", ex);
-		}
->>>>>>> 099dab79
 	}
 	
 	public boolean isConfigured() {
