/*-
 * Copyright © 2011 Diamond Light Source Ltd.
 *
 * This file is part of GDA.
 *
 * GDA is free software: you can redistribute it and/or modify it under the
 * terms of the GNU General Public License version 3 as published by the Free
 * Software Foundation.
 *
 * GDA is distributed in the hope that it will be useful, but WITHOUT ANY
 * WARRANTY; without even the implied warranty of MERCHANTABILITY or FITNESS
 * FOR A PARTICULAR PURPOSE. See the GNU General Public License for more
 * details.
 *
 * You should have received a copy of the GNU General Public License along
 * with GDA. If not, see <http://www.gnu.org/licenses/>.
 */

package gda.device.scannable;

import gda.device.DeviceException;
import gda.scan.NamedQueueTask;

import java.util.HashMap;
import java.util.List;
import java.util.Map;
import java.util.NoSuchElementException;
import java.util.concurrent.Callable;
import java.util.concurrent.locks.Lock;
import java.util.concurrent.locks.ReentrantLock;

/**
 * Used as a component in {@link PositionCallableProvider}s that implement {@link PositionInputStream}s an
 * indexer can be deferred to to very easily implement {@link PositionCallableProvider#getPositionCallable()}. 
 * 
 * @param <T>
 */
public class PositionStreamIndexer<T> implements PositionCallableProvider<T> {

	private final PositionInputStream<T> stream;

	private final int maxElementsToReadInOneGo;

	Map<Integer, T> readValuesNotGot = new HashMap<Integer, T>();

	private int lastIndexGivenOut = -1;
	
	private int lastIndexRead = -1;
	
	private Lock fairGetLock = new ReentrantLock(true);

	public PositionStreamIndexer(PositionInputStream<T> stream) {
		this(stream, Integer.MAX_VALUE);
	}

	public PositionStreamIndexer(PositionInputStream<T> stream, int maxElementsToReadInOneGo) {
		this.stream = stream;
		this.maxElementsToReadInOneGo = maxElementsToReadInOneGo;
	}
	/**
	 * Can only be called once for each index
	 */
	public T get(int index) throws NoSuchElementException, InterruptedException, DeviceException {
<<<<<<< HEAD
		try {
			fairGetLock.lockInterruptibly();
		} catch (InterruptedException e) {
			throw new InterruptedException("PositionStreamIndexer interrupted while waiting for element " + index);
		}
		// Keep reading until the indexed element is read from the stream.
		while (index > lastIndexRead) {
			List<T> values = stream.read(maxElementsToReadInOneGo);
			if (values.isEmpty()) {
				throw new IllegalStateException("stream returned an empty list (lastIndexRead=" + lastIndexRead +")");
=======
		fairGetLock.lock();
		try{
			// Keep reading until the indexed element is read from the stream.
			while (index > lastIndexRead) {
				List<T> values = stream.read(maxElementsToReadInOneGo);
				if (values.isEmpty()) {
					throw new IllegalStateException("stream returned an empty list (lastIndexRead=" + lastIndexRead +")");
				}
				for (T value : values) {
					readValuesNotGot.put(++lastIndexRead, value);
				}
>>>>>>> 6244f588
			}
			if (!readValuesNotGot.containsKey(index)) {
				throw new IllegalStateException("Element " + index + " is not available. Values can only be got once (to avoid excessive memory use).");
			}
			return readValuesNotGot.remove(index);
		} finally{
			fairGetLock.unlock();
		}
	}

	@Override
	public Callable<T> getPositionCallable() throws DeviceException {
		return getNamedPositionCallable(null,0);
	}

	public Callable<T> getNamedPositionCallable(String name, int threadPoolSize) {
		lastIndexGivenOut += 1;
		return name != null ? new NamedPositionStreamIndexPuller<T>(lastIndexGivenOut, this, name, threadPoolSize) : new PositionStreamIndexPuller<T>(lastIndexGivenOut, this);
	}



}

class PositionStreamIndexPuller<T> implements Callable<T> {

	private final int index;

	private final PositionStreamIndexer<T> indexer;

	private T value;
	
	private boolean called = false;

	public PositionStreamIndexPuller(int index, PositionStreamIndexer<T> indexer) {
		this.index = index;
		this.indexer = indexer;
	}

	@Override
	public T call() throws Exception {
		if (!called) {
			value = indexer.get(index);
			called = true;
		}
		return value;
	}

}

class NamedPositionStreamIndexPuller<T> extends PositionStreamIndexPuller<T> implements NamedQueueTask {

	private String name;
	private final int threadPoolSize;

	public NamedPositionStreamIndexPuller(int index, PositionStreamIndexer<T> indexer, String name, int threadPoolSize) {
		super(index, indexer);
		this.name = name;
		this.threadPoolSize = threadPoolSize;
	}

	@Override
	public String getExecutorServiceName() {
		return name;
	}

	@Override
	public int getThreadPoolSize() {
		return threadPoolSize;
	}

	
}<|MERGE_RESOLUTION|>--- conflicted
+++ resolved
@@ -61,19 +61,12 @@
 	 * Can only be called once for each index
 	 */
 	public T get(int index) throws NoSuchElementException, InterruptedException, DeviceException {
-<<<<<<< HEAD
 		try {
 			fairGetLock.lockInterruptibly();
 		} catch (InterruptedException e) {
 			throw new InterruptedException("PositionStreamIndexer interrupted while waiting for element " + index);
 		}
-		// Keep reading until the indexed element is read from the stream.
-		while (index > lastIndexRead) {
-			List<T> values = stream.read(maxElementsToReadInOneGo);
-			if (values.isEmpty()) {
-				throw new IllegalStateException("stream returned an empty list (lastIndexRead=" + lastIndexRead +")");
-=======
-		fairGetLock.lock();
+
 		try{
 			// Keep reading until the indexed element is read from the stream.
 			while (index > lastIndexRead) {
@@ -84,7 +77,6 @@
 				for (T value : values) {
 					readValuesNotGot.put(++lastIndexRead, value);
 				}
->>>>>>> 6244f588
 			}
 			if (!readValuesNotGot.containsKey(index)) {
 				throw new IllegalStateException("Element " + index + " is not available. Values can only be got once (to avoid excessive memory use).");
