/*-
 * Copyright © 2009-2013 Diamond Light Source Ltd.
 *
 * This file is part of GDA.
 *
 * GDA is free software: you can redistribute it and/or modify it under the
 * terms of the GNU General Public License version 3 as published by the Free
 * Software Foundation.
 *
 * GDA is distributed in the hope that it will be useful, but WITHOUT ANY
 * WARRANTY; without even the implied warranty of MERCHANTABILITY or FITNESS
 * FOR A PARTICULAR PURPOSE. See the GNU General Public License for more
 * details.
 *
 * You should have received a copy of the GNU General Public License along
 * with GDA. If not, see <http://www.gnu.org/licenses/>.
 */

package gda.device.scannable.scannablegroup;

import java.util.ArrayList;
import java.util.Arrays;
import java.util.List;
import java.util.Vector;

import org.python.core.Py;
import org.python.core.PyString;
import org.slf4j.Logger;
import org.slf4j.LoggerFactory;

import gda.device.DeviceException;
import gda.device.Scannable;
import gda.device.scannable.PositionConvertorFunctions;
import gda.device.scannable.ScannableBase;
import gda.device.scannable.ScannableUtils;
import gda.factory.FactoryException;
import gda.observable.IObserver;
import uk.ac.gda.api.remoting.ServiceInterface;

/**
 * A logical group of Scannables that allows multiple Scannables to be moved at the same time, or allows further
 * validation for movement, e.g. {@link MotomanRobotScannableGroup}'s validation on simultaneous KTheta, KPhi movement.
 *
 * inputNames, extraNames and outputFormat are taken from the constituent Scannables, not maintained as a field of the
 * Group.
 *
 * A ScannableGroup is a logical group of Scannables that can be created through Spring instantiation or by adding
 * Scannables from the Jython console.
 *
 * Configuring a ScannableGroup configures all of its component Scannables and adds itself as an IObserver, and the
 * default behaviour of adding a Scannable to an already configured ScannableGroup is to configure the Scannable
 * (although it can instead un-configure the group, allowing it to be configured again).
 *
 * ScannableGroups can add, remove or set Scannables by using the Scannables, and additionally can remove Scannables by
 * their index.
 *
 * See also {@link ScannableGroupNamed}, which additionally uses the Finder to manage Scannables by name, a
 * former function of this class
 */
@ServiceInterface(IScannableGroup.class)
public class ScannableGroup extends ScannableBase implements IScannableGroup, IObserver {

	private static final Logger logger = LoggerFactory.getLogger(ScannableGroup.class);

	// the list of members
	ArrayList<Scannable> groupMembers = new ArrayList<>();

	public ScannableGroup() {
	}

	/**
	 * Constructor.
	 *
	 * @param name
	 * @param groupMembers
	 * @throws FactoryException
	 */
	public ScannableGroup(String name, Scannable[] groupMembers) throws FactoryException {
		this(name);
		setGroupMembersWithArray(groupMembers);
	}

	public ScannableGroup(String name, List<Scannable> groupMembers) throws FactoryException {
		this(name);
		setGroupMembers(groupMembers);
	}

	public ScannableGroup(String name) {
		setName(name);
	}

	@Override
	public void configure() throws FactoryException {
		if (isConfigured()) {
			return;
		}

		logger.info("{} configuring...", getName());
		// configure all members
		for (Scannable scannable : groupMembers) {
			scannable.configure();
			scannable.addIObserver(this);
		}

		setConfigured(true);
	}

	@Override
	public String[] getGroupMemberNames() {
		return groupMembers.stream().map(Scannable::getName).toArray(String[]::new);
	}

	/**
	 * Adds a scannable to this group. This will not add a Scannable if it is already included
	 * Will configure the Scannable if the ScannableGroup is already configured
	 *
	 * @param groupMember
	 * @throws FactoryException
	 */
	@Override
	public void addGroupMember(Scannable groupMember) throws FactoryException {
		addGroupMember(groupMember, true);
	}

	/**
	 * Adds a scannable to this group. This will not add a Scannable if it is already included
	 *
	 * @param groupMember
	 * @param toConfigure - controls behaviour if the ScannableGroup is already configured:
	 * 			whether to configure the scannable (true)
	 * 			or set the ScannableGroue to be unconfigured (false)
	 * @throws FactoryException
	 */
	@Override
	public void addGroupMember(Scannable groupMember, boolean toConfigure) throws FactoryException {
		if (!groupMembers.contains(groupMember)) {
			groupMembers.add(groupMember);
			if (toConfigure && isConfigured()) {
				groupMember.configure();
				groupMember.addIObserver(this);
			}
			if (!toConfigure) {
				logger.info("{} contains unconfigured member, re-enabling configuring...", getName());
				setConfigured(false);
			}
		} else {
			logger.info(getName() + " will not add Scannable named " + groupMember.getName()
					+ " as it already contains this Scannable.");
		}
	}

	@Override
	public void removeGroupMemberByScannable(Scannable groupMember) {
		groupMember.deleteIObserver(this);
		groupMembers.remove(groupMember);
	}

	/**
	 * @return array of scannable objects in this group
	 */
	@Override
	public Scannable[] getGroupMembersAsArray() {
		return groupMembers.toArray(new Scannable[0]);
	}

	/**
<<<<<<< HEAD
	 * Sets the group members that make up this scannable group. If this ScannableGroup is configured, sets it to
	 * unconfigured, to allow all the scannables to be configured by call this.configure()
=======
	 * @param name
	 * @return the Scannable of the given name
	 */
	public Scannable getGroupMember(String name) {
		return groupMembers.stream().filter(member -> member.getName().equals(name)).findFirst().orElse(null);
	}

	/**
	 * Sets the group members that make up this scannable group.
	 * Sets this ScannableGroup to unconfigured.
>>>>>>> 949d21f9
	 *
	 * @param groupMembers
	 *            the group members
	 * @throws FactoryException
	 */
	@Override
	public void setGroupMembers(List<Scannable> groupMembers) throws FactoryException {
		setGroupMembersWithList(groupMembers, false);
	}

	/**
	 * Sets the group members that make up this scannable group.
	 *
	 * @param groupMembers
	 *            the group members
	 * @throws FactoryException
	 */
	@Override
	public void setGroupMembersWithList(List<Scannable> groupMembers, boolean toConfigure) throws FactoryException {
		for (Scannable groupMember : this.groupMembers) {
			groupMember.deleteIObserver(this);
		}
		this.groupMembers = new ArrayList<>(groupMembers);
		if (toConfigure) {
			for (Scannable groupMember : this.groupMembers) {
				groupMember.addIObserver(this);
				groupMember.configure();
			}
		} else {
			setConfigured(false);
		}
	}

	/**
	 * Sets the members of this group.
	 * <p>
	 * This is final, as for historical reasons there are two setters on here, and it is natural to extend just one.
	 * <p>
	 * See setGroupMembersWithList for configuration behaviour
	 * @param groupMembers
	 * @throws FactoryException
	 */
	@Override
	public final void setGroupMembersWithArray(Scannable[] groupMembers) throws FactoryException {
		setGroupMembers(new ArrayList<Scannable>(Arrays.asList(groupMembers)));
	}

	/**
	 * See __getattr__(String name).
	 **/
	public Object __getattr__(PyString name) {
		return __getattr__(name.internedString());
	}

	/**
	 * Python method used by the interpreter to get attributes that are not defined on an object. Used here to provide
	 * dotted access to member scannables.
	 *
	 * @param name
	 * @return The named member scannable or null if it does not exist.
	 */
	Object __getattr__(String name) {
		// find the member's name and return it
		for (Scannable member : groupMembers) {
			if (member.getName().compareTo(name) == 0) {
				return member;
			}
		}

		// else try adding the scanablegroups name to the request
		String newName = getName() + "_" + name;
		for (Scannable member : groupMembers) {
			if (member.getName().compareTo(newName) == 0) {
				return member;
			}
		}
		throw Py.AttributeError(name);
	}

	@Override
	public void asynchronousMoveTo(Object position) throws DeviceException {
		// TODO must check if the number of inputs match with number of members
		Vector<Object[]> targets = extractPositionsFromObject(position);

		// send out moves
		for (int i = 0; i < groupMembers.size(); i++) {
			// Don't try to move zero-input-extra name scannables
			if ((groupMembers.get(i).getInputNames().length + groupMembers.get(i).getExtraNames().length) == 0) {
				continue;
			}
			Object[] thisTarget = targets.get(i);
			if (thisTarget.length == 1) {
				if (targets.get(i)[0] != null) {
					groupMembers.get(i).asynchronousMoveTo(targets.get(i)[0]);
				}
			} else {
				groupMembers.get(i).asynchronousMoveTo(targets.get(i));
			}
		}

	}

	protected int testGroupMove(Object position) throws DeviceException {
		// Duplicating logic in asyncMoveTo is unfortunate, but preferable to corrupting its interface
		Vector<Object[]> targets = extractPositionsFromObject(position);
		int numberToMove = 0;
		for (int i = 0; i < groupMembers.size(); i++) {
			Scannable scn = groupMembers.get(i);
			if (scn.getInputNames().length + scn.getExtraNames().length == 0) {
				continue;
			}
			Object[] target = targets.get(i);
			if (target.length != 1 || target[0] != null) {
				numberToMove++;
			}
		}
		return numberToMove;
	}

	protected Vector<Object[]> extractPositionsFromObject(Object position) throws DeviceException {
		// map object to an array of doubles
		int inputLength = 0;
		for (Scannable member : groupMembers) {
			inputLength += member.getInputNames().length;
		}
		Object[] targetPosition = PositionConvertorFunctions.toObjectArray(position);
		if (targetPosition.length != inputLength) {
			throw new DeviceException("Position does not have correct number of fields. Expected = " + inputLength
					+ " actual = " + targetPosition.length + " position= " + position.toString());
		}
		// break down to individual commands
		int targetIterator = 0;
		Vector<Object[]> targets = new Vector<Object[]>();
		for (Scannable member : groupMembers) {
			Object[] thisTarget = new Object[member.getInputNames().length];
			for (int i = 0; i < member.getInputNames().length; i++) {
				thisTarget[i] = targetPosition[targetIterator];
				targetIterator++;
			}
			targets.add(thisTarget);
		}
		return targets;
	}

	@Override
	public Object getPosition() throws DeviceException {

		// create array of correct length
		int outputLength = 0;
		for (Scannable member : groupMembers) {
			outputLength += member.getInputNames().length;
			outputLength += member.getExtraNames().length;
		}
		Object[] position = new Object[outputLength];

		// loop through members and add position values to array
		try {
			List<Object[]> memberPositions = new Vector<Object[]>();
			for (Scannable member : groupMembers) {

				Object[] memberPosition;
				try {

					Object pos = member.getPosition();
					if (pos != null) {
						memberPosition = PositionConvertorFunctions.toObjectArray(pos);
					} else {
						memberPosition = new Object[0];
					}
				} catch (Exception e) {
					// if this fails, try getting strings instead. If that fails then let exception escalate
					memberPosition = ScannableUtils.getFormattedCurrentPositionArray(member);
				}
				memberPositions.add(memberPosition);
			}

			int n = 0;
			for (int i = 0; i < groupMembers.size(); i++) {
				for (int j = 0; j < groupMembers.get(i).getInputNames().length; j++) {
					position[n] = memberPositions.get(i)[j];
					n++;
				}
			}
			for (int i = 0; i < groupMembers.size(); i++) {
				for (int j = 0; j < groupMembers.get(i).getExtraNames().length; j++) {
					position[n] = memberPositions.get(i)[j + groupMembers.get(i).getInputNames().length];
					n++;
				}
			}
		} catch (Exception e) {
			throw new DeviceException("Exception occurred during {}.getPosition()", getName(), e);
		}

		return position;
	}

	@Override
	public boolean isBusy() throws DeviceException {
		for (Scannable member : groupMembers) {
			if (member.isBusy()) {
				return true;
			}
		}
		return false;
	}

	@Override
	public void setExtraNames(String[] names) {
		// do nothing: don't want to override members' extra names
	}

	@Override
	public void setInputNames(String[] names) {
		// do nothing: don't want to override members' input names
	}

	@Override
	public String toFormattedString() {
		return ScannableUtils.formatScannableWithChildren(this, getGroupMembers(), false);
	}

	@Override
	public void stop() throws DeviceException {
		for (Scannable member : groupMembers) {
			member.stop();
		}
	}

	/**
	 * Acts as a fan-out for messages from the Scannables inside this group {@inheritDoc}
	 *
	 * @see gda.observable.IObserver#update(java.lang.Object, java.lang.Object)
	 */
	@Override
	public void update(Object theObserved, Object changeCode) {
		/*
		 * only fan out if the notification did not already come from oneself. This is required for situations where a
		 * scannable is observing its surrounding scannableGroup and the scannablegroup is observing its children.
		 */
		if (theObserved != this) {
			notifyIObservers(this, changeCode);
		}
	}

	@Override
	public String[] getExtraNames() {
		// recalculate every time as these attributes may be dynamic
		// prepend scannable names to extra names to ensure uniqueness
		List<String> eNames = new ArrayList<>();
		for (Scannable member : groupMembers) {
			for (String eN : member.getExtraNames()) {
				eNames.add(eN);
			}
		}
		return eNames.toArray(new String[eNames.size()]);
	}

	@Override
	public String[] getInputNames() {
		// recalculate every time as these attributes may be dynamic
		// prepend scannable names to input names to ensure uniqueness
		List<String> iNames = new ArrayList<>();
		for (Scannable member : groupMembers) {
			for (String iN : member.getInputNames()) {
				iNames.add(iN);
			}
		}
		return iNames.toArray(new String[iNames.size()]);
	}

	@Override
	public String[] getOutputFormat() {
		List<String> outputFormat = new Vector<String>();
		for (int i = 0; i < groupMembers.size(); i++) {
			for (int j = 0; j < groupMembers.get(i).getInputNames().length; j++) {
				outputFormat.add(groupMembers.get(i).getOutputFormat()[j]);
			}
		}
		for (int i = 0; i < groupMembers.size(); i++) {
			for (int j = 0; j < groupMembers.get(i).getExtraNames().length; j++) {
				outputFormat.add(groupMembers.get(i).getOutputFormat()[j + groupMembers.get(i).getInputNames().length]);
			}
		}
		return outputFormat.toArray(new String[] {});
	}

	@Override
	public void atPointEnd() throws DeviceException {
		for (Scannable scannable : groupMembers) {
			scannable.atPointEnd();
		}
	}

	@Override
	public void atPointStart() throws DeviceException {
		for (Scannable scannable : groupMembers) {
			scannable.atPointStart();
		}
	}

	@Override
	public void atScanLineEnd() throws DeviceException {
		for (Scannable scannable : groupMembers) {
			scannable.atScanLineEnd();
		}

	}

	@Override
	public void atScanEnd() throws DeviceException {
		for (Scannable scannable : groupMembers) {
			scannable.atScanEnd();
		}
	}

	@Override
	public void atLevelMoveStart() throws DeviceException {
		for (Scannable scannable : groupMembers) {
			scannable.atLevelMoveStart();
		}
	}

	@Override
	public void atLevelStart() throws DeviceException {
		for (Scannable scannable : groupMembers) {
			scannable.atLevelStart();
		}
	}

	@Override
	public void atLevelEnd() throws DeviceException {
		for (Scannable scannable : groupMembers) {
			scannable.atLevelEnd();
		}
	}

	@Override
	public void atCommandFailure() throws DeviceException {
		for (Scannable scannable : groupMembers) {
			scannable.atCommandFailure();
		}
	}

	@Override
	public void atScanStart() throws DeviceException {
		for (Scannable scannable : groupMembers) {
			scannable.atScanStart();
		}
	}

	@Override
	public void atScanLineStart() throws DeviceException {
		for (Scannable scannable : groupMembers) {
			scannable.atScanLineStart();
		}
	}

	@Override
	public String checkPositionValid(Object illDefinedPosObject) throws DeviceException {

		Vector<Object[]> targets;
		try {
			targets = extractPositionsFromObject(illDefinedPosObject);
		} catch (Exception e) {
			return e.getMessage();
		}

		for (int i = 0; i < groupMembers.size(); i++) {
			Object[] thisTarget = targets.get(i);
			if ((thisTarget != null) && (thisTarget.length > 0) && (thisTarget[0] != null)) {
				String reason = groupMembers.get(i).checkPositionValid(thisTarget);
				if (reason != null) {
					return reason;
				}
			}
		}
		return null;
	}

	@Override
	public void waitWhileBusy() throws DeviceException, InterruptedException {
		for (Scannable scannable : groupMembers) {
			scannable.waitWhileBusy();
		}
	}

	@Override
	public void removeGroupMemberByIndex(int index) {
		removeGroupMemberByScannable(groupMembers.get(index));
	}

	@Override
	public String toString() {
		StringBuilder sb = new StringBuilder();
		sb.append(getClass().getSimpleName() + " ")
		.append(getName()+ ": ")
		.append(groupMembers);
		return sb.toString();
	}

	@Override
	public List<Scannable> getGroupMembers() {
		return groupMembers;
	}
}<|MERGE_RESOLUTION|>--- conflicted
+++ resolved
@@ -164,21 +164,16 @@
 	}
 
 	/**
-<<<<<<< HEAD
+	 * @param name
+	 * @return the Scannable of the given name
+	 */
+	public Scannable getGroupMember(String name) {
+		return groupMembers.stream().filter(member -> member.getName().equals(name)).findFirst().orElse(null);
+	}
+
+	/**
 	 * Sets the group members that make up this scannable group. If this ScannableGroup is configured, sets it to
 	 * unconfigured, to allow all the scannables to be configured by call this.configure()
-=======
-	 * @param name
-	 * @return the Scannable of the given name
-	 */
-	public Scannable getGroupMember(String name) {
-		return groupMembers.stream().filter(member -> member.getName().equals(name)).findFirst().orElse(null);
-	}
-
-	/**
-	 * Sets the group members that make up this scannable group.
-	 * Sets this ScannableGroup to unconfigured.
->>>>>>> 949d21f9
 	 *
 	 * @param groupMembers
 	 *            the group members
