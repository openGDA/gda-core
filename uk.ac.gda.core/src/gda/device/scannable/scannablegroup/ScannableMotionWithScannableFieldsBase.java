/*-
 * Copyright © 2009 Diamond Light Source Ltd.
 *
 * This file is part of GDA.
 *
 * GDA is free software: you can redistribute it and/or modify it under the
 * terms of the GNU General Public License version 3 as published by the Free
 * Software Foundation.
 *
 * GDA is distributed in the hope that it will be useful, but WITHOUT ANY
 * WARRANTY; without even the implied warranty of MERCHANTABILITY or FITNESS
 * FOR A PARTICULAR PURPOSE. See the GNU General Public License for more
 * details.
 *
 * You should have received a copy of the GNU General Public License along
 * with GDA. If not, see <http://www.gnu.org/licenses/>.
 */

package gda.device.scannable.scannablegroup;

import static gda.device.scannable.PositionConvertorFunctions.toObjectArray;
import static gda.device.scannable.PositionConvertorFunctions.toParticularContainer;
import gda.device.DeviceException;
import gda.device.Scannable;
import gda.device.continuouscontroller.ContinuousMoveController;
import gda.device.scannable.ContinuouslyScannableViaController;
import gda.device.scannable.PositionConvertorFunctions;
import gda.device.scannable.ScannableMotionBase;
import gda.device.scannable.ScannableMotionUnitsBase;

import java.util.ArrayList;
import java.util.Arrays;
import java.util.HashMap;
import java.util.List;
import java.util.Map;

import org.python.core.Py;
import org.python.core.PyException;
import org.slf4j.Logger;
import org.slf4j.LoggerFactory;

/**
 * Extend as ScannableMotionBase. Provides a {@link #completeInstantiation()} method which adds a dictionary of
 * ScannableFields to an instance. Each ScannableField allows one of the instances fields to be interacted with like it
 * itself is a scannable. Fields are accessible from Jython as attributes, or using the
 * {@link #getFieldScannable(String)}.
 * <p>
 * When moving a ScannableField (via either a pos or scan command), the ScnnableField calls the parent to perform the
 * actual task. The ScannableField's asynchronousMoveto command will call the parent with a list of None values except
 * for the field it represents which will be passed the desired position value.
 * <p>
 * The asynchronousMoveTo method in class that inherits from this base class then must handle these Nones. In some cases
 * the method may actually be able to move the underlying system associated with one field individually from others. However by
 * default it substitute's the None values with the actual current position of parent's scannables associated fields.
 * <p>
 * TODO: THIS IS NOT YET IMPLEMENTED ScannableMotionBaseWithMemory() extends this class and provides a solution
 * useful for some scenarios: it keeps track of the last position moved to, and replaces the Nones in an
 * asynchronousMoveTo request with these values. There are a number of dangers associated with this which are addressed
 * in that class's documentation, but it provides a way to move one axis within a group of non-orthogonal axis while
 * keeping the others still.
 */
public class ScannableMotionWithScannableFieldsBase extends ScannableMotionBase implements ICoordinatedParentScannable,  ContinuouslyScannableViaController {

	public class ScannableField extends ScannableMotionUnitsBase implements ICoordinatedChildScannable, ContinuouslyScannableViaController {

		private final boolean isInputField;

		private final int index;

		private ScannableMotionWithScannableFieldsBase parent;

		/**
		 * @param fieldName
		 * @param parent
		 * @param isInputField
		 * @param index
		 */
		public ScannableField(String fieldName, ScannableMotionWithScannableFieldsBase parent, boolean isInputField, int index) {
			this.parent = parent;
			this.isInputField = isInputField;
			this.index = index;

			setName(fieldName);
			if (isInputField) {
				setInputNames(new String[] { fieldName });
				setExtraNames(new String[] {});
			} else {
				setInputNames(new String[] {});
				setExtraNames(new String[] { fieldName });
			}
		}

		@Override
		public String[] getOutputFormat() {
			return Arrays.copyOfRange(parent.getOutputFormat(), index, index + 1);
		}

		@Override
		public void rawAsynchronousMoveTo(Object internalPosition) throws DeviceException {
			if (!isInputField) {
				throw new DeviceException(String.format(
						"The ScannableField %s.%s represents an output. It therefore could not be moved to %s .",
						parent.getName(), getName(), internalPosition.toString()));
			}
			if (parent.isTargeting()) {
				parent.setChildTarget(this, internalPosition);
			} else {
				parent.asynchronousMoveFieldTo(index, internalPosition);
			}
		}

		@Override
		public Object rawGetPosition() throws DeviceException {
			return parent.getFieldPosition(index);
		}

//		/**
//		 * Should not be reachable. A call to this scannable's getPosition should map directly to a call on the parent
//		 * Scannables' getfieldPosition.
//		 */
//		@Override
//		public Object rawGetPosition() throws DeviceException {
//			throw new RuntimeException("DottedAccessPseudoDevice is improperly implemented.");
//		}

		@Override
		public boolean isBusy() throws DeviceException {
			return parent.isBusy();
		}

		@Override
		public void waitWhileBusy() throws DeviceException, InterruptedException {
			parent.waitWhileBusy();
		}

		@Override
		public void atCommandFailure() throws DeviceException {
			parent.atCommandFailure();
		}

		@Override
		public void atLevelMoveStart() throws DeviceException {
			parent.addChildToMove(this);
		}

		@Override
		public ICoordinatedParent getParent() {
			return parent;
		}

		@Override
		public boolean isInputField() {
			return isInputField;
		}

		@Override
		public void setParent(ICoordinatedParent parent) {
			this.parent = (ScannableMotionWithScannableFieldsBase) parent;
		}

		@Override
		public void atScanStart() throws DeviceException {
			if (!parent.awaitingScanEnd) {
				parent.atScanStart();
				parent.awaitingScanEnd = true;
			}
		}

		@Override
		public void atScanEnd() throws DeviceException {
			if (parent.awaitingScanEnd) {
				parent.atScanEnd();
				parent.awaitingScanEnd = false;
			}
		}

		@Override
		public void atScanLineStart() throws DeviceException {
			if (!parent.awaitingScanLineEnd) {
				parent.atScanLineStart();
				parent.awaitingScanLineEnd = true;
			}
		}

		@Override
		public void atScanLineEnd() throws DeviceException {
			if (parent.awaitingScanLineEnd) {
				parent.atScanLineEnd();
				parent.awaitingScanLineEnd = false;
			}
		}

		@Override
		public void atPointStart() throws DeviceException {
			if (!parent.awaitingPointEnd) {
				parent.atPointStart();
				parent.awaitingPointEnd = true;
			}
		}

		@Override
		public void atPointEnd() throws DeviceException {
			if (parent.awaitingPointEnd) {
				parent.atPointEnd();
				parent.awaitingPointEnd = false;
			}
		}

		@Override
		public void close() throws DeviceException {
			parent.close();
		}

		@Override
		public int getLevel() {
			return parent.getLevel();
		}

		@Override
		public int getNumberTries() {
			return parent.getNumberTries();
		}

		@Override
		public int getProtectionLevel() throws DeviceException {
			return parent.getProtectionLevel();
		}

		@Override
		public Double[] getTolerances() throws DeviceException {
			return new Double[] { parent.getTolerances()[index] };
		}

		@Override
		public Double[] getOffset() {
			Double[] parentOffsetArray = parent.getOffset();
			if (parentOffsetArray == null) {
				return null;
			}
			return (parentOffsetArray[index]==null) ? null : new Double[] { parentOffsetArray[index] };
		}

		@Override
		public Double[] getScalingFactor() {
			Double[] parentScalingFactor = parent.getScalingFactor();
			if (parentScalingFactor == null) {
				return null;
			}
			return (parentScalingFactor[index]==null) ? null : new Double[] { parentScalingFactor[index] };
		}


		@Override
		public void setLevel(int level) {
			parent.setLevel(level);
		}

		@Override
		public void setTolerance(Double tolerance) throws DeviceException {
			if (!isInputField) {
				throw new DeviceException(String.format("Could not set tolerance on scannable %s to %s. This scannable"
						+ " represents a read-only field on %s.", getName(), tolerance, parent.getName()));
			}
			Double[] newTolerance = parent.getTolerances();
			if (newTolerance==null) {
				newTolerance = new Double[parent.getInputNames().length];
				Arrays.fill(newTolerance, 0.);
			}
			newTolerance[index] = tolerance;
			parent.setTolerances(newTolerance);
		}



		@Override
		public void setTolerances(Double[] tolerance) throws DeviceException {
			if (!(tolerance.length == 1)) {
				throw new DeviceException(String.format("Could not set tolerance on scannable %s to %s. This scannable"
						+ "has only one field.", getName(), Arrays.toString(tolerance)));
			}
			setTolerance(tolerance[0]);
		}

		@Override
		public void setOffset(Double... offsetArray) {
			if (!(offsetArray.length == 1)) {
				throw new IllegalArgumentException(String.format("Could not scannable%s's offset to %s. This scannable"
						+ "has only one field.", getName(), Arrays.toString(offsetArray)));
			}
			Double[] parentOffsetArray = parent.getOffset();
			if (parentOffsetArray == null) {
				parentOffsetArray = new Double[parent.getInputNames().length + parent.getExtraNames().length];
			}
			parentOffsetArray[index] = offsetArray[0];
			parent.setOffset(parentOffsetArray);
		}

		@Override
		public void setScalingFactor(Double... scaleArray) {
			if (!(scaleArray.length == 1)) {
				throw new IllegalArgumentException(String.format("Could not scannable%s's scaling factor to %s. This scannable"
						+ "has only one field.", getName(), Arrays.toString(scaleArray)));
			}
			Double[] parentScaleArray = parent.getScalingFactor();
			if (parentScaleArray == null) {
				parentScaleArray = new Double[parent.getInputNames().length + parent.getExtraNames().length];
			}
			parentScaleArray[index] = scaleArray[0];
			parent.setScalingFactor(parentScaleArray);
		}

		@Override
		@Deprecated
		public void atEnd() throws DeviceException {
			throw new RuntimeException("Call to deprecated method atEnd() on " + getName()
					+ ". Use atScanEnd() instead");
		}

		@Override
		@Deprecated
		public void atStart() throws DeviceException {
			throw new RuntimeException("Call to deprecated method atStart() on " + getName()
					+ ". Use atScanStart() instead");
		}

		@Override
		public Double[] getLowerGdaLimits() {
			Double[] limit = parent.getLowerGdaLimits();
			return limit == null ? null : new Double[] { limit[index]};
		}

		@Override
		public Double[] getUpperGdaLimits() {
			Double[] limit = parent.getUpperGdaLimits();
			return limit == null ? null : new Double[] { limit[index] };
		}

		@Override
		public void setLowerGdaLimits(Double lowerLim) throws Exception {
			Double[] limit = parent.getLowerGdaLimits();
			if (limit == null){
				limit = new Double[parent.getInputNames().length];
			}
			limit[index] = lowerLim;
			parent.setLowerGdaLimits(limit);
		}

		@Override
		public void setUpperGdaLimits(Double upperLim) throws Exception {
			Double[] limit = parent.getUpperGdaLimits();
			if (limit == null){
				limit = new Double[parent.getInputNames().length];
			}
			limit[index] = upperLim;
			parent.setUpperGdaLimits(limit);
		}

		@Override
		public void setLowerGdaLimits(Double[] lowerLim) throws Exception {
			if (!(lowerLim.length == 1)) {
				throw new DeviceException(String.format(
						"Could not setLowerGdaLmits() on scannable %s to %s. This scannable has only one field.",
						getName(), Arrays.toString(lowerLim)));
			}
			setLowerGdaLimits(lowerLim[0]);
		}

		@Override
		public void setUpperGdaLimits(Double[] upperLim) throws Exception {
			if (!(upperLim.length == 1)) {
				throw new DeviceException(String.format(
						"Could not setUpperGdaLmits() on scannable %s to %s. This scannable has only one field.",
						getName(), Arrays.toString(upperLim)));
			}
			setUpperGdaLimits(upperLim[0]);
		}

		@Override
		public void setOutputFormat(String[] formats) {
			if (!(formats.length == 1)) {
				throw new RuntimeException(String.format(
						"Could not setOutputFormat() on scannable %s to %s. This scannable has only one field.",
						getName(), Arrays.toString(formats)));
			}
			String[] newFormats = parent.getOutputFormat();
			newFormats[index] = formats[0];
			parent.setOutputFormat(newFormats);
		}

		@Override
		public void setNumberTries(int numberTries) {
			parent.setNumberTries(numberTries);
		}

		@Override
		public void setProtectionLevel(int permissionLevel) throws DeviceException {
			parent.setProtectionLevel(permissionLevel);
		}

		@Override
		public void stop() throws DeviceException {
			parent.stop();
		}

		@Override
		public ContinuousMoveController getContinuousMoveController() {
			return parent.getContinuousMoveController();
		}

		@Override
		public void setContinuousMoveController(ContinuousMoveController controller) {
			throw new IllegalArgumentException("setContinuousMoveController("+controller.getName()+") not supported on "+this.getName());
		}

		@Override
		public boolean isOperatingContinously() {
			return parent.isOperatingContinously();
		}

		@Override
		public void setOperatingContinuously(boolean b) {
			parent.setOperatingContinuously(b);
		}

	}

	private static final Logger logger = LoggerFactory.getLogger(ScannableMotionWithScannableFieldsBase.class);

	List<ScannableField> children;

	Map<String, ScannableField> scannableFieldByName;

	Map<Integer, Object> targetMap;

	CoordinatedParentScannableComponent coordinatedScannableComponent;

	private boolean awaitingScanEnd = false;

	private boolean awaitingScanLineEnd = false;

	private boolean awaitingPointEnd = false;

	private boolean operatingContinuousely;

	private boolean autoCompletePartialMoveToTargets = false;

	private ContinuousMoveController controller;

	private Object[] positionAtScanStart = null; // null indicates not operating in a scan

	public void setPositionAtScanStart(Object[] positionAtScanStart) {
		this.positionAtScanStart = positionAtScanStart;
	}

	private boolean usePositionAtScanStartWhenCompletingPartialMoves = true;

	public boolean isUsePositionAtScanStartWhenCompletingPartialMoves() {
		return usePositionAtScanStartWhenCompletingPartialMoves;
	}

	public void setUsePositionAtScanStartWhenCompletingPartialMoves(boolean usePositionAtScanStartWhenCompletingPartialMoves) {
		this.usePositionAtScanStartWhenCompletingPartialMoves = usePositionAtScanStartWhenCompletingPartialMoves;
	}

	public boolean isAutoCompletePartialMoveToTargets() {
		return autoCompletePartialMoveToTargets;
	}

	public void setAutoCompletePartialMoveToTargets(boolean autoCompletePartialMoveToTargets) {
		this.autoCompletePartialMoveToTargets = autoCompletePartialMoveToTargets;
	}

	/**
	 * Sets input names and creates scannable for each field;
	 */
	@Override
	public void setInputNames(String[] names) {
		super.setInputNames(names);
		configureFieldScannables();
	}

	/**
	 * Sets extra names and creates scannable for each field;
	 */
	@Override
	public void setExtraNames(String[] names) {
		super.setExtraNames(names);
		configureFieldScannables();
	}

	private void configureFieldScannables() {
		createScannableForEachField();
		coordinatedScannableComponent = new CoordinatedParentScannableComponent(this);
		List<ICoordinatedChildScannable> coordinatedFieldList = new ArrayList<ICoordinatedChildScannable>();
		for (Scannable field : children) {
			coordinatedFieldList.add((ICoordinatedChildScannable) field);
		}
		coordinatedScannableComponent.setMembers(coordinatedFieldList);
	}

	void resetState() {
		awaitingScanEnd = false;
		awaitingScanLineEnd = false;
		awaitingPointEnd = false;
	}

	@Override
	public void atScanStart() throws DeviceException {
		if (usePositionAtScanStartWhenCompletingPartialMoves) {
			positionAtScanStart = toObjectArray(getPosition());
		}
		logger.info(getName() + ": base position for partial position moves = " + Arrays.toString(positionAtScanStart));
		super.atScanStart();
	}

	@Override
	public void atCommandFailure() throws DeviceException {
		positionAtScanStart = null;
		coordinatedScannableComponent.resetState();
		resetState();
	}


	@Override
	public void atScanEnd() throws DeviceException {
		positionAtScanStart = null;
		super.atScanEnd();
	}

	/**
	 * Returns the position sampled at the start of the scan, or null if operating in a scan.
	 * @return position if in scan or null
	 */
	public Object[] getPositionAtScanStart() {
		return positionAtScanStart;
	}

	/**
	 * Calls asynchronousMovoTo on the DottedAccessScannable. Fills all fields but index with nulls. May be overridden
	 * to improve performance.
	 *
	 * @param index
	 * @param position
	 * @throws DeviceException
	 */
	public void asynchronousMoveFieldTo(int index, Object position) throws DeviceException {
		ArrayList<Object> target = new ArrayList<Object>();
		// Fill with nulls to start
		for (ICoordinatedChildScannable member : children) {
			if (member.isInputField()) {
				target.add(null);
			}
		}
		try {
			target.set(index, position);
		} catch (IndexOutOfBoundsException e) {
			throw new DeviceException("", e);
		}
		asynchronousMoveTo(target.toArray());
	}

	@Override
	public void asynchronousMoveTo(Object externalPosition) throws DeviceException {
		if (!autoCompletePartialMoveToTargets) {
			super.asynchronousMoveTo(externalPosition);
		} else {
			Object[] externalArray = toObjectArray(externalPosition);
			if (Arrays.asList(externalArray).contains(null)) {
				Object[] completedArray = completePartialMoveTarget(externalArray);
				Object completedPosition = toParticularContainer(completedArray, externalPosition);
				super.asynchronousMoveTo(completedPosition);
			} else {
				super.asynchronousMoveTo(externalPosition);
			}
		}
	}

	protected Object[] completePartialMoveTarget(Object[] externalTarget) throws DeviceException {
		Object[] originalExternalTarget = Arrays.copyOf(externalTarget, externalTarget.length);
		Object[] basePosition = (getPositionAtScanStart() != null) ? getPositionAtScanStart() : toObjectArray(getPosition());
		for (int i = 0; i < externalTarget.length; i++) {
			if (externalTarget[i] == null) {
				externalTarget[i] = PositionConvertorFunctions.toDouble(basePosition[i]);
			}
		}
		// update the now badly named PositionAtScanStart
		if (positionAtScanStart != null) {
			for (int i = 0; i < originalExternalTarget.length; i++) {
				if (originalExternalTarget[i] != null) {
					positionAtScanStart[i] = PositionConvertorFunctions.toDouble(originalExternalTarget[i]);
				}
			}
		}

		return externalTarget;

	}

	/**
	 * Populates scannableFields and scannableFieldByName.
	 */
	protected void createScannableForEachField() {
		children = new ArrayList<ScannableField>();
		scannableFieldByName = new HashMap<String, ScannableField>();
		ScannableField field;
		String name;
		for (int i = 0; i < getInputNames().length; i++) {
			name = getInputNames()[i];
			field = new ScannableField(name, this, true, i);
			children.add(field);
			scannableFieldByName.put(name, field);
		}
		for (int i = 0; i < getExtraNames().length; i++) {
			int fieldIndex = i + getInputNames().length;
			name = getExtraNames()[i];
			field = new ScannableField(getExtraNames()[i], this, false, fieldIndex);
			children.add(field);
			scannableFieldByName.put(getExtraNames()[i], field);
		}
	}


	/**
	 * Returns the ScannableField with the given name. As PseudoDevice does not extend PyObject, it is an 'old style'
	 * class and the more appropriate __getattribute__ method won't get called. The problem with __getattr__ is that
	 * defined methods (such as Scannable.a()) will block it. Then again, maybe this is not a problem!
	 *
	 * @param name
	 */
	public ScannableField __getattr__(String name) {
		ScannableField field = getFieldScannable(name);
		if (field == null) {
			throw new PyException(Py.AttributeError, "");
		}
		return field;
	}

	/**
	 * Returns the ScannableField with the given name.
	 *
	 * @param name
	 * @return the Scannablefield, or null if it could not be found.
	 */
	public ScannableField getFieldScannable(String name) {
		return scannableFieldByName.get(name);
	}

	/**
	 * Override this if there is a more efficient way for your Scannable to get the value of a field than than by
	 * calling getPosition and picking out the ith object.
	 *
	 * @param index
	 * @return position of ith field
	 * @throws DeviceException
	 */
	public Object getFieldPosition(int index) throws DeviceException {
		Object wholePosition = getPosition();
		Object[] wholePositionArray = PositionConvertorFunctions.toObjectArray(wholePosition);
		if ((wholePositionArray.length == 1) & (index != 0)) {
			throw new IllegalArgumentException("The scannables position has only one element. Index must be zero not: "
					+ index);
		}
		return wholePositionArray[index];
	}

	@Override
	public void addChildToMove(ICoordinatedChildScannable element) {
		coordinatedScannableComponent.addChildToMove(element);
	}

	@Override
	public boolean isTargeting() {
		return coordinatedScannableComponent.isTargeting();
	}

	@Override
	public void setChildTarget(ICoordinatedChildScannable element, Object position) throws DeviceException {
		coordinatedScannableComponent.setChildTarget(element, position);
	}

	public void setMembers(List<ICoordinatedChildScannable> members) {
		coordinatedScannableComponent.setMembers(members);
	}

	/// ContinuouslyScannableViaController ///

	@Override
	public void setOperatingContinuously(boolean b) {
		operatingContinuousely = b;
	}

	@Override
	public boolean isOperatingContinously() {
		return operatingContinuousely;
	}

	@Override
	public ContinuousMoveController getContinuousMoveController() {
		return controller;
	}

<<<<<<< HEAD
=======
	@Override
>>>>>>> 7dcf07d3
	public void setContinuousMoveController(ContinuousMoveController controller) {
		this.controller = controller;
	}

//	@Override
//	public void asynchronousMoveTo(Object position) throws DeviceException {
//		if (isOperatingContinously()) {
//			controller.addPoint(PositionConvertorFunctions.toDoubleArray(
//					externalToInternal(gda.device.scannable.ScannableUtils.objectToArray(position))));
//		} else {
//			super.asynchronousMoveTo(position);
//		}
//	}

//	@Override
//	public Object getPosition() throws DeviceException {
//		if (isOperatingContinously()) {
//			return internalToExternal(controller.getLastPointAdded());
//		}
//		return super.getPosition();
//	}

	@Override
	public boolean isBusy() throws DeviceException {
		if (isOperatingContinously()) {
			return controller.isMoving();
		}
		return super.isBusy();
	}

	@Override
	public void waitWhileBusy() throws DeviceException, InterruptedException {
		if (isOperatingContinously()) {
			controller.waitWhileMoving();
		} else {
			super.waitWhileBusy();
		}
	}

	@Override
	public void stop() throws DeviceException {
		positionAtScanStart = null;
		super.stop();
		if (isOperatingContinously()) {
			try {
				controller.stopAndReset();
			} catch (InterruptedException e) {
				throw new DeviceException("InterruptedException while stopping and resetting " + controller.getName());
			}
		}
	}

	@Override
	public Object getPositionWhileMovingContinuousely(ICoordinatedScannableGroupChildScannable childScannable) throws DeviceException {
		int index = children.indexOf(childScannable);
		return toObjectArray(getPosition())[index];
	}
}<|MERGE_RESOLUTION|>--- conflicted
+++ resolved
@@ -699,10 +699,7 @@
 		return controller;
 	}
 
-<<<<<<< HEAD
-=======
-	@Override
->>>>>>> 7dcf07d3
+	@Override
 	public void setContinuousMoveController(ContinuousMoveController controller) {
 		this.controller = controller;
 	}
