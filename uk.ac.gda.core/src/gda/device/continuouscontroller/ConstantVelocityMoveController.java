--- conflicted
+++ resolved
@@ -42,10 +42,7 @@
 	 */
 	void setEnd(double end) throws DeviceException;
 
-<<<<<<< HEAD
-=======
 	double getEnd();
->>>>>>> 7dcf07d3
 
 	/**
 	 * Set the step size for the move in hardware units/scale.
