--- conflicted
+++ resolved
@@ -60,12 +60,6 @@
 		this.yPixelSizeUnit = yPixelSizeUnit;
 	}
 
-<<<<<<< HEAD
-	/**
-	 *
-	 */
-=======
->>>>>>> 66ea1dc5
 	@Override
 	public void appendTo(NXDetectorData data, String detectorName) {
 
