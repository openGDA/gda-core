--- conflicted
+++ resolved
@@ -470,13 +470,9 @@
 		try {
 			while (true) {
 
-<<<<<<< HEAD
-				String message = myReadLine();
+				String message = readLine();
 				logger.trace(getName() + ": getReply message received : " + message);
-=======
-				String message = readLine();
-				logger.debug(getName() + ": getReply message received : " + message);
->>>>>>> 6d97584f
+				
 				if (isPrompt(message)) {
 					// we got a prompt, so the last message was the return value
 					return reply;
