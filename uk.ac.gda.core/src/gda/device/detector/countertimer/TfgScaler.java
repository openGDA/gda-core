--- conflicted
+++ resolved
@@ -211,15 +211,7 @@
 
 	@Override
 	public void atCommandFailure() throws DeviceException {
-<<<<<<< HEAD
-//		if (frameSets.size() > 0) {
-//			clearFrameSets();
-//		}
 		atScanEnd();
-		clearFrameSets();
-=======
-		atScanEnd();
->>>>>>> f1ce5ec4
 	}
 
 	@Override
