/*-
 * Copyright © 2009 Diamond Light Source Ltd.
 *
 * This file is part of GDA.
 *
 * GDA is free software: you can redistribute it and/or modify it under the
 * terms of the GNU General Public License version 3 as published by the Free
 * Software Foundation.
 *
 * GDA is distributed in the hope that it will be useful, but WITHOUT ANY
 * WARRANTY; without even the implied warranty of MERCHANTABILITY or FITNESS
 * FOR A PARTICULAR PURPOSE. See the GNU General Public License for more
 * details.
 *
 * You should have received a copy of the GNU General Public License along
 * with GDA. If not, see <http://www.gnu.org/licenses/>.
 */

package gda.device.detector.countertimer;

import gda.device.ContinuousParameters;
import gda.device.DeviceException;
import gda.device.detector.BufferedDetector;
import gda.device.detector.DAServer;

import java.util.HashMap;

import org.apache.commons.lang.ArrayUtils;
import org.slf4j.Logger;
import org.slf4j.LoggerFactory;

/**
 * Adapter for the TfgScalerWithLogValues class so that it may be used in ContinuousScans.
 * <p>
 * Assumes that the TTL signal driving the TFG time-frames is connected to TFG socket TTL INPUT 0.
 */
public class BufferedScaler extends TfgScalerWithLogValues implements BufferedDetector {
	private static final Logger logger = LoggerFactory.getLogger(BufferedScaler.class);
	private ContinuousParameters parameters;
	private boolean continuousMode;
	private double overrunTime = 0.1;
	private DAServer daserver;
	private int ttlSocket = 0; // the TTL Trig In socket [0-3] default is 0
	private Boolean returnCountRates = false;
	private double[][] framesRead;
	
	public BufferedScaler(){
		try {
			framesRead = new double[getNumberFrames()][5];
		} catch (DeviceException e) {
			logger.error("Cannot construct BufferedScaler, something wrong with TFG", e);
		}
	}
	
	public double[][] getFramesRead() {
		return framesRead;
	}
	
	public void clearFramesRead(){
		framesRead = null;
	}

	@Override
	public void collectData() throws DeviceException {
		// do nothing when in continuous mode
		if (continuousMode){
			return;
		}
		super.collectData();
	}	
	
	@Override
	public Object[] readAllFrames() throws DeviceException {
		Integer lastFrame = getNumberFrames() - 1;
		return readFrames(0, lastFrame);
	}
	
	@Override
	public Object[] readFrames(int startFrame, int finalFrame) throws DeviceException {
		
		double[][] frame = readData(startFrame, finalFrame);
		framesRead=frame;
		return frame;
	}
	
	@Override
	public double[] readout() throws DeviceException {
		if (continuousMode){
			Integer numFrames = getNumberFrames();
			// if nothing collected, so 0 frames, then view the contents of the first frame anyway
			if (numFrames == 0) {
				return readData(0, 0)[0];
			}
			return readData(numFrames -1 , numFrames -1)[0];

		}
		return readData(0,0)[0];
	}

	/**
	 * @param startFrame - as known by TFG i.e. first frame is 0
	 * @param finalFrame
	 * @return double[][]
	 * @throws DeviceException
	 */
	private double[][] readData(int startFrame, int finalFrame) throws DeviceException {

		// readout everything for those frames
		int numberOfFrames = (finalFrame - startFrame) + 1;
		double[] scalerReadings;
		if (numChannelsToRead == null){
			scalerReadings = scaler.read(0, 0, startFrame, scaler.getDimension()[0], 1, numberOfFrames);
		} else {
			scalerReadings = scaler.read(0, 0, startFrame, numChannelsToRead, 1, numberOfFrames);
		}
		int numberOfValuesPerFrame = this.getExtraNames().length; //assuming the instance is properly setup
		
		// loop over frames, extract each frame and add log values to the end
		double[][] output = new double[numberOfFrames][];
		for (int i = 0; i < numberOfFrames; i++) {
			
			// get the slice from the readings array
			int numScalers = numChannelsToRead == null ?scaler.getDimension()[0]:numChannelsToRead;
			int entryNumber = i;
			double[] slice = new double[numScalers];
			for (int scaNum = 0; scaNum < numScalers; scaNum++){
				slice[scaNum] = scalerReadings[entryNumber];
				entryNumber += numberOfFrames;
			}
//			int startSlice = i * scaler.getDimension()[0];
//			int endSlice = startSlice + scaler.getDimension()[0];
//			double[] slice = ArrayUtils.subarray(scalerReadings, startSlice, endSlice);

			double[] thisFrame = new double[numberOfValuesPerFrame];
			if (isTFGv2 && !timeChannelRequired) {
				// for TFGv2 always get the number of live time clock counts as the first scaler item
				thisFrame = ArrayUtils.subarray(slice, 1, slice.length);
			} else if (isTFGv2 && timeChannelRequired) {
				// convert the live time clock counts into seconds (TFG has a 100MHz clock cycle)
				thisFrame = ArrayUtils.subarray(slice, 0, slice.length);
				thisFrame[0] = thisFrame[0] / 100000000;
				
				// convert all values to rates
				if (this.returnCountRates && thisFrame[0] > 0.0) {
					for (int scaNum = 1; scaNum < numScalers; scaNum++) {
						thisFrame[scaNum] /= thisFrame[0];
					}
				}
				
			} else if (!isTFGv2 && timeChannelRequired) {
				throw new DeviceException("Invalid parameter options for " + getName()
						+ ": cannot add a time channel when using TFGv1! Set timeChannelRequired to false");
			} else {
				thisFrame = slice;
			}
			if(isOutputLogValues())
				thisFrame = appendLogValues(thisFrame);
			output[i] = thisFrame;
		}

		return output;
	}

	@Override
	public void setContinuousMode(boolean on) throws DeviceException {
		this.continuousMode = on;
		if (on) {
			setTimeFrames();
		} else {
			switchOffExtTrigger();
		}
	}

	private void setTimeFrames() throws DeviceException {
		if (parameters == null) {
			throw new DeviceException(getName()
					+ " could not set time frames for continuous scans as parameters not supplied!");
		}

		// tfg setup-trig
		switchOnExtTrigger();
		
		//Send as a single command. Otherwise DAServer reply timeouts are seen and the 3 commands take about 10s!
		StringBuffer buffer = new StringBuffer();
		buffer.append("tfg setup-groups ext-start cycles 1"+"\n");
		buffer.append(parameters.getNumberDataPoints() + " 0.000001 0.00000001 0 0 0 " + (ttlSocket + 8)+"\n");
		buffer.append("-1 0 0 0 0 0 0");
		daserver.sendCommand(buffer.toString());
		daserver.sendCommand("tfg arm");
		/*daserver.sendCommand("tfg setup-groups ext-start cycles 1");
		daserver.sendCommand(parameters.getNumberDataPoints() + " 0.000001 0.00000001 0 0 0 " + ttlSocket + 8);
		daserver.sendCommand("-1 0 0 0 0 0 0");*/
	}

	@Override
	public boolean isContinuousMode() {
		return continuousMode;
	}

	@Override
	public ContinuousParameters getContinuousParameters() {
		return parameters;
	}

	@Override
	public void setContinuousParameters(ContinuousParameters parameters) {
		this.parameters = parameters;
	}

	@Override
	public void clearMemory() throws DeviceException {
		scaler.clear();
		scaler.start(); 
	}

	/**
	 * switch off external triggering by the TTL0 input
	 * @throws DeviceException 
	 */
	private void switchOffExtTrigger() throws DeviceException {
		daserver.sendCommand("tfg setup-trig start");
	}

	/**
	 * switch on external triggering by the TTL0 input
	 * @throws DeviceException 
	 */
	private void switchOnExtTrigger() throws DeviceException {
<<<<<<< HEAD
		Object test = daserver.sendCommand("tfg setup-trig start ttl" + ttlSocket);
		System.out.println(test);
=======
		/*Object test = */daserver.sendCommand("tfg setup-trig start ttl" + ttlSocket);
//		System.out.println(test);;
>>>>>>> cdad8572
	}

	@Override
	public int getNumberFrames() throws DeviceException {
		if (!continuousMode)
			return 0;
		String[] cmds = new String[]{"status show-armed","progress","status","full","lap","frame"};
		HashMap <String,String> currentVals = new HashMap<String,String>();
		for (String cmd : cmds){
			currentVals.put(cmd, daserver.sendCommand("tfg read " + cmd).toString());
//			logger.info("tfg read "+ cmd + ": " + currentVals.get(cmd));
		}
		if (currentVals.isEmpty())
			return 0;
		
		// else either scan not started (return -1) or has finished (return continuousParameters.getNumberDataPoints())
		
		// if started but nothing collected yet
		if (currentVals.get("status show-armed").equals("EXT-ARMED") /*&& currentVals.get("status").equals("IDLE")*/ ){
			return 0;
		}

		// if frame is non-0 then work out the current frame
		if (!currentVals.get("frame").equals("0")){
			String numFrames = currentVals.get("frame");
			try{
				return extractCurrentFrame(Integer.parseInt(numFrames));
			}
			catch(NumberFormatException e){
				throw new DeviceException(numFrames);
			}
		}
		
		return parameters.getNumberDataPoints();
	}
	
	private int extractCurrentFrame(int frameValue){
		if (isEven(frameValue)) {
			Integer numFrames = frameValue / 2;
			return numFrames;
		}
		Integer numFrames = (frameValue - 1) / 2;
		return numFrames;
	}

	private boolean isEven(int x) {
		return (x % 2) == 0;
	}

	public void setOverrunTime(double overrunTime) {
		this.overrunTime = overrunTime;
	}

	/**
	 * The excess time to collect data for above the movement time. This ensures all motor encoder data has been read.
	 * <p>
	 * Default is 0.1;
	 * 
	 * @return double time in seconds
	 */
	public double getOverrunTime() {
		return overrunTime;
	}

	public DAServer getDaserver() {
		return daserver;
	}

	public void setDaserver(DAServer daserver) {
		this.daserver = daserver;
	}

	public void setReturnCountRates(Boolean returnCountRates) {
		if (!timeChannelRequired && returnCountRates){
			timeChannelRequired = true;
			extraNames = (String[]) ArrayUtils.addAll(new String[]{"time"}, this.extraNames);
			outputFormat = (String[]) ArrayUtils.addAll(new String[]{this.outputFormat[0]}, this.outputFormat);
		} else if (timeChannelRequired && this.returnCountRates && !returnCountRates){
			timeChannelRequired = false;
			extraNames = (String[]) ArrayUtils.remove(this.extraNames, 0);
			outputFormat = (String[]) ArrayUtils.remove(this.outputFormat, 0);
		}
		this.returnCountRates = returnCountRates;
	}

	public Boolean getReturnCountRates() {
		return returnCountRates;
	}

	@Override
	public int maximumReadFrames() throws DeviceException {
		// as this is only a few integers per frame, its unlikely to ever cause memory issues.
		return 99999;
	}

	public int getTtlSocket() {
		return ttlSocket;
	}

	public void setTtlSocket(int ttlSocket) {
		this.ttlSocket = ttlSocket;
	}
	
}<|MERGE_RESOLUTION|>--- conflicted
+++ resolved
@@ -226,13 +226,7 @@
 	 * @throws DeviceException 
 	 */
 	private void switchOnExtTrigger() throws DeviceException {
-<<<<<<< HEAD
-		Object test = daserver.sendCommand("tfg setup-trig start ttl" + ttlSocket);
-		System.out.println(test);
-=======
-		/*Object test = */daserver.sendCommand("tfg setup-trig start ttl" + ttlSocket);
-//		System.out.println(test);;
->>>>>>> cdad8572
+		daserver.sendCommand("tfg setup-trig start ttl" + ttlSocket);
 	}
 
 	@Override
