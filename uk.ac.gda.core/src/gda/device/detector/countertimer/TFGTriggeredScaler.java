/*-
 * Copyright © 2012 Diamond Light Source Ltd.
 *
 * This file is part of GDA.
 *
 * GDA is free software: you can redistribute it and/or modify it under the
 * terms of the GNU General Public License version 3 as published by the Free
 * Software Foundation.
 *
 * GDA is distributed in the hope that it will be useful, but WITHOUT ANY
 * WARRANTY; without even the implied warranty of MERCHANTABILITY or FITNESS
 * FOR A PARTICULAR PURPOSE. See the GNU General Public License for more
 * details.
 *
 * You should have received a copy of the GNU General Public License along
 * with GDA. If not, see <http://www.gnu.org/licenses/>.
 */

package gda.device.detector.countertimer;

import gda.device.DeviceException;
import gda.device.continuouscontroller.HardwareTriggerProvider;
import gda.device.detector.DAServer;
import gda.device.detector.hardwaretriggerable.HardwareTriggeredDetector;
import gda.device.scannable.PositionCallableProvider;
import gda.device.scannable.PositionInputStream;
import gda.device.scannable.PositionStreamIndexer;

import java.util.ArrayList;
import java.util.HashMap;
import java.util.List;
import java.util.NoSuchElementException;
import java.util.concurrent.Callable;
import java.util.concurrent.atomic.AtomicBoolean;

import org.apache.commons.lang.ArrayUtils;
import org.slf4j.Logger;
import org.slf4j.LoggerFactory;

//TODO change class name as it wrongly suggests that it's generic
public class TFGTriggeredScaler extends TfgScalerWithLogValues implements HardwareTriggeredDetector, 
PositionCallableProvider<double[]> {
	static final Logger logger = LoggerFactory.getLogger(TFGTriggeredScaler.class);
	private int ttlSocket = 0; // the TTL Trig In socket [0-3] default is 0
	private int numberScanPointsToCollect = 1;
	private boolean returnCountRates = false;
	private boolean integrateBetweenPoints;
	private boolean busy;
	private AtomicBoolean readingOut = new AtomicBoolean(false);
	private PositionStreamIndexer<double[]> indexer;
	private DAServer daserver;
	private HardwareTriggerProvider triggerProvider;

	public void setHardwareTriggerProvider(HardwareTriggerProvider triggerProvider) {
		this.triggerProvider = triggerProvider;
	}
	
	@Override
	public HardwareTriggerProvider getHardwareTriggerProvider() {
		return triggerProvider;
	}

	public void setIntegrateBetweenPoints(boolean integrateBetweenPoints) {
		this.integrateBetweenPoints = integrateBetweenPoints;
	}

	private void setTimeFrames() throws DeviceException {
		// tfg setup-trig
		daserver.sendCommand("tfg setup-trig start ttl" + ttlSocket);				
		
		//Send as a single command. Otherwise DAServer reply timeouts are seen and the 3 commands take about 10s!
		StringBuffer buffer = new StringBuffer();
		buffer.append("tfg setup-groups ext-start cycles 1"+"\n");
<<<<<<< HEAD
		buffer.append(numberScanPointsToCollect + " 0.000001 0.00000001 0 0 0 " + (ttlSocket + 8)+"\n");
=======
		buffer.append(numberScanPointsToCollect + " 0.000001 0.00000001 0 0 0 " + (ttlSocket + 8) +"\n");
>>>>>>> d1667df8
		
		buffer.append("-1 0 0 0 0 0 0");
		daserver.sendCommand(buffer.toString());
		daserver.sendCommand("tfg arm");
	}

	public void clearMemory() throws DeviceException {
		scaler.clear();
		scaler.start(); 
	}
	
	public int getNumberFrames() throws DeviceException {
		String[] cmds = new String[]{"status show-armed","progress","status","full","lap","frame"};
		HashMap <String,String> currentVals = new HashMap<String,String>();
		for (String cmd : cmds){
			currentVals.put(cmd, daserver.sendCommand("tfg read " + cmd).toString());
			logger.info("tfg read "+ cmd + ": " + currentVals.get(cmd));
		}
		
		if (currentVals.isEmpty())
			return 0;

		// if started but nothing collected yet
		if (currentVals.get("status show-armed").equals("EXT-ARMED") /*&& currentVals.get("status").equals("IDLE")*/ )
			return 0;

		// if frame is non-0 then work out the current frame
		if (!currentVals.get("frame").equals("0")){
			String numFrames = currentVals.get("frame");
			try{
			return extractCurrentFrame(Integer.parseInt(numFrames));
			}
			catch(NumberFormatException e){
				throw new DeviceException(numFrames);
			}
		}
		return triggerProvider.getNumberTriggers();
	}

	private boolean isEven(int x) {
		return (x % 2) == 0;
	}

	private int extractCurrentFrame(int frameValue){
		if (isEven(frameValue)) {
			Integer numFrames = frameValue / 2;
			return numFrames;
		}
		Integer numFrames = (frameValue - 1) / 2;
		return numFrames;
	}

	public Object[] readFrames(int startFrame, int finalFrame) throws DeviceException {
		@SuppressWarnings("unused")
		double[][] frame = readData(startFrame, finalFrame);
		return readData(startFrame, finalFrame);
	}
	
	/**
	 * @param startFrame - as known by TFG i.e. first frame is 0
	 * @param finalFrame
	 * @return double[][]
	 * @throws DeviceException
	 */
	private double[][] readData(int startFrame, int finalFrame) throws DeviceException {

		// readout everything for those frames
		int numberOfFrames = (finalFrame - startFrame) + 1;
		double[] scalerReadings;
		if (numChannelsToRead == null){
			scalerReadings = scaler.read(0, 0, startFrame, scaler.getDimension()[0], 1, numberOfFrames);
		} else {
			scalerReadings = scaler.read(0, 0, startFrame, numChannelsToRead, 1, numberOfFrames);
		}
		int numberOfValuesPerFrame = this.getExtraNames().length; //assuming the instance is properly setup
		
		// loop over frames, extract each frame and add log values to the end
		double[][] output = new double[numberOfFrames][];
		for (int i = 0; i < numberOfFrames; i++) {
			
			// get the slice from the readings array
			int numScalers = numChannelsToRead == null ?scaler.getDimension()[0]:numChannelsToRead;
			int entryNumber = i;
			double[] slice = new double[numScalers];
			for (int scaNum = 0; scaNum < numScalers; scaNum++){
				slice[scaNum] = scalerReadings[entryNumber];
				entryNumber += numberOfFrames;
			}

			double[] thisFrame = new double[numberOfValuesPerFrame];
			if (isTFGv2 && !timeChannelRequired) {
				// for TFGv2 always get the number of live time clock counts as the first scaler item
				thisFrame = ArrayUtils.subarray(slice, 1, slice.length);
			} else if (isTFGv2 && timeChannelRequired) {
				// convert the live time clock counts into seconds (TFG has a 100MHz clock cycle)
				thisFrame = ArrayUtils.subarray(slice, 0, slice.length);
				thisFrame[0] = thisFrame[0] / 100000000;
				
				// convert all values to rates
				if (this.returnCountRates && thisFrame[0] > 0.0) {
					for (int scaNum = 1; scaNum < numScalers; scaNum++) {
						thisFrame[scaNum] /= thisFrame[0];
					}
				}
				
			} else if (!isTFGv2 && timeChannelRequired) {
				throw new DeviceException("Invalid parameter options for " + getName()
						+ ": cannot add a time channel when using TFGv1! Set timeChannelRequired to false");
			} else {
				thisFrame = slice;
			}
			if(isOutputLogValues())
				thisFrame = appendLogValues(thisFrame);
			output[i] = thisFrame;
		}
		return output;
	}

	public void setReturnCountRates(Boolean returnCountRates) {
		
		if (!timeChannelRequired && returnCountRates){
			timeChannelRequired = true;
			this.extraNames = (String[]) ArrayUtils.addAll(new String[]{"time"}, this.extraNames);
			this.outputFormat = (String[]) ArrayUtils.addAll(new String[]{this.outputFormat[0]}, this.outputFormat);
		} else if (timeChannelRequired && this.returnCountRates && !returnCountRates){
			timeChannelRequired = false;
			this.extraNames = (String[]) ArrayUtils.remove(this.extraNames, 0);
			this.outputFormat = (String[]) ArrayUtils.remove(this.outputFormat, 0);
		}
		
		this.returnCountRates = returnCountRates;
	}
	
	class TfgInputStream implements PositionInputStream<double[]>
	{
		private int readOutFromHardwareSoFar = 0;
		
		@Override
		public List<double[]> read(int maxToRead) throws NoSuchElementException, InterruptedException,
				DeviceException {

			int totalCollectedByHarwdare =  getNumberFrames();
			double millisToCollectEntireLine = getCollectionTime() * TFGTriggeredScaler.this.numberScanPointsToCollect * 1000;
			double waitedSoFarMilliSeconds = 0;
			int waitTime = 1000;
			
			// Waits for *first* frame to become available in hardware or millisToCollectEntireLine to have passed
			while(totalCollectedByHarwdare == 0 && waitedSoFarMilliSeconds <=  millisToCollectEntireLine)
			{
				Thread.sleep(waitTime);
				waitedSoFarMilliSeconds += waitTime;
				totalCollectedByHarwdare =  getNumberFrames();
			}
			//log waitedSoFarMilliSeconds totalCollectedByHarwdare
			logger.info("waitedSoFarMilliSeconds=" + waitedSoFarMilliSeconds + ", totalCollectedByHarwdare="+totalCollectedByHarwdare);
			List<double[]> container = new ArrayList<double[]>();
			//if there is no data to read then treat as an error and thro
			if(totalCollectedByHarwdare <= 0){
				logger.info("Nothing collected so returning");
				return container;
			}
			int startFrame = readOutFromHardwareSoFar;
			int finalFrame = totalCollectedByHarwdare - 1;
			double dataRead[][] = readData(startFrame, finalFrame); // readData must block until the range is available
			for(int i = 0  ; i <  dataRead.length; i++) 
			{
				setReadingOut(true);
				container.add(dataRead[i]);
			}
			//add log on 	totalCollectedByHarwdare and 	readOutFromHardwareSoFar
			logger.info("readOutFromHardwareSoFar=" + readOutFromHardwareSoFar + ", totalCollectedByHarwdare="+totalCollectedByHarwdare);

			readOutFromHardwareSoFar = totalCollectedByHarwdare;
			if(readOutFromHardwareSoFar >= numberScanPointsToCollect)
				setReadingOut(false);
			return container;
		}
	}

	//TODO what does this do?
	private void setReadingOut(boolean readingOut) {
		synchronized (this.readingOut) {
			this.readingOut.set(readingOut);
			this.readingOut.notifyAll();
		}
	}

	public void waitForReadoutCompletion(){
		synchronized (readingOut) {
			while (readingOut.get()) {
				try{
				readingOut.wait();
				}
				catch (InterruptedException e) {
					setReadingOut(false);
				}
			}
		}
	}

	@Override
	public double[] readout() throws DeviceException {
		throw new RuntimeException("readout not currently supported");
	}

	@Override
	public boolean isBusy()  throws DeviceException{
		if(busy)
			return false;
		return super.isBusy();
	}

	@Override
	public Callable<double[]> getPositionCallable() throws DeviceException {
		return indexer.getPositionCallable();
	}

	@Override
	public boolean integratesBetweenPoints() {
		return integrateBetweenPoints;
	}

	@Override
	public void setNumberImagesToCollect(int numberImagesToCollect) {
		this.numberScanPointsToCollect = numberImagesToCollect;
	}
	
	@Override
	public void collectData() throws DeviceException {
		clearMemory();
		setTimeFrames();
	}
	
	@Override
	public void atScanLineStart()throws DeviceException
	{
		waitForReadoutCompletion();
		try {
			clearMemory();
			setTimeFrames();	

			this.indexer  = new PositionStreamIndexer<double[]>(new TfgInputStream());
			busy = true;
		} catch (Exception e) {
			busy = false;
			logger.error("error While setting up detector for hardware triggering", e);
			throw new DeviceException("error While setting up detector for hardware triggering" , e);
		}
	}

	public DAServer getDaserver() {
		return daserver;
	}

	public void setDaserver(DAServer daserver) {
		this.daserver = daserver;
	}

	public int getTtlSocket() {
		return ttlSocket;
	}

	public void setTtlSocket(int ttlSocket) {
		this.ttlSocket = ttlSocket;
	}
<<<<<<< HEAD
=======
	
	
>>>>>>> d1667df8
}<|MERGE_RESOLUTION|>--- conflicted
+++ resolved
@@ -71,11 +71,7 @@
 		//Send as a single command. Otherwise DAServer reply timeouts are seen and the 3 commands take about 10s!
 		StringBuffer buffer = new StringBuffer();
 		buffer.append("tfg setup-groups ext-start cycles 1"+"\n");
-<<<<<<< HEAD
 		buffer.append(numberScanPointsToCollect + " 0.000001 0.00000001 0 0 0 " + (ttlSocket + 8)+"\n");
-=======
-		buffer.append(numberScanPointsToCollect + " 0.000001 0.00000001 0 0 0 " + (ttlSocket + 8) +"\n");
->>>>>>> d1667df8
 		
 		buffer.append("-1 0 0 0 0 0 0");
 		daserver.sendCommand(buffer.toString());
@@ -129,8 +125,8 @@
 	}
 
 	public Object[] readFrames(int startFrame, int finalFrame) throws DeviceException {
-		@SuppressWarnings("unused")
-		double[][] frame = readData(startFrame, finalFrame);
+//		@SuppressWarnings("unused")
+//		double[][] frame = readData(startFrame, finalFrame);
 		return readData(startFrame, finalFrame);
 	}
 	
@@ -341,9 +337,5 @@
 	public void setTtlSocket(int ttlSocket) {
 		this.ttlSocket = ttlSocket;
 	}
-<<<<<<< HEAD
-=======
-	
-	
->>>>>>> d1667df8
+
 }