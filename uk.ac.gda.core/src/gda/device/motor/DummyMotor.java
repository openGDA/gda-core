--- conflicted
+++ resolved
@@ -278,10 +278,7 @@
 
 	/**
 	 * Sets the current position (i.e. changes the value without actually moving).
-<<<<<<< HEAD
-	 *
-=======
-	 * 
+	 *
 	 * <p>This property can be used in Spring configuration to define what the
 	 * initial position of the motor should be after the motor object has been
 	 * configured.
@@ -293,7 +290,6 @@
 	 * takes precedence over the initial position set using the
 	 * {@code position} property.
 	 * 
->>>>>>> 7e080592
 	 * @param newPosition
 	 *            the current position
 	 */
