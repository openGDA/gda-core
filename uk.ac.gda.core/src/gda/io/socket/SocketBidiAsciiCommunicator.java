--- conflicted
+++ resolved
@@ -28,6 +28,7 @@
 import java.net.Socket;
 import java.util.concurrent.locks.ReentrantLock;
 
+
 import org.slf4j.Logger;
 import org.slf4j.LoggerFactory;
 import org.springframework.beans.factory.InitializingBean;
@@ -52,22 +53,6 @@
 	private String replyTerm = "\r\n";
 	private int timeout = 5000;
 
-	public String getCmdTerm() {
-		return cmdTerm;
-	}
-
-	public void setCmdTerm(String cmdTerm) {
-		this.cmdTerm = cmdTerm;
-	}
-
-	public String getReplyTerm() {
-		return replyTerm;
-	}
-
-	public void setReplyTerm(String replyTerm) {
-		this.replyTerm = replyTerm;
-	}
-
 	@Override
 	public String send(String cmd) throws DeviceException {
 		try {
@@ -75,8 +60,8 @@
 			sendCmdNoReply(cmd);
 			StringBuffer sb = new StringBuffer();
 			while (true) {
+				byte read[] = new byte[100];
 				int bytesRead = 0;
-				byte read[] = new byte[100];
 				try {
 					bytesRead = reader.read(read);
 				} catch (IOException e) {
@@ -168,23 +153,8 @@
 	@Override
 	public void sendCmdNoReply(String cmd) throws DeviceException {
 		try {
-<<<<<<< HEAD
+			lock.lock();
 			connectIfRequired();
-=======
-			lock.lock();
-
-			if (writer == null) {
-				try {
-					socket = new Socket(address, port);
-					socket.setKeepAlive(true);
-					socket.setSoTimeout(timeout);
-					reader = socket.getInputStream();
-					writer = socket.getOutputStream();
-				} catch (Exception e) {
-					throw new DeviceException("Error connecting to '" + address + "' : '" + port,e);
-				}
-			}
->>>>>>> a3de1fca
 			if (logger.isDebugEnabled())
 				logger.debug("cmd = '" + cmd + "'");
 			try {
@@ -216,7 +186,7 @@
 				reader = socket.getInputStream();
 				writer = socket.getOutputStream();
 			} catch (Exception e) {
-				throw new DeviceException("Error connecting to '" + address + "' : '" + port);
+				throw new DeviceException("Error connecting to '" + address + "' : '" + port, e);
 			}
 		}
 	}
