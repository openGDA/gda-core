/*-
 * Copyright © 2014 Diamond Light Source Ltd.
 *
 * This file is part of GDA.
 *
 * GDA is free software: you can redistribute it and/or modify it under the
 * terms of the GNU General Public License version 3 as published by the Free
 * Software Foundation.
 *
 * GDA is distributed in the hope that it will be useful, but WITHOUT ANY
 * WARRANTY; without even the implied warranty of MERCHANTABILITY or FITNESS
 * FOR A PARTICULAR PURPOSE. See the GNU General Public License for more
 * details.
 *
 * You should have received a copy of the GNU General Public License along
 * with GDA. If not, see <http://www.gnu.org/licenses/>.
 */

package gda.data.scan.datawriter;

import gda.device.DeviceException;
import gda.jython.InterfaceProvider;
import gda.scan.IScanDataPoint;

import java.util.ArrayList;
import java.util.Vector;
import java.util.concurrent.Callable;
import java.util.concurrent.ExecutorService;
import java.util.concurrent.Executors;
import java.util.concurrent.TimeUnit;

import org.slf4j.Logger;
import org.slf4j.LoggerFactory;

public class DatapointCompletingDataWriter extends DataWriterBase implements DataWriter {

	private DataWriter sink;
	
	ExecutorService datapointCompleterSingleThreadpool;

	private Throwable exception;
	
	private static final Logger logger = LoggerFactory.getLogger(DatapointCompletingDataWriter.class);

	public DatapointCompletingDataWriter() {
		datapointCompleterSingleThreadpool = Executors.newFixedThreadPool(1);
	}
	
	private boolean pointContainsCallablePosition(IScanDataPoint point) {
		Vector<Object> positions = point.getPositions();
		for (Object position : positions) {
			if (position instanceof Callable<?>) {
				return true;
			}
		}
		return false;
	}
	
	@Override
	public void addDataWriterExtender(IDataWriterExtender dataWriterExtender) {
		// don't hold it here but pass it to the sink so that super.addData(point) is called at the right point
		sink.addDataWriterExtender(dataWriterExtender);
	}

	@Override
	public void addData(IScanDataPoint point) throws Exception {
		throwException();
		if (pointContainsCallablePosition(point)) {
			DatapointCompleterTask task = new DatapointCompleterTask(sink, point, this);
			datapointCompleterSingleThreadpool.execute(task);
		} else {
			sink.addData(point);
		}
	}

	synchronized void setExceptionAndShutdownNow(Throwable e) {
		exception = e;
		logger.info("Storing an Exception caught computing a point: " + e.getMessage());
		shutdownNow();
	}
	
	/**
	 * If an exception has been caught then throw it.
	 * 
	 * @throws DeviceException
	 */
	private void throwException() throws Exception {
		if (exception != null){
			throw new Exception("Exception caught completing datapoint in datawriter", exception);
		}
	}
	
	private void shutdownNow() {
<<<<<<< HEAD
		if (!datapointCompleterSingleThreadpool.isShutdown()) {
			logger.info("Shutting down datapointCompleterExecutor NOW.");
			datapointCompleterSingleThreadpool.shutdownNow();
		}
	}
	
	private void shutdown() {
//		InterfaceProvider.getTerminalPrinter().print("Shutting down datapointCompleterThreadPool gently.");
		if (datapointCompleterSingleThreadpool.isShutdown())
			return;
=======
		logger.info("Shutting down datapoint thread pool NOW");
		InterfaceProvider.getTerminalPrinter().print("Shutting down datapoint thread pool NOW");
		datapointCompleterSingleThreadpool.shutdownNow();
	}
	
	private void shutdown() {
>>>>>>> 7bd647e0
		logger.debug("Shutting down datapointCompleterThreadPool gently.");
		datapointCompleterSingleThreadpool.shutdown();
		try {
			datapointCompleterSingleThreadpool.awaitTermination(10, TimeUnit.MINUTES);
		} catch (InterruptedException e) {
			logger.warn("InterruptedException during shutdown - there may be orphaned threads", e.getStackTrace());
		}
		logger.debug("Shutting down datapointCompleterThreadPool gently - completed");
		}
		
	@Override
	public void completeCollection() throws Exception {
<<<<<<< HEAD
		logger.debug("DAtapointcmDW complete collection is called");
		throwException();
		shutdown();
		logger.debug("DAtapointcmDW  sink complete collection is called");
=======
		throwException();
		shutdown();
>>>>>>> 7bd647e0
		sink.completeCollection();
	}

	@Override
	public String getCurrentFileName() {
		return sink.getCurrentFileName();
	}

	@Override
	public int getCurrentScanIdentifier() {
		return sink.getCurrentScanIdentifier();
	}

	@Override
	public ArrayList<String> getHeader() {
		return sink.getHeader();
	}

	@Override
	public void removeDataWriterExtender(IDataWriterExtender dataWriterExtender) {
		sink.removeDataWriterExtender(dataWriterExtender);
	}

	@Override
	public void setHeader(ArrayList<String> header) {
		sink.setHeader(header);
	}

	@Override
	public void setHeader(String header) {
		sink.setHeader(header);
	}

	public void setDatawriter(DataWriter datawriter) {
		this.sink = datawriter;
	}

	public DataWriter getDatawriter() {
		return sink;
	}

	
	class DatapointCompleterTask implements Runnable {

		private IScanDataPoint point;

		private DataWriter taskSink;

		private final DatapointCompletingDataWriter owner;

		public DatapointCompleterTask(DataWriter sink, IScanDataPoint point, DatapointCompletingDataWriter owner) {
			this.taskSink = sink;
			this.point = point;
			this.owner = owner;
		}

		@Override
		public void run() {
		
			Vector<Object> positions = point.getPositions();
			for (int i = 0; i < positions.size(); i++) {
				if (positions.get(i) instanceof Callable<?>) {
					Object pos;
					try {
						pos = ((Callable<?>) positions.get(i)).call();
						positions.set(i, pos);
					} catch (Exception e) {
						owner.setExceptionAndShutdownNow(e);
						return;
					}
				}
			}
			try {
				logger.info("Writing queued data point " + point.getCurrentPointNumber());
				taskSink.addData(point);
			} catch (Exception e) {
				owner.setExceptionAndShutdownNow(e);
				return;
			}
		}
	}

	@Override
	public void configureScanNumber(int scanNumber) throws Exception {
		sink.configureScanNumber(scanNumber);
	}
}<|MERGE_RESOLUTION|>--- conflicted
+++ resolved
@@ -91,7 +91,6 @@
 	}
 	
 	private void shutdownNow() {
-<<<<<<< HEAD
 		if (!datapointCompleterSingleThreadpool.isShutdown()) {
 			logger.info("Shutting down datapointCompleterExecutor NOW.");
 			datapointCompleterSingleThreadpool.shutdownNow();
@@ -99,38 +98,26 @@
 	}
 	
 	private void shutdown() {
-//		InterfaceProvider.getTerminalPrinter().print("Shutting down datapointCompleterThreadPool gently.");
 		if (datapointCompleterSingleThreadpool.isShutdown())
 			return;
-=======
-		logger.info("Shutting down datapoint thread pool NOW");
-		InterfaceProvider.getTerminalPrinter().print("Shutting down datapoint thread pool NOW");
-		datapointCompleterSingleThreadpool.shutdownNow();
-	}
-	
-	private void shutdown() {
->>>>>>> 7bd647e0
+		
 		logger.debug("Shutting down datapointCompleterThreadPool gently.");
 		datapointCompleterSingleThreadpool.shutdown();
+		
 		try {
 			datapointCompleterSingleThreadpool.awaitTermination(10, TimeUnit.MINUTES);
 		} catch (InterruptedException e) {
-			logger.warn("InterruptedException during shutdown - there may be orphaned threads", e.getStackTrace());
+			logger.warn("InterruptedException during shutdown - there may be orphaned threads", (Object[]) e.getStackTrace());
 		}
 		logger.debug("Shutting down datapointCompleterThreadPool gently - completed");
-		}
-		
+	}
+
 	@Override
 	public void completeCollection() throws Exception {
-<<<<<<< HEAD
 		logger.debug("DAtapointcmDW complete collection is called");
 		throwException();
 		shutdown();
 		logger.debug("DAtapointcmDW  sink complete collection is called");
-=======
-		throwException();
-		shutdown();
->>>>>>> 7bd647e0
 		sink.completeCollection();
 	}
 
