/*-
 * Copyright © 2009 Diamond Light Source Ltd., Science and Technology
 * Facilities Council Daresbury Laboratory
 *
 * This file is part of GDA.
 *
 * GDA is free software: you can redistribute it and/or modify it under the
 * terms of the GNU General Public License version 3 as published by the Free
 * Software Foundation.
 *
 * GDA is distributed in the hope that it will be useful, but WITHOUT ANY
 * WARRANTY; without even the implied warranty of MERCHANTABILITY or FITNESS
 * FOR A PARTICULAR PURPOSE. See the GNU General Public License for more
 * details.
 *
 * You should have received a copy of the GNU General Public License along
 * with GDA. If not, see <http://www.gnu.org/licenses/>.
 */

package gda.data.scan.datawriter;

import gda.configuration.properties.LocalProperties;
import gda.data.NumTracker;
import gda.data.PathConstructor;
import gda.data.metadata.GDAMetadataProvider;
import gda.data.metadata.Metadata;
import gda.data.nexus.INeXusInfoWriteable;
import gda.data.nexus.NeXusUtils;
import gda.data.nexus.NexusFileFactory;
import gda.data.nexus.NexusGlobals;
import gda.data.nexus.extractor.NexusExtractor;
import gda.data.nexus.extractor.NexusGroupData;
import gda.data.nexus.tree.INexusTree;
import gda.data.nexus.tree.NexusTreeAppender;
import gda.data.nexus.tree.NexusTreeNode;
import gda.data.nexus.tree.NexusTreeProvider;
import gda.data.scan.datawriter.scannablewriter.ScannableWriter;
import gda.device.Detector;
import gda.device.DeviceException;
import gda.device.Scannable;
import gda.device.detector.NexusDetector;
import gda.device.scannable.ScannableUtils;
import gda.factory.Finder;
import gda.jython.InterfaceProvider;
import gda.scan.IScanDataPoint;

import java.io.File;
import java.io.IOException;
import java.io.UnsupportedEncodingException;
import java.lang.reflect.Array;
import java.nio.file.Path;
import java.nio.file.Paths;
import java.util.Arrays;
import java.util.Collection;
import java.util.HashMap;
import java.util.HashSet;
import java.util.Iterator;
import java.util.List;
import java.util.Map;
import java.util.Set;
import java.util.Vector;

import org.apache.commons.lang.ArrayUtils;
import org.nexusformat.NeXusFileInterface;
import org.nexusformat.NexusException;
import org.nexusformat.NexusFile;
import org.python.core.PyList;
import org.slf4j.Logger;
import org.slf4j.LoggerFactory;
import org.springframework.util.StringUtils;

/**
 * DataWriter that outputs NeXus files and optionally a SRS/Text file as well.
 */
public class NexusDataWriter extends DataWriterBase implements DataWriter {
	private static final Logger logger = LoggerFactory.getLogger(NexusDataWriter.class);

	/**
	 * Property to control the level of instrumentation of the nexus api
	 */
	public static final String GDA_NEXUS_INSTRUMENT_API = "gda.nexus.instrumentApi";

	/**
	 * Property to control the file format. Defaults to {@link NexusGlobals#GDA_NX_DEFAULT}
	 */
	public static final String GDA_DATA_NEXUS_BACKEND = "gda.data.nexus.backend";
	
	public static final String GDA_NEXUS_METADATAPROVIDER_NAME = "gda.nexus.metadata.provider.name";

	/**
	 * Property specifying whether SRS data files should be written in addition to NeXus files. Default is {@code true}.
	 */
	public static final String GDA_NEXUS_CREATE_SRS = "gda.nexus.createSRS";

	/**
	 * Boolean property specifying whether nxs/dat filenames should be prefixed with the beamline name; if {@code true},
	 * files will be named (e.g.) {@code "i23-999.nxs"} instead of just {@code "999.nxs"}
	 */
	public static final String GDA_NEXUS_BEAMLINE_PREFIX = "gda.nexus.beamlinePrefix";

	static final int MAX_DATAFILENAME = 255;

	/** Default NeXus format */
	protected String defaultNeXusBackend = null;

	/** Are we going to write an SRS file as well ? */
	private static boolean createSrsFileByDefault = true;
	private boolean createSrsFile = createSrsFileByDefault;

	// beamline name
	protected String beamline = null;

	// Directory to write data to
	protected String dataDir = null;

	// file name with no extension
	protected String fileBaseName = null;
	protected String fileBaseUrl = null;

	// file names
	private String nexusFileNameTemplate = null;

	protected String nexusFileName = null;

	// Fully qualified filenames
	protected String nexusFileUrl = null;

	// Relative filenames
	protected String nexusRelativeUrl = null;

	// NeXus entry name
	protected String entryName = "entry1";

	protected NeXusFileInterface file;
	
	protected SrsDataFile srsFile;

	/**
	 * The current run number.
	 */
	protected int scanNumber = -1;

	int getScanNumber() throws Exception {
		configureScanNumber(-1); // ensure it has been configured
		return scanNumber;
	}

	protected Collection<SelfCreatingLink> scannableID;

	boolean firstData = true;

	protected int scanPointNumber = -1;

	IScanDataPoint thisPoint;

	protected Metadata metadata = null;

	private boolean setupPropertiesDone = false;

	private boolean fileNumberConfigured = false;

	/**
	 * Constructor. This attempts to read the java.property which defines the beamline name.
	 */
	public NexusDataWriter() {
		super();
		// Check to see if we want to create a text/SRS file as well.
		// in constructor instead of setupProperties as srsFile is required at an earlier stage
		try {
			createSrsFile = LocalProperties.check(GDA_NEXUS_CREATE_SRS, createSrsFileByDefault);
			if (createSrsFile) {
				logger.info("NexusDataWriter is configured to also create SRS data files");
				srsFile = new SrsDataFile();
			}
		}
		catch (InstantiationException ex) {
			throw new RuntimeException("Could not instantiate SrsFile", ex);
		}
	}

	public NexusDataWriter(int fileNumber) {
		this();
		scanNumber = fileNumber;
	}

	protected void setupProperties() throws InstantiationException {
		if (setupPropertiesDone)
			return;
		metadata = GDAMetadataProvider.getInstance();

		try {
			beamline = metadata.getMetadataValue("instrument", "gda.instrument", null);
		} catch (DeviceException e1) {
		}

		// If the beamline name isn't set then default to 'base'.
		if (beamline == null) {
			// If the beamline name is not set then use 'base'
			beamline = "base";
		}

		// Check to see if we want to use a different NeXus backend format.
		defaultNeXusBackend = LocalProperties.get(GDA_DATA_NEXUS_BACKEND);
		if (defaultNeXusBackend == null) {
			defaultNeXusBackend = NexusGlobals.GDA_NX_DEFAULT;
		}

		// Check to see if the data directory has been defined.
		dataDir = PathConstructor.createFromDefaultProperty();
		if (dataDir == null) {
			// this java property is compulsory - stop the scan
			throw new InstantiationException("cannot work out data directory - cannot create a new data file.");
		}

		if (beforeScanMetaData== null) {
			String metaDataProviderName = LocalProperties.get(GDA_NEXUS_METADATAPROVIDER_NAME);
			if( StringUtils.hasLength(metaDataProviderName)){
				NexusTreeAppender metaDataProvider = Finder.getInstance().find(metaDataProviderName);
				InterfaceProvider.getTerminalPrinter().print("Getting meta data before scan");
				beforeScanMetaData = new NexusTreeNode("before_scan", NexusExtractor.NXCollectionClassName, null);
				metaDataProvider.appendToTopNode(beforeScanMetaData);
			}
		}
		setupPropertiesDone = true;
	}

	public INexusTree getBeforeScanMetaData() {
		return beforeScanMetaData;
	}

	public void setBeforeScanMetaData(INexusTree beforeScanMetaData) {
		this.beforeScanMetaData = beforeScanMetaData;
	}

	@Override
	public synchronized void configureScanNumber(int _scanNumber) throws Exception {
		if (!fileNumberConfigured) {
			if (_scanNumber > 0) {
				// the scan or other datawriter has set the id
				scanNumber = _scanNumber;
			} else {
				if (scanNumber <= 0) {
					setupProperties();
					// not set in a constructor so get from num tracker
					try {
						NumTracker runNumber = new NumTracker(beamline);
						// Get the next run number
						scanNumber = runNumber.incrementNumber();
					} catch (IOException e) {
						logger.error("ERROR: Could not instantiate NumTracker in NexusDataWriter().", e);
						throw new InstantiationException(
								"ERROR: Could not instantiate NumTracker in NexusDataWriter()." + e.getMessage());
					}
				}
			}
			//needs to use the same scan number
			if (createSrsFile) {
				srsFile.configureScanNumber(scanNumber);
			}
			fileNumberConfigured = true;
		}
	}

	protected static int[] generateStartPosPrefix(int currentPoint, int[] scanDimensions) {
		if (scanDimensions.length == 1) {
			return new int[] { currentPoint };
		}
		int[] scanNumbers = new int[scanDimensions.length];
		int[] totals = new int[scanDimensions.length];
		totals[scanDimensions.length - 1] = 1;
		for (int i = scanDimensions.length - 2; i > -1; i--) {
			totals[i] = scanDimensions[i + 1] * totals[i + 1];
		}
		if (currentPoint > totals[0] * scanDimensions[0]) {
			throw new IllegalArgumentException("currentPoint is larger than expected from reported scan dimensions");
		}

		int remainder = currentPoint;
		for (int j = 0; j < scanDimensions.length - 1; j++) {
			scanNumbers[j] = remainder / totals[j];
			remainder = remainder - scanNumbers[j] * totals[j];
		}
		scanNumbers[scanDimensions.length - 1] = remainder;
		return scanNumbers;
	}

	protected static int[] generateDataStartPos(int[] dataStartPosPrefix, int[] dataDimensions) {
		int[] dataStartPos = null;
		if (dataStartPosPrefix != null) {
			dataStartPos = Arrays.copyOf(dataStartPosPrefix, dataStartPosPrefix.length
					+ (dataDimensions != null ? dataDimensions.length : 0));
		} else if (dataDimensions != null) {
			dataStartPos = new int[dataDimensions.length];
		}
		return dataStartPos;
	}

	/**
	 * calculate dimensionality of data to be written
	 * 
	 * @param make
	 *            if true calculate for pre-allocation (first Dim NX_UNLIMITED)
	 * @param dataDimPrefix
	 *            set to null if not point dependent
	 * @param dataDimensions
	 * @return dimensions
	 */
	protected static int[] generateDataDim(boolean make, int[] dataDimPrefix, int[] dataDimensions) {
		int[] dataDim = null;
		if (dataDimPrefix != null) {
			// do not attempt to add dataDimensions if not set or indicates single point
			int dataDimensionToAdd = dataDimensions != null && (dataDimensions.length > 1 || dataDimensions[0] > 1) ? dataDimensions.length : 0;

			if (make) {
				dataDim = new int[dataDimPrefix.length + dataDimensionToAdd];
				Arrays.fill(dataDim, NexusFile.NX_UNLIMITED);
			} else {
				dataDim = Arrays.copyOf(dataDimPrefix, dataDimPrefix.length + dataDimensionToAdd);
			}
			if (dataDimensionToAdd > 0 && dataDimensions != null) {
				for (int i = dataDimPrefix.length; i < dataDimPrefix.length + dataDimensionToAdd; i++) {
					dataDim[i] = dataDimensions[i - dataDimPrefix.length];
				}
			}
		} else if (dataDimensions != null) {
			dataDim = Arrays.copyOf(dataDimensions, dataDimensions.length);
		}

		return dataDim;
	}

	/*
	 * The dimensions of the scan {@link Scan#getDimensions()}
	 */
	int[] scanDimensions;
	/*
	 * Fields present for convenience The location within data at which data is to be written - not taking into account
	 * the dimensions of the data itself The length of this array should match the length of scanDimensions and the
	 * values are calculated from the getCurrentPointNumber() method of the ScanDataPoint. For a 2d scan of 4 x 3 e.g.
	 * scan simpleScannable1, 0., 3, 1., simpleScannable2, 0., 2, 1. the values of scanPointNumbers will be [0,0],
	 * [0,1], [0,2], [1,0], [1,1], [1,2], [2,0], [2,1], [2,2], [3,0], [3,1], [3,2]
	 */
	int[] dataStartPosPrefix;
	/*
	 * Fields present for convenience The dimensions of the to be written - not taking into account the dimensions of
	 * the data itself The length of this array should match the length of scanDimensions and the values are all 1 but
	 * for the first which is NexusFile.NX_UNLIMITED;
	 */
	int[] dataDimPrefix;

	private INexusTree beforeScanMetaData;

	@Override
	public void addData(IScanDataPoint dataPoint) throws Exception {
		thisPoint = dataPoint;
		scanPointNumber++;

		// Some Debug messages
		logger.debug("Adding SDP with UUID: {}", dataPoint.getUniqueName());
		if (firstData) {
			logger.debug("Scan Parameters...");
			logger.debug("Scan Command : {}", dataPoint.getCommand());
			logger.debug("Instrument Name : {}", dataPoint.getInstrument());
			logger.debug("Number of Points : {}", dataPoint.getNumberOfPoints());
		}
		logger.debug("Current Point : {}", dataPoint.getCurrentPointNumber());

		if (scanPointNumber != dataPoint.getCurrentPointNumber()) {
			logger.warn("The DataWriter(" + scanPointNumber + ") and the DataPoint("
					+ dataPoint.getCurrentPointNumber() + ") disagree about the point number!");
		}
		dataStartPosPrefix = generateStartPosPrefix(thisPoint.getCurrentPointNumber(), thisPoint.getScanDimensions());

		try {
			if (firstData) {
				scanDimensions = dataPoint.getScanDimensions();
				dataDimPrefix = new int[scanDimensions.length];
				Arrays.fill(dataDimPrefix, 1);
				this.prepareFileAndStructure();
				firstData = false;
			}
		} finally {
			firstData = false;
		}
		dataPoint.setCurrentFilename(getCurrentFileName());

		try {
			if (createSrsFile) {
				try {
					srsFile.addData(dataPoint);
				} catch (Exception ex) {
					String error = "Exception whilst writing Srs File";
					logger.error(error, ex);
					terminalPrinter.print(error);
				}
			}

			for (Scannable scannable : thisPoint.getScannables()) {
				checkForThreadInterrupt();
				writeScannable(scannable);
			}

			for (Detector detector : thisPoint.getDetectors()) {
				checkForThreadInterrupt();
				writeDetector(detector);
			}

			file.flush();

		} catch (Exception ex) {
			String error = "Exception occurred writing the nexus file. The nexus file is not being written correctly or has not been written.";
			logger.error(error, ex);
			terminalPrinter.print(error);
			throw ex;
		} finally {
			// Even if there was an exception we call super
			// that way the ascii file is still written.
//			try {
				super.addData(this, dataPoint);
//			} catch (Exception e) {
//				logger.error("exception received from DataWriterBase.addData(...)", e);
//			}
		}
	}

	/*
	 * Both the Log4J and Nexus libraries absorb Thread interrupts. As the GDA Scanning Mechanism is dependent on using
	 * this mechanism and assumes that any Thread interruptions will be not be absorbed but will be propagated then we
	 * need to explicitly check for this in this class where some operations can take a finite amount of time and so
	 * when a scan is aborted the interruption can be absorbed and not propagated.
	 * <p>
	 * This check is made in other parts of the scanning mechanism, but should also be performed here.
	 * 
	 * @throws InterruptedException
	 */
	private void checkForThreadInterrupt() throws InterruptedException {
		if (Thread.interrupted()) {
			Thread.currentThread().interrupt();
			throw new InterruptedException();
		}
	}

	private void writeGenericDetector(String detectorName, int[] dataDimensions, Object newData) throws NexusException {

		// Navigate to correct location in the file.
		file.opengroup(this.entryName, "NXentry");
		file.opengroup("instrument", "NXinstrument");
		file.opengroup(detectorName, "NXdetector");

		if (newData instanceof INexusTree) {
			INexusTree detectorData = (INexusTree) newData;
			for (INexusTree subTree : detectorData) {
				writeHere(file, subTree, false, false, null);
			}
		} else {

			int[] startPos = generateDataStartPos(dataStartPosPrefix, dataDimensions);
			int[] dimArray = generateDataDim(false, dataDimPrefix, dataDimensions);

			// Open data array.
			file.opendata("data");

			file.putslab(newData, startPos, dimArray);

			// Close data
			file.closedata();

		}
		// Close NXdetector
		file.closegroup();
		// close NXinstrument
		file.closegroup();
		// Close NXentry
		file.closegroup();
	}

	private void writeDetector(Detector detector) throws DeviceException, NexusException {
		
		if (detector.createsOwnFiles()) {
			writeFileCreatorDetector(detector.getName(), extractFileName(detector.getName()),
					detector.getDataDimensions());
		} else {
			if (detector instanceof NexusDetector) {
				writeNexusDetector((NexusDetector) detector);
				// } else if (detector instanceof CounterTimer) {
			} else if (detector.getExtraNames() != null && detector.getExtraNames().length > 0) {
				double[] data = extractDoubleData(detector.getName());
				if (data != null) {
					writeCounterTimer(detector, data);
				} else {
					writeCounterTimer(detector);
				}
			} else {
				writeGenericDetector(detector.getName(), detector.getDataDimensions(),
						extractDoubleData(detector.getName()));
			}
		}
	}

	private static int getIntfromBuffer(Object buf) {
		if (buf instanceof Object[])
			buf = ((Object[]) buf)[0];
		if (buf instanceof Number)
			return ((Number) buf).intValue();
		if( buf.getClass().isArray()){
			int len = ArrayUtils.getLength(buf);
			if( len ==1){
				 Object object = Array.get(buf, 0);
				 return getIntfromBuffer(object);
			}
		}
		return Integer.parseInt(buf.toString());
	}

	void writeHere(NeXusFileInterface file, INexusTree tree, boolean makeData, boolean attrOnly,
			List<SelfCreatingLink> links) throws NexusException {
		if (!tree.isPointDependent() && !makeData) {
			return;
		}
		String name = tree.getName();
		String nxClass = tree.getNxClass();
		Boolean dataOpen = false;
		Boolean loopNodes = true;
		Boolean attrBelowThisOnly = attrOnly;
		Boolean nxClassIsSDS = nxClass.equals(NexusExtractor.SDSClassName);
		Boolean nxClassIsAttr = nxClass.equals(NexusExtractor.AttrClassName);
		Boolean nxClassIsExternalSDS = nxClass.equals(NexusExtractor.ExternalSDSLink);
		if (nxClassIsExternalSDS) {
			if (makeData) {
				NexusGroupData data = tree.getData();
				try {
					/**
					 * Create a link of the format
					 * "nxfile://" + path to external file relative to nxs file + "#" + address 
					 * 
					 * The buffer in data contains 
					 * "nxfile://" + abs path to external file + "#" + address
					 * 
					 * so we need to replace the abs path with the relative path
					 */
					String link = new String((byte[]) data.getBuffer(), "UTF-8");
					//link is of format nxfile:// + filepath + # + address
					String[] linkParts = link.split("nxfile://");
					if( linkParts.length!=2){
						throw new NexusException("Invalid format for external link " + StringUtils.quote(link));
					}
					String[] parts = linkParts[1].split("#");
					if( parts.length!=2){
						throw new NexusException("Invalid format for external link " + StringUtils.quote(link));
					}
					Path absExtPath = Paths.get(parts[0]);
					String address=parts[1];
					File f = absExtPath.toFile();
					if (!f.exists())
						logger.warn("file " + absExtPath + " does not exist at time of adding link");
					Path nxsFile = Paths.get(nexusFileUrl);
					Path nxsParent = nxsFile.getParent();
					Path relativize = nxsParent.relativize(absExtPath);
					String relativeLink = "nxfile://" + relativize + "#" + address;
					file.linkexternaldataset(name, relativeLink);
					links.add(new ExternalNXlink(name, relativeLink));
				} catch (UnsupportedEncodingException e) {
					throw new NexusException(
							"supported encoding in creating string for external linking -- this should never happen");
				}
			}
			return;
		}
		if (nxClassIsAttr) {
			if (makeData) {
				NexusGroupData data = tree.getData();
				if (data != null && data.getBuffer() != null) {
					if ("axis".equals(name) || "label".equals(name)) {
						Integer axisno = getIntfromBuffer(data.getBuffer());
						axisno += thisPoint.getScanDimensions().length;
						file.putattr(name, axisno.toString().getBytes(), NexusFile.NX_CHAR);
					} else {
						file.putattr(name, data.getBuffer(), data.type);
					}
				}
			}
			return;
		}
		if (attrOnly) {
			return;
		}
		if (!name.isEmpty() && !nxClass.isEmpty()) {
			if (!nxClassIsSDS) {
				if (!(file.groupdir().containsKey(name) && file.groupdir().get(name).equals(nxClass))) {
					file.makegroup(name, nxClass);
				}
				file.opengroup(name, nxClass);
			}

			NexusGroupData sds = tree.getData();
			if (sds != null) {
				if (sds.dimensions != null) {
					for (int i : sds.dimensions) {
						if (i == 0)
							throw new NexusException("Data for " + name + " is invalid. SDS Dimension = 0");
					}
				}
				if (makeData) {
					int[] dataDimMake = generateDataDim(tree.isPointDependent(),
							tree.isPointDependent() ? scanDimensions : null, sds.dimensions);

					if (sds.dimensions != null && sds.dimensions.length > 1) {
						int[] chunks = Arrays.copyOf(dataDimMake, dataDimMake.length);						
						for (int i = 0; i < chunks.length; i++) {
							if (chunks[i] == -1) chunks[i] = 1;
						}
						if (sds.chunkDimensions != null && sds.chunkDimensions.length <= chunks.length) {
							int lendiff = chunks.length - sds.chunkDimensions.length;
							for (int i = 0; i < sds.chunkDimensions.length; i++) {
								chunks[i+lendiff] = dataDimMake[i+lendiff] == -1 ? sds.chunkDimensions[i] : Math.min(sds.chunkDimensions[i], chunks[i+lendiff]);
							}
						}
						int compression = sds.compressionType != null ? sds.compressionType : NexusFile.NX_COMP_LZW_LVL1;
						file.compmakedata(name, sds.type, dataDimMake.length, dataDimMake, compression, chunks);
					} else {
						file.makedata(name, sds.type, dataDimMake.length, dataDimMake);
					}
					
					file.opendata(name);
					if (!tree.isPointDependent()) {
						int[] dataDim = generateDataDim(false, null, sds.dimensions);
						int[] dataStartPos = generateDataStartPos(null, sds.dimensions);
						file.putslab(sds.getBuffer(), dataStartPos, dataDim);
					}
					if (links != null && sds.isDetectorEntryData) {
						links.add(new SelfCreatingLink(file.getdataID()));
					}

					dataOpen = true;
					attrBelowThisOnly = true;
				} else {
					int[] dataDim = generateDataDim(false, dataDimPrefix, sds.dimensions);
					int[] dataStartPos = generateDataStartPos(dataStartPosPrefix, sds.dimensions);

					// Open data array.
					file.opendata(name);

					file.putslab(sds.getBuffer(), dataStartPos, dataDim);
					dataOpen = true;

					// Close data - do not add children as attributes added for first point only
					loopNodes = false;

				}
			}
		} else {
			logger.warn("Name or class is empty:");
		}
		try {
			if (loopNodes) {
				for (INexusTree branch : tree) {
					writeHere(file, branch, makeData, attrBelowThisOnly, links);
				}
			}
		} finally {
			if (dataOpen) {
				file.closedata();
			}
			if (!name.isEmpty() && !nxClass.isEmpty() && !nxClassIsSDS) {
				file.closegroup();
			}
		}
	}

	private void writeNexusDetector(NexusDetector detector) throws NexusException {
		file.opengroup(this.entryName, "NXentry");
		file.opengroup("instrument", "NXinstrument");
		try {
			INexusTree tree = extractNexusTree(detector.getName());
			for (INexusTree subTree : tree) {
				if (subTree.getNxClass().equals(NexusExtractor.NXDetectorClassName))
					writeHere(file, subTree, false, false, null);
				else if (subTree.getNxClass().equals(NexusExtractor.NXMonitorClassName)) {
					file.closegroup();
					writeHere(file, subTree, false, false, null);
					file.opengroup("instrument", "NXinstrument");
				}
			}
		} finally {
			file.closegroup();
			file.closegroup();
		}
	}

	private Object extractDetectorObject(String detectorName) {
		int index = thisPoint.getDetectorNames().indexOf(detectorName);
		Object object = thisPoint.getDetectorData().get(index);
		return object;
	}

	private double[] extractDoubleData(String detectorName) {
		double[] data = null;
		Object object = extractDetectorObject(detectorName);
		data = extractDoubleData(detectorName, object);
		return data;
	}

	private String extractFileName(String detectorName) {
		return (String) extractDetectorObject(detectorName);
	}

	private INexusTree extractNexusTree(String detectorName) {
		return ((NexusTreeProvider) extractDetectorObject(detectorName)).getNexusTree();
	}

	/**
	 * @param detectorName
	 * @param object
	 * @return the data read from the detector
	 * @throws NumberFormatException
	 */
	private double[] extractDoubleData(String detectorName, Object object) throws NumberFormatException {
		double[] data = null;
		if (object instanceof double[]) {
			data = (double[]) object;
		} else if (object instanceof PyList) {
			// coerce PyList into double array.
			int length = ((PyList) object).__len__();
			data = new double[length];
			for (int i = 0; i < length; i++) {
				data[i] = Double.valueOf(((PyList) object).__getitem__(i).toString());
			}
		} else if (object instanceof int[]) {
			int[] idata = (int[]) object;
			data = new double[idata.length];
			for (int i = 0; i < data.length; i++) {
				data[i] = idata[i];
			}
		} else if (object instanceof long[]) {
			long[] ldata = (long[]) object;
			data = new double[ldata.length];
			for (int i = 0; i < data.length; i++) {
				data[i] = ldata[i];
			}
		} else if (object instanceof String[]) {
			String[] sdata = (String[]) object;
			data = new double[sdata.length];
			for (int i = 0; i < data.length; i++) {
				data[i] = Double.valueOf(sdata[i]);
			}
		} else if (object instanceof Number[]) {
			Number[] ldata = (Number[]) object;
			data = new double[ldata.length];
			for (int i = 0; i < data.length; i++) {
				data[i] = ldata[i].doubleValue();
			}
		} else if (object instanceof Double) {
			data = new double[] { (Double) object };
		} else if (object instanceof Integer) {
			data = new double[] { (Integer) object };
		} else if (object instanceof Long) {
			data = new double[] { (Long) object };
		} else {
			logger.error("cannot handle data of type " + object.getClass().getName() + " from detector: "
					+ detectorName + ". NO DATA WILL BE WRITTEN TO NEXUS FILE!");
		}
		return data;
	}

	private Double[] extractDoublePositions(String scannableName) {
		int index = thisPoint.getScannableNames().indexOf(scannableName);

		if (index > -1) {
			Object position = thisPoint.getPositions().get(index);
			if (position != null) {
				return ScannableUtils.objectToArray(position);
			}
		}
		return null;
	}

	/**
	 * Perform any tasks that should be done at the end of a scan and close the file.
	 * 
	 * @throws Exception
	 */
	@Override
	public void completeCollection() throws Exception {
		releaseFile();
		super.completeCollection();
	}

	/**
	 * Releases the file handle.
	 */
	public void releaseFile() {
		try {
			if (file != null) {
				file.flush();
				file.close();
				file.finalize();
			}
			if (createSrsFile) {
				srsFile.releaseFile();
			}

		} catch (NexusException ne) {
			String error = "NeXusException occurred when closing file: ";
			logger.error(error, ne);
			terminalPrinter.print(error);
			terminalPrinter.print(ne.getMessage());
		} catch (Throwable et) {
			String error = "Error occurred when closing data file(s): ";
			logger.error(error, et);
			terminalPrinter.print(error);
			terminalPrinter.print(et.getMessage());
		} finally {
			file = null;
		}
	}

	@Override
	public String getCurrentFileName() {
		return nexusFileUrl;
	}

	public Object getData() {
		return file;
	}

	private void prepareFileAndStructure() throws Exception {
		setupProperties();
		createNextFile();
		makeMetadata();
		makeScannablesAndMonitors();
		makeDetectors();
	}

	private void makeMetadata() {
		try {
			file.opengroup(this.entryName, "NXentry");

			NeXusUtils.writeNexusString(file, "scan_command", thisPoint.getCommand());
			String scanid = "";
			try {
				scanid = metadata.getMetadataValue(GDAMetadataProvider.SCAN_IDENTIFIER);
			} catch (DeviceException e) {
				// do nothing
			}
			NeXusUtils.writeNexusString(file, "scan_identifier", scanid.isEmpty() ? thisPoint.getUniqueName() : scanid);
			NeXusUtils.writeNexusIntegerArray(file, "scan_dimensions", thisPoint.getScanDimensions());
			NeXusUtils.writeNexusString(file, "title", metadata.getMetadataValue("title"));
			createCustomMetaData();
		} catch (Exception e) {
			logger.info("error writing less important scan information", e);
		} finally {
			try {
				file.closegroup();
			} catch (NexusException e) {
				// this just needs to work
			}
		}
	}

	/**
	 * Override to provide additional meta data, if required. Does nothing otherwise.
	 * 
	 * @throws NexusException
	 */
	// allow inheriting classes to throw this exception
	protected void createCustomMetaData() throws NexusException {
		
		if( beforeScanMetaData != null ){
			writeHere(file, beforeScanMetaData, true, false, null);
		}
	}

	protected String getGroupClassFor(@SuppressWarnings("unused") Scannable s) {
		String groupName = "NXpositioner";
		return groupName;
	}

	/**
	 * Create NXpositioner/NXmonitor class for each Scannable.
	 */
	private void makeScannablesAndMonitors() {
		scannableID = new Vector<SelfCreatingLink>();
		Collection<Scannable> scannablesAndMonitors = new Vector<Scannable>();
		scannablesAndMonitors.addAll(thisPoint.getScannables());
		scannablesAndMonitors = makeConfiguredScannablesAndMonitors(scannablesAndMonitors);
		makeScannablesAndMonitors(scannablesAndMonitors);
	}
	
	/**
	 * this is run when processing the first ScanDataPoint
	 * the file is in the root node
	 * we add all the one off metadata here
	 */
	protected Collection<Scannable> makeConfiguredScannablesAndMonitors(Collection<Scannable> scannablesAndMonitors) {
		Set<String> metadatascannablestowrite = new HashSet<String>(metadatascannables);
		
		for (Detector det : thisPoint.getDetectors()) {
			logger.info("found detector named: "+det.getName());
			String detname = det.getName();
			if (metadataScannablesPerDetector.containsKey(detname)) {
				HashSet<String> metasPerDet = metadataScannablesPerDetector.get(detname);
				if (metasPerDet != null && !metasPerDet.isEmpty()) {
					metadatascannablestowrite.addAll(metasPerDet);
				}
			}
		}
		
		try {
			file.opengroup(this.entryName, "NXentry");

			Set<Scannable> wehavewritten = new HashSet<Scannable>();
			for (Iterator<Scannable> iterator = scannablesAndMonitors.iterator(); iterator.hasNext();) {
				Scannable scannable = iterator.next();
				String scannableName = scannable.getName();
				if (weKnowTheLocationFor(scannableName)) {
					wehavewritten.add(scannable);
					Collection<String> prerequisites = locationmap.get(scannableName).getPrerequisiteScannableNames();
					if (prerequisites != null)
						metadatascannablestowrite.addAll(prerequisites);
					scannableID.addAll(locationmap.get(scannableName).makeScannable(file, scannable, getSDPositionFor(scannableName), generateDataDim(false, scanDimensions, null)));
				}
			}
			
			int oldsize;
			do { // add dependencies of metadata scannables
				oldsize = metadatascannablestowrite.size();
				Set<String> aux = new HashSet<String>();
				for (String s: metadatascannablestowrite) {
					if (weKnowTheLocationFor(s)) {
						Collection<String> prerequisites = locationmap.get(s).getPrerequisiteScannableNames();
						if (prerequisites != null)
							aux.addAll(prerequisites);
					}
				}
				metadatascannablestowrite.addAll(aux);
			} while(metadatascannablestowrite.size() > oldsize);
			
			// remove the ones in the scan, as they are not metadata
			for (Scannable scannable : scannablesAndMonitors) {
				metadatascannablestowrite.remove(scannable.getName());
			}
			// only use default writing for the ones we haven't written yet 
			scannablesAndMonitors.removeAll(wehavewritten);
			
			makeMetadataScannables(metadatascannablestowrite);
			
			// Close NXentry
			file.closegroup();
		} catch (NexusException e) {
			// FIXME NexusDataWriter should allow exceptions to be thrown
			logger.error("TODO put description of error here", e);
		}
		return scannablesAndMonitors;
	}
	
	protected void makeScannablesAndMonitors(Collection<Scannable> scannablesAndMonitors) {

		String axislist = "1";
		for (int j = 2; j <= thisPoint.getScanDimensions().length; j++) {
			axislist = axislist + String.format(",%d", j);
		}

		try {
			file.opengroup(this.entryName, "NXentry");
			file.opengroup("instrument", "NXinstrument");

			int[] dataDim = generateDataDim(true, scanDimensions, null);

			int inputnameindex = 0;
			int extranameindex = 0;
			for (Scannable scannable : scannablesAndMonitors) {

				String[] inputNames = scannable.getInputNames();
				String[] extraNames = scannable.getExtraNames();

				String groupName = getGroupClassFor(scannable);
				file.makegroup(scannable.getName(), groupName);
				file.opengroup(scannable.getName(), groupName);

				// Check to see if the scannable will write its own info into NeXus
				if (scannable instanceof INeXusInfoWriteable) {
					((INeXusInfoWriteable) scannable).writeNeXusInformation(file);
				}

				// loop over input names...
				for (String element : inputNames) {
					// Create the data array (with an unlimited scan
					// dimension)
					file.makedata(element, NexusFile.NX_FLOAT64, dataDim.length, dataDim);

					// Get a link ID to this data set.
					file.opendata(element);
					file.putattr("local_name", String.format("%s.%s", scannable.getName(), element).getBytes(), NexusFile.NX_CHAR);

					// assign axes
					if (thisPoint.getScanDimensions().length > 0) {
						// TODO
						// in all likelihood this will not give the right axis assignment
						// for scannables with multiple input names
						// this is not solvable given the current data in SDP

						if ((thisPoint.getScanDimensions().length) > inputnameindex) {
							file.putattr("label", String.format("%d", inputnameindex + 1).getBytes(), NexusFile.NX_CHAR);
							file.putattr("primary", "1".getBytes(), NexusFile.NX_CHAR);
						}
						file.putattr("axis", axislist.getBytes(), NexusFile.NX_CHAR);
					}

					scannableID.add(new SelfCreatingLink(file.getdataID()));
					file.closedata();
					inputnameindex++;
				}

				for (String element : extraNames) {

					// Create the data array (with an unlimited scan
					// dimension)
					file.makedata(element, NexusFile.NX_FLOAT64, dataDim.length, dataDim);

					// Get a link ID to this data set.
					file.opendata(element);
					file.putattr("local_name", String.format("%s.%s", scannable.getName(), element).getBytes(), NexusFile.NX_CHAR);

					if (thisPoint.getDetectorNames().isEmpty() && extranameindex == 0) {
						file.putattr("signal", "1".getBytes(), NexusFile.NX_CHAR);
					}

					scannableID.add(new SelfCreatingLink(file.getdataID()));
					file.closedata();
					extranameindex++;
				}

				// Close NXpositioner/NXmonitor
				file.closegroup();
			}

			// Close NXinstrument...
			file.closegroup();
			// Close NXentry...
			file.closegroup();
		} catch (NexusException e) {
			String error = "NeXus file creation failed during makeScannables: ";
			logger.error(error + e.getMessage(), e);
			terminalPrinter.print(error);
			terminalPrinter.print(e.getMessage());
		}
	}

	private void makeFallbackNXData() throws NexusException {
		file.opengroup(this.entryName, "NXentry");
		// Make and open NXdata
		file.makegroup("default", "NXdata");
		file.opengroup("default", "NXdata");

		makeAxesLinks();

		// close NXdata
		file.closegroup();

		// close NXentry
		file.closegroup();
	}

	protected void makeAxesLinks() {
		// Make links to all scannables.
		for (SelfCreatingLink id : scannableID) {
			try {
				id.create(file);
			} catch (NexusException e) {
				logger.warn("Error in makeLink (reported to NX group) for " + id.toString() + "with error"
						+ e.getMessage());
			}
		}
	}

	/**
	 * Create NXdetector class for each Detector.
	 */
	private void makeDetectors() {
		try {
			Vector<Detector> detectors = thisPoint.getDetectors();

			if (detectors.size() == 0) {
				makeFallbackNXData();
				return;
			}

			// create an NXdetector for each detector...
			for (Detector detector : detectors) {
				try {
					makeDetectorEntry(detector);
				} catch(Exception e){
					throw new DeviceException("Error making detector entry for detector " + detector.getName(),e);
				}
			}
		} catch (NexusException e) {
			String error = "NeXus file creation failed during makeDetectors: ";
			logger.error(error + e.getMessage(), e);
			terminalPrinter.print(error);
			terminalPrinter.print(e.getMessage());
		} catch (DeviceException de) {
			String error = "DeviceException during NeXus file creation: ";
			logger.error(error + de.getMessage(), de);
			terminalPrinter.print(error);
			terminalPrinter.print(de.getMessage());
		}
	}

	private void makeDetectorEntry(Detector detector) throws DeviceException, NexusException {
		logger.debug("Making NXdetector for " + detector.getName() + " in NeXus file.");

		if (detector instanceof NexusDetector) {
			logger.debug("Creating NexusTree entry in NeXus file.");
			INexusTree detTree = extractNexusTree(detector.getName());
			for (INexusTree det : detTree) {
				if (det.getNxClass().equals(NexusExtractor.NXDetectorClassName)) {
					makeGenericDetector(det.getName(), null, 0, detector, det);
				} else if (det.getNxClass().equals(NexusExtractor.NXMonitorClassName)) {
					// FIXME -- if this doesn't explode I am truly surprised
					file.opengroup(this.entryName, NexusExtractor.NXEntryClassName);
					try {
						writeHere(file, det, firstData, false, null);
					} finally {
						file.closegroup();
					}
				}
			}
		} else if (detector.createsOwnFiles()) {
			logger.debug("Creating File Creator Detector entry in NeXus file.");
			makeFileCreatorDetector(detector.getName(), detector.getDataDimensions(), detector);
		} else if (detector.getExtraNames().length > 0) {
			logger.debug("Creating Detector entry in NeXus file.");
			makeCounterTimer(detector);
		} else {
			logger.debug("Creating Generic Detector entry in NeXus file.");
			makeGenericDetector(detector.getName(), detector.getDataDimensions(), NexusFile.NX_FLOAT64, detector, null);
		}
	}

	/**
	 * Helper routine to create and write string based data items into the current position in a NeXus file.
	 */
	private void makeCreateStringData(String dataName, String dataValue) throws NexusException {
		int[] arr = { dataValue.length() };
		file.makedata(dataName, NexusFile.NX_CHAR, 1, arr);
		file.opendata(dataName);
		file.putdata(dataValue.getBytes());
		file.closedata();
	}

	private void writeFileCreatorDetector(String detectorName, String dataFileName,
			@SuppressWarnings("unused") int[] detectorDataDimensions) throws NexusException {

		if (dataFileName.length() > 255) {
			logger.error("The detector (" + detectorName + ") returned a file name (of length " + dataFileName.length()
					+ ") which is greater than the max allowed length (" + MAX_DATAFILENAME + ").");
		}

		// Navigate to correct location in the file.
		file.opengroup(this.entryName, "NXentry");
		file.opengroup("instrument", "NXinstrument");
		file.opengroup(detectorName, "NXdetector");

		file.opengroup("data_file", "NXnote");

		// Open filename array.
		file.opendata("file_name");

		logger.debug("Filename received from detector: " + dataFileName);

		// Now lets construct the relative (to the nexus data file) path to the file.
		if (dataFileName.startsWith(dataDir)) {
			dataFileName = dataFileName.substring(dataDir.length());
			// Check for a leading '/'
			if (dataFileName.startsWith("/") == false) {
				dataFileName = "/" + dataFileName;
			}
			// Make the path relative.
			dataFileName = "." + dataFileName;
		}

		// Set all the start positions to be zero (except for the first
		// dimension which is the scan point)
		int[] dataDimensions = new int[] { MAX_DATAFILENAME };
		int[] dataDim = generateDataDim(false, dataDimPrefix, dataDimensions);
		int[] dataStartPos = generateDataStartPos(dataStartPosPrefix, dataDimensions);

		byte filenameBytes[] = new byte[MAX_DATAFILENAME];
		java.util.Arrays.fill(filenameBytes, (byte) 0); // zero terminate

		for (int k = 0; k < dataFileName.length(); k++) {
			filenameBytes[k] = (byte) dataFileName.charAt(k);
		}
		file.putslab(filenameBytes, dataStartPos, dataDim);
		file.putattr("data_filename", new int[] { 1 }, NexusFile.NX_INT32);
		// Close filename array.
		file.closedata();

		// Close the data_file NXnote
		file.closegroup();

		// Close NXdetector
		file.closegroup();
		// close NXinstrument
		file.closegroup();
		// Close NXentry
		file.closegroup();
	}

	private void makeFileCreatorDetector(String detectorName, @SuppressWarnings("unused") int[] dataDimensions,
			Object detector) throws NexusException {
		// Navigate to the relevant section in file...
		file.opengroup(this.entryName, "NXentry");
		file.opengroup("instrument", "NXinstrument");

		// Create NXdetector
		file.makegroup(detectorName, "NXdetector");
		file.opengroup(detectorName, "NXdetector");

		// Metadata items
		makeCreateStringData("description", "Generic GDA Detector - External Files");
		makeCreateStringData("type", "Detector");

		// Check to see if the detector will write its own info into NeXus
		if (detector instanceof INeXusInfoWriteable) {
			((INeXusInfoWriteable) detector).writeNeXusInformation(file);
		}

		file.makegroup("data_file", "NXnote");
		file.opengroup("data_file", "NXnote");

		int[] dataDim = generateDataDim(true, scanDimensions, new int[] { MAX_DATAFILENAME });

		file.makedata("file_name", NexusFile.NX_CHAR, dataDim.length, dataDim);

		// Close NXnote
		file.closegroup();

		// close NXdetector
		file.closegroup();
		// close NXinstrument
		file.closegroup();

		//FIXME this data group does not contain detector data, 
		// we should not create this
		// if this is the only detector the fallback group would be better 
		// Make and open NXdata
		file.makegroup(detectorName, "NXdata");
		file.opengroup(detectorName, "NXdata");

		makeAxesLinks();

		// close NXdata
		file.closegroup();

		// close NXentry
		file.closegroup();
	}

	/**
	 * Creates an NXdetector for a generic detector (ie one without a special create routine).
	 */
	private void makeGenericDetector(String detectorName, int[] dataDimensions, int type, Object detector,
			INexusTree detectorData) throws NexusException {
		// Navigate to the relevant section in file...
		file.opengroup(this.entryName, "NXentry");
		file.opengroup("instrument", "NXinstrument");

		// Create NXdetector
		file.makegroup(detectorName, "NXdetector");
		file.opengroup(detectorName, "NXdetector");

		// Metadata items
		try {
			if (!(detector instanceof NexusDetector)) {
				String detDescription = ((Detector) detector).getDescription();
				String detType = ((Detector) detector).getDetectorType();
				String detId = ((Detector) detector).getDetectorID();
				if (detDescription != null && detDescription.length() > 0) {
					makeCreateStringData("description", detDescription);
				}
				if (detType != null && detType.length() > 0) {
					makeCreateStringData("type", detType);
				}
				if (detId != null && detId.length() > 0) {
					makeCreateStringData("id", detId);
				}
			} else {
				makeCreateStringData("local_name", detectorName);
			}
		} catch (DeviceException e) {
			e.printStackTrace();
		}

		// Check to see if the detector will write its own info into NeXus
		if (detector instanceof INeXusInfoWriteable) {
			((INeXusInfoWriteable) detector).writeNeXusInformation(file);
		}

		List<SelfCreatingLink> links = new Vector<SelfCreatingLink>();
		if (detectorData != null) {
			for (INexusTree subTree : detectorData) {
				writeHere(file, subTree, true, false, links);
			}
		} else if (detector instanceof Detector && ((Detector) detector).getExtraNames().length > 0) {

			// Detectors with multiple extra names can act like countertimers

			int[] dataDim = generateDataDim(true, scanDimensions, null);

			for (int j = 0; j < ((Detector) detector).getExtraNames().length; j++) {

				file.makedata(((Detector) detector).getExtraNames()[j], NexusFile.NX_FLOAT64, dataDim.length, dataDim);

				// Get a link ID to this data set
				file.opendata(((Detector) detector).getExtraNames()[j]);
				file.putattr("local_name", String.format("%s.%s", detectorName, ((Detector) detector).getExtraNames()[j]).getBytes(), NexusFile.NX_CHAR);

				SelfCreatingLink detectorID = new SelfCreatingLink(file.getdataID());
				file.closedata();

				// close NXdetector
				file.closegroup();
				// close NXinstrument
				file.closegroup();

				if (j == 0) {
					// If this is the first channel then we need to create (and
					// open) the NXdata item and link to the scannables.
					file.makegroup(((Detector) detector).getName(), "NXdata");
					file.opengroup(((Detector) detector).getName(), "NXdata");

					makeAxesLinks();
				} else {
					// Just open it.
					file.opengroup(((Detector) detector).getName(), "NXdata");
				}

				// Make a link to the data array
				detectorID.create(file);

				// close NXdata
				file.closegroup();

				// Navigate back to the NXdetector, so we can add the next
				// channel.
				file.opengroup("instrument", "NXinstrument");
				file.opengroup(((Detector) detector).getName(), "NXdetector");

			}

		} else {
			// even make data area for detectors that first create their own files
			int[] dataDim = generateDataDim(true, scanDimensions, dataDimensions);

			// make the data array to store the data...
			file.makedata("data", type, dataDim.length, dataDim);

			// Get a link ID to this data set.
			file.opendata("data");
			file.putattr("local_name", String.format("%s.%s", detectorName, detectorName).getBytes(), NexusFile.NX_CHAR);

			links.add(new SelfCreatingLink(file.getdataID()));
			file.closedata();
		}

		// close NXdetector
		file.closegroup();
		// close NXinstrument
		file.closegroup();

		// Make and open NXdata
		file.makegroup(detectorName, "NXdata");
		file.opengroup(detectorName, "NXdata");

		// Make a link to the data array
		for (SelfCreatingLink link : links) {
			link.create(file);
		}

		makeAxesLinks();

		// close NXdata
		file.closegroup();

		// close NXentry
		file.closegroup();
	}

	/**
	 * Creates an NXdetector for a CounterTimer.
	 */
	private void makeCounterTimer(Detector detector) throws NexusException, DeviceException {
		SelfCreatingLink detectorID;
		// CounterTimer ct = (CounterTimer) detector;

		// Navigate to the relevant section in file...
		file.opengroup(this.entryName, "NXentry");
		file.opengroup("instrument", "NXinstrument");

		// Create NXdetector
		file.makegroup(detector.getName(), "NXdetector");
		file.opengroup(detector.getName(), "NXdetector");

		// Metadata items
		String description = detector.getDescription();
		String type = detector.getDetectorType();
		String id = detector.getDetectorID();

		if (description != null && description.length() > 0) {
			makeCreateStringData("description", detector.getDescription());
		}
		if (type != null && type.length() > 0) {
			makeCreateStringData("type", detector.getDetectorType());
		}
		if (id != null && id.length() > 0) {
			makeCreateStringData("id", detector.getDetectorID());
		}

		// Check to see if the detector will write its own info into NeXus
		if (detector instanceof INeXusInfoWriteable) {
			((INeXusInfoWriteable) detector).writeNeXusInformation(file);
		}
		int[] dataDim = generateDataDim(true, scanDimensions, null);

		final String[] extraNames = detector.getExtraNames();
		for (int j = 0; j < extraNames.length; j++) {

			// this can fail if the list of names contains duplicates
			file.makedata(extraNames[j], NexusFile.NX_FLOAT64, dataDim.length, dataDim);

			// Get a link ID to this data set
			file.opendata(extraNames[j]);
			detectorID = new SelfCreatingLink(file.getdataID());
			file.putattr("local_name", String.format("%s.%s", detector.getName(), extraNames[j]).getBytes(), NexusFile.NX_CHAR);

			file.closedata();

			// close NXdetector
			file.closegroup();
			// close NXinstrument
			file.closegroup();

			if (j == 0) {
				// If this is the first channel then we need to create (and
				// open) the NXdata item and link to the scannables.
				file.makegroup(detector.getName(), "NXdata");
				file.opengroup(detector.getName(), "NXdata");

				makeAxesLinks();
			} else {
				// Just open it.
				file.opengroup(detector.getName(), "NXdata");
			}

			// Make a link to the data array
			detectorID.create(file);

			// close NXdata
			file.closegroup();

			// Navigate back to the NXdetector, so we can add the next
			// channel.
			file.opengroup("instrument", "NXinstrument");
			file.opengroup(detector.getName(), "NXdetector");

		}

		// Close NXdetector
		file.closegroup();

		// Close NXinstrument
		file.closegroup();

		// close NXentry
		file.closegroup();
	}

	/**
	 * wrap the dreaded static so behaviour can be customised
	 * 
	 * @return reference to file
	 * @throws Exception
	 */
	protected NeXusFileInterface createFile() throws Exception {
		return NexusFileFactory.createFile(nexusFileUrl, defaultNeXusBackend, LocalProperties.check(GDA_NEXUS_INSTRUMENT_API));
	}
	
	/**
	 * Create the next file. First increment the file number and then try and get a NeXus file handle from
	 * {@link NexusFileFactory}.
	 * @throws Exception 
	 */
	public void createNextFile() throws Exception {
		try {
			if (file != null) {
				try {
					file.flush();
					file.finalize();
				} catch (Throwable et) {
					String error = "Error closing NeXus file.";
					logger.error(error, et);
					terminalPrinter.print(error);
					terminalPrinter.print(et.getMessage());
				}
			}

			// set the entry name
			// this.entryName = "scan_" + run;
			this.entryName = "entry1";

			// construct filename
			if (nexusFileNameTemplate != null) {
				nexusFileName = String.format(nexusFileNameTemplate, scanNumber);
			} else if (LocalProperties.check(GDA_NEXUS_BEAMLINE_PREFIX)) {
				nexusFileName = beamline + "-" + scanNumber + ".nxs";
			} else {
				nexusFileName = Long.toString(scanNumber) + ".nxs";
			}

			if (!dataDir.endsWith(File.separator)) {
				dataDir += File.separator;
			}

			nexusFileUrl = dataDir + nexusFileName;

			// Check to see if the file(s) already exists!
			if (new File(nexusFileUrl).exists()) {
				throw new Exception("The file " + nexusFileUrl + " already exists.");
			}

			// create nexus file and return handle
			file = createFile();

			// If we have been return a null file reference then there was
			// some problem creating the file.
			if (file == null) {
				throw new Exception();
			}

			// Print informational message to console.
			String msg = "Writing data to file (NeXus): " + nexusFileUrl;
			logger.info(msg);
			terminalPrinter.print(msg);
			if (createSrsFile) {
				msg = "Also creating file (txt): " + srsFile.fileUrl;
				logger.info(msg);
				terminalPrinter.print(msg);
			}
		} catch (Error ex) {
			String error = "Failed to create file (" + nexusFileUrl;
			if (createSrsFile) {
				error += " or " + srsFile.fileUrl;
			}
			error += ")";
			error += ". Nexus binary library was not found. Inform Data Acquisition.";
			logger.error(error, ex);
			if (terminalPrinter != null){
				terminalPrinter.print(error);
				terminalPrinter.print(ex.getMessage());
			}
			throw ex;
		} catch (Exception ex) {
				String error = "Failed to create file (" + nexusFileUrl;
				if (createSrsFile) {
					error += " or " + srsFile.fileUrl;
				}
				error += ")";
				logger.error(error, ex);
				if (terminalPrinter != null){
					terminalPrinter.print(error);
					terminalPrinter.print(ex.getMessage());
				}
				throw ex;
			}

	}

	/**
	 * Returns the full path of the folder which data files are written to.
	 * 
	 * @return the full path of the folder which data files are written
	 */
	public String getDataDir() {
		return dataDir;
	}

	/**
	 * Not used in this implementation.
	 */
	@Override
	public void setHeader(String header) {
	}

	protected void writeScannable(Scannable scannable) throws NexusException {
		if (!weKnowTheLocationFor(scannable.getName())) {
			writePlainDoubleScannable(scannable);
		} else {
			file.opengroup(this.entryName, "NXentry");
			locationmap.get(scannable.getName()).writeScannable(file, scannable, getSDPositionFor(scannable.getName()), generateDataStartPos(dataStartPosPrefix, null));
			file.closegroup();
		}
	}
	
	/**
	 * Writes the data for a given scannable to an existing NXpositioner.
	 */
	protected void writePlainDoubleScannable(Scannable scannable) throws NexusException {
		int[] startPos = generateDataStartPos(dataStartPosPrefix, null);
		int[] dimArray = generateDataDim(false, dataDimPrefix, null);

		// Get inputnames and positions
		String[] inputNames = scannable.getInputNames();
		String[] extraNames = scannable.getExtraNames();
		Double[] positions = extractDoublePositions(scannable.getName());

		logger.debug("Writing data for scannable (" + scannable.getName() + ") to NeXus file.");

		// Navigate to correct location in the file.
		file.opengroup(this.entryName, "NXentry");
		file.opengroup("instrument", "NXinstrument");
		file.opengroup(scannable.getName(), getGroupClassFor(scannable));

		// Loop over inputNames...
		for (int i = 0; i < inputNames.length; i++) {
			// Open data item
			file.opendata(inputNames[i]);
			double[] tmpData = new double[1];
			tmpData[0] = positions[i];
			file.putslab(tmpData, startPos, dimArray);
			file.closedata();
		}

		// and now over extraNames...
		for (int i = 0; i < extraNames.length; i++) {
			// Open data item
			file.opendata(extraNames[i]);
			double[] tmpData = new double[1];
			tmpData[0] = positions[inputNames.length + i];
			file.putslab(tmpData, startPos, dimArray);
			file.closedata();
		}

		// close NXpositioner/NXmonitor
		file.closegroup();
		// close NXinstrument
		file.closegroup();
		// Close NXentry
		file.closegroup();
	}

	private void writeCounterTimer(Detector detector, double newData[]) throws NexusException {
		int[] startPos = generateDataStartPos(dataStartPosPrefix, null);
		int[] dimArray = generateDataDim(false, dataDimPrefix, null);

		logger.debug("Writing data for Detector (" + detector.getName() + ") to NeXus file.");

		// Navigate to correct location in the file.
		file.opengroup(this.entryName, "NXentry");
		file.opengroup("instrument", "NXinstrument");
		file.opengroup(detector.getName(), "NXdetector");

		for (int j = 0; j < detector.getExtraNames().length; j++) {
			file.opendata(detector.getExtraNames()[j]);
			double[] tmpData = new double[1];
			tmpData[0] = newData[j];
			file.putslab(tmpData, startPos, dimArray);
			// Close data
			file.closedata();
		}

		// Close NXdetector
		file.closegroup();
		// close NXinstrument
		file.closegroup();
		// Close NXentry
		file.closegroup();
	}

	private void writeCounterTimer(Detector detector) throws NexusException {
		double[] newData = extractDoubleData(detector.getName());
		writeCounterTimer(detector, newData);
	}

	@Override
	public int getCurrentScanIdentifier() {
		try {
			return getScanNumber();
		} catch (Exception e) {
			logger.error("Error getting scanIdentifier", e);
		}
		return -1;
	}

<<<<<<< HEAD
=======

>>>>>>> 1d21a895
	public void setNexusFileNameTemplate(String nexusFileNameTemplate) throws Exception {
		this.nexusFileNameTemplate = nexusFileNameTemplate;
		// We calculate some probable paths now so that the probable
		// file name and path are known should the intended file path
		// be queried before being written. (NOTE this is happening in
		// XasAsciiNexusDataWriter currently.
		this.nexusFileName = String.format(nexusFileNameTemplate, getScanNumber());
		this.nexusFileUrl = dataDir + nexusFileName;
	}
	
	public String getNexusFileNameTemplate(){
		return this.nexusFileNameTemplate;
	}

	@Override
	public void addDataWriterExtender(final IDataWriterExtender e) {
		super.addDataWriterExtender(e);
		if (this.createSrsFile) {
			logger.warn("NexusDataWriter no longer disables the creation of SRS data files when a DataWriterExtender is added: "+e.toString());
		}
		/* This line prevents SRS data files from being written on most beamlines, where a DataWriterExtender is added for the FileRegistrar
		this.createSrsFile = false;
		*/
	}

	public boolean isFirstData() {
		return firstData;
	}
	
	private static Set<String> metadatascannables = new HashSet<String>();

	private static Map<String, ScannableWriter> locationmap = new HashMap<String, ScannableWriter>();
	
	private static Map<String, HashSet<String>> metadataScannablesPerDetector = new HashMap<String, HashSet<String>>();

	private boolean weKnowTheLocationFor(String scannableName) {
		return locationmap.containsKey(scannableName);
	}

	private Object getSDPositionFor(String scannableName) {
		int index = thisPoint.getScannableNames().indexOf(scannableName);
		return thisPoint.getPositions().get(index);
	}
	
	private void makeMetadataScannableFallback(Scannable scannable, Object position) throws NexusException {
		String[] inputNames = scannable.getInputNames();
		String[] extraNames = scannable.getExtraNames();
		// FIXME ideally this would work for non-doubles as well
		// FIXME this needs to bring in the units
		Double[] positions = ScannableUtils.objectToArray(position);

		logger.debug("Writing data for scannable (" + scannable.getName() + ") to NeXus file.");

		// Navigate to correct location in the file.
		String nxDirName = "before_scan";
		String nxClass = "NXcollection";
		// Navigate to correct location in the file.
		try {
			try {
				if (!(file.groupdir().containsKey(nxDirName) && file.groupdir().get(nxDirName).equals(nxClass))) {
					file.makegroup(nxDirName, nxClass);
				} 
			} catch (Exception e) {
				// ignored
				logger.debug(e.getMessage());
			}
			file.opengroup(nxDirName, nxClass);
			file.makegroup(scannable.getName(), nxClass);
			file.opengroup(scannable.getName(), nxClass);

			for (int i = 0; i < inputNames.length; i++) {
				file.makedata(inputNames[i], NexusFile.NX_FLOAT64, 1, new int[] {1});
				file.opendata(inputNames[i]);
				file.putdata(new double[] {positions[i]});
				file.closedata();
			}
			for (int i = 0; i < extraNames.length; i++) {
				file.makedata(extraNames[i], NexusFile.NX_FLOAT64, 1, new int[] {1});
				file.opendata(extraNames[i]);
				file.putdata(new double[] {positions[i]});
				file.closedata();
			}
		} finally {
			// close NXpositioner
			file.closegroup();
			// close NXcollection
			file.closegroup();
		}
	}
	
	private void makeMetadataScannables(Set<String> metadatascannablestowrite) throws NexusException {
		for(String scannableName: metadatascannablestowrite) {
			try {
				Scannable scannable = (Scannable) InterfaceProvider.getJythonNamespace().getFromJythonNamespace(scannableName);
				Object position = scannable.getPosition();
				if (weKnowTheLocationFor(scannableName)) {
					locationmap.get(scannableName).makeScannable(file, scannable, position, new int[] {1});
				} else {
					makeMetadataScannableFallback(scannable, position);
					// put in default location (NXcollection with name metadata)
				}
			} catch (NexusException e) {
				throw e;
			} catch (Exception e) {
				logger.error("error getting "+scannableName+" from namespace or reading position from it.", e);
			} 
		}
	}

	public static Set<String> getMetadatascannables() {
		return metadatascannables;
	}

	public static void setMetadatascannables(Set<String> metadatascannables) {
		if (metadatascannables == null)
			NexusDataWriter.metadatascannables = new HashSet<String>();
		else
			NexusDataWriter.metadatascannables = metadatascannables;
	}

	public static Map<String, ScannableWriter> getLocationmap() {
		return locationmap;
	}

	public static void setLocationmap(Map<String, ScannableWriter> locationmap) {
		if (locationmap == null) 
			NexusDataWriter.locationmap = new HashMap<String, ScannableWriter>();
		else 
			NexusDataWriter.locationmap = locationmap;
	}
	
	public static Map<String, HashSet<String>> getMetadataScannablesPerDetector() {
		return metadataScannablesPerDetector;
	}

	public static void setMetadataScannablesPerDetector(Map<String, HashSet<String>> metadataScannablesPerDetector) {
		if (metadataScannablesPerDetector == null) {
			NexusDataWriter.metadataScannablesPerDetector = new HashMap<String, HashSet<String>>();
		} else {
			NexusDataWriter.metadataScannablesPerDetector = metadataScannablesPerDetector;
		}
	}
}<|MERGE_RESOLUTION|>--- conflicted
+++ resolved
@@ -1692,10 +1692,6 @@
 		return -1;
 	}
 
-<<<<<<< HEAD
-=======
-
->>>>>>> 1d21a895
 	public void setNexusFileNameTemplate(String nexusFileNameTemplate) throws Exception {
 		this.nexusFileNameTemplate = nexusFileNameTemplate;
 		// We calculate some probable paths now so that the probable
