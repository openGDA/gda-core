/*-
 * Copyright © 2009 Diamond Light Source Ltd., Science and Technology
 * Facilities Council Daresbury Laboratory
 *
 * This file is part of GDA.
 *
 * GDA is free software: you can redistribute it and/or modify it under the
 * terms of the GNU General Public License version 3 as published by the Free
 * Software Foundation.
 *
 * GDA is distributed in the hope that it will be useful, but WITHOUT ANY
 * WARRANTY; without even the implied warranty of MERCHANTABILITY or FITNESS
 * FOR A PARTICULAR PURPOSE. See the GNU General Public License for more
 * details.
 *
 * You should have received a copy of the GNU General Public License along
 * with GDA. If not, see <http://www.gnu.org/licenses/>.
 */

package gda.data.scan.datawriter;

import static java.time.format.DateTimeFormatter.ISO_OFFSET_DATE_TIME;

import java.io.File;
import java.io.IOException;
import java.lang.reflect.Array;
import java.net.URI;
import java.net.URISyntaxException;
import java.nio.file.Path;
import java.nio.file.Paths;
import java.time.ZonedDateTime;
import java.util.ArrayList;
import java.util.Arrays;
import java.util.Collection;
import java.util.HashMap;
import java.util.HashSet;
import java.util.Iterator;
import java.util.LinkedHashSet;
import java.util.List;
import java.util.Map;
import java.util.Map.Entry;
import java.util.Set;
import java.util.Vector;
import java.util.stream.Collectors;

import org.apache.commons.lang.ArrayUtils;
import org.eclipse.dawnsci.analysis.api.tree.DataNode;
import org.eclipse.dawnsci.analysis.api.tree.GroupNode;
import org.eclipse.dawnsci.analysis.api.tree.Node;
import org.eclipse.dawnsci.hdf5.nexus.NexusFileHDF5;
import org.eclipse.dawnsci.nexus.NexusException;
import org.eclipse.dawnsci.nexus.NexusFile;
import org.eclipse.dawnsci.nexus.NexusUtils;
import org.eclipse.january.DatasetException;
import org.eclipse.january.dataset.DTypeUtils;
import org.eclipse.january.dataset.Dataset;
import org.eclipse.january.dataset.DatasetFactory;
import org.eclipse.january.dataset.IDataset;
import org.eclipse.january.dataset.ILazyWriteableDataset;
import org.eclipse.january.dataset.SliceND;
import org.python.core.PyList;
import org.slf4j.Logger;
import org.slf4j.LoggerFactory;
import org.springframework.util.StringUtils;

import gda.configuration.properties.LocalProperties;
import gda.data.NumTracker;
import gda.data.PathConstructor;
import gda.data.metadata.GDAMetadataProvider;
import gda.data.metadata.Metadata;
import gda.data.nexus.INeXusInfoWriteable;
import gda.data.nexus.NexusFileFactory;
import gda.data.nexus.extractor.NexusExtractor;
import gda.data.nexus.extractor.NexusGroupData;
import gda.data.nexus.tree.INexusTree;
import gda.data.nexus.tree.NexusTreeAppender;
import gda.data.nexus.tree.NexusTreeNode;
import gda.data.nexus.tree.NexusTreeProvider;
import gda.data.scan.datawriter.scannablewriter.ScannableWriter;
import gda.device.Detector;
import gda.device.DeviceException;
import gda.device.Scannable;
import gda.device.detector.NexusDetector;
import gda.device.scannable.ScannableUtils;
import gda.factory.Finder;
import gda.jython.InterfaceProvider;
import gda.scan.IScanDataPoint;
import gda.scan.Scan;
import gda.util.QuantityFactory;

/**
 * DataWriter that outputs NeXus files and optionally a SRS/Text file as well.
 */
public class NexusDataWriter extends DataWriterBase {
	private static final String INSTRUMENT = "instrument";

	private static final Logger logger = LoggerFactory.getLogger(NexusDataWriter.class);

	/**
	 * Property to control the level of instrumentation of the nexus api
	 */
	public static final String GDA_NEXUS_INSTRUMENT_API = "gda.nexus.instrumentApi";

	public static final String GDA_NEXUS_METADATAPROVIDER_NAME = "gda.nexus.metadata.provider.name";

	/**
	 * Property specifying whether SRS data files should be written in addition to NeXus files. Default is {@code true}.
	 */
	public static final String GDA_NEXUS_CREATE_SRS = "gda.nexus.createSRS";

	/**
	 * Boolean property specifying whether nxs/dat filenames should be prefixed with the beamline name; if {@code true},
	 * files will be named (e.g.) {@code "i23-999.nxs"} instead of just {@code "999.nxs"}
	 */
	public static final String GDA_NEXUS_BEAMLINE_PREFIX = "gda.nexus.beamlinePrefix";

	/**
	 * Property to enable swmr writing for the nexus scan file.
	 * SWMR mode will be enabled before the first scan point is written into the file, after the initial structure is set up
	 * The structure of the file cannot change after we enter SWMR mode.
	 */
	public static final String GDA_NEXUS_SWMR = "gda.nexus.writeSwmr";

	/** Maximum length of filenames that can be linked from Nexus files */
	private static final int MAX_DATAFILENAME = 255;

	/** Default SRS writing */
	private static final boolean CREATE_SRS_FILE_BY_DEFAULT = true;

	/** Property that if enabled writes a measurement group that contains the data printed to the console during the scan */
	private static final String GDA_NEXUS_CREATE_MEASUREMENT_GROUP = "gda.nexus.writeMeasurementGroup";

	/** Are we going to write an SRS file as well? */
	private boolean createSrsFile = CREATE_SRS_FILE_BY_DEFAULT;

	// beamline name
	protected String beamline = null;

	/** Directory to write data to */
	protected String dataDir = null;

	/** file name with no extension */
	protected String fileBaseName = null;
	protected String fileBaseUrl = null;

	// file names
	private String nexusFileNameTemplate = null;

	protected String nexusFileName = null;

	// Fully qualified filenames
	protected String nexusFileUrl = null;

	// Relative filenames
	protected String nexusRelativeUrl = null;

	// NeXus entry name
	protected String entryName = "entry1";

	protected NexusFile file;

	protected SrsDataFile srsFile;

	/**
	 * The current run number.
	 */
	protected int scanNumber = -1;

	private final ZonedDateTime startTime = ZonedDateTime.now();

	protected Collection<SelfCreatingLink> scannableID;

	boolean firstData = true;

	private boolean writingMeasurementGroup = false;

	protected int scanPointNumber = -1;

	IScanDataPoint thisPoint;

	private Metadata metadata = null;

	private boolean fileNumberConfigured = false;

	private static Set<String> metadatascannables = new HashSet<>();

	private static Map<String, ScannableWriter> locationmap = new HashMap<>();

	private static Map<String, Set<String>> metadataScannablesPerDetector = new HashMap<>();

	private static Map<String, String> metadataEntries;

	/**
	 * Constructor. This attempts to read the java.property which defines the beamline name.
	 */
	public NexusDataWriter() {
		super();

		setupProperties();

		// Check to see if we want to create a text/SRS file as well.
		if (createSrsFile) {
			logger.info("NexusDataWriter is configured to also create SRS data files");
			srsFile = new SrsDataFile();
		}
	}

	public NexusDataWriter(int fileNumber) {
		this();
		configureScanNumber(fileNumber);
	}

	private void setupProperties() {
		logger.debug("Setting up properties...");

		metadata = GDAMetadataProvider.getInstance();

		try {
			beamline = metadata.getMetadataValue(INSTRUMENT, LocalProperties.GDA_INSTRUMENT, null);
		} catch (DeviceException e) {
			logger.error("Error getting instrument metadata", e);
		}

		// If the beamline name isn't set then default to 'base'.
		if (beamline == null) {
			// If the beamline name is not set then use 'base'
			beamline = "base";
		}

		// Check to see if the data directory has been defined.
		dataDir = PathConstructor.createFromDefaultProperty();
		if (dataDir == null) {
			// this java property is compulsory - stop the scan
			throw new IllegalStateException("cannot work out data directory - cannot create a new data file.");
		}

		if (beforeScanMetaData == null) {
			String metaDataProviderName = LocalProperties.get(GDA_NEXUS_METADATAPROVIDER_NAME);
			if (StringUtils.hasLength(metaDataProviderName)) {
				NexusTreeAppender metaDataProvider = Finder.getInstance().find(metaDataProviderName);
				InterfaceProvider.getTerminalPrinter().print("Getting meta data before scan");
				beforeScanMetaData = new NexusTreeNode("before_scan", NexusExtractor.NXCollectionClassName, null);
				metaDataProvider.appendToTopNode(beforeScanMetaData);
			}
		}

		createSrsFile = LocalProperties.check(GDA_NEXUS_CREATE_SRS, CREATE_SRS_FILE_BY_DEFAULT);
	}

	public INexusTree getBeforeScanMetaData() {
		return beforeScanMetaData;
	}

	public void setBeforeScanMetaData(INexusTree beforeScanMetaData) {
		this.beforeScanMetaData = beforeScanMetaData;
	}

	@Override
	public synchronized void configureScanNumber(int scanNumber) {
		if (!fileNumberConfigured) {
			logger.debug("Configuring file number");
			if (scanNumber > 0) {
				// the scan or other datawriter has set the id
				this.scanNumber = scanNumber;
			} else if (this.scanNumber <= 0) {
				// not set in a constructor so get from num tracker
				try {
					NumTracker runNumber = new NumTracker(beamline);
					// Get the next run number
					this.scanNumber = runNumber.incrementNumber();
				} catch (IOException e) {
					logger.error("Could not instantiate NumTracker", e);
					throw new IllegalStateException("Could not instantiate NumTracker in NexusDataWriter()", e);
				}
			}
			// needs to use the same scan number
			if (createSrsFile) {
				try {
					srsFile.configureScanNumber(this.scanNumber);
				} catch (Exception e) {
					logger.error("Failed to configure SRS file number", e);
					throw new IllegalStateException(e);
				}
			}
			fileNumberConfigured = true;
			logger.debug("Scan number set to '{}'", this.scanNumber);
		}

		// Now we know the scan number construct the file name
		constructFileName();
	}

	static final int[] generateStartPosPrefix(int currentPoint, int[] scanDimensions) {
		if (scanDimensions.length == 1) {
			return new int[] { currentPoint };
		}
		int[] scanNumbers = new int[scanDimensions.length];
		int[] totals = new int[scanDimensions.length];
		totals[scanDimensions.length - 1] = 1;
		for (int i = scanDimensions.length - 2; i > -1; i--) {
			totals[i] = scanDimensions[i + 1] * totals[i + 1];
		}
		if (currentPoint > totals[0] * scanDimensions[0]) {
			throw new IllegalArgumentException("currentPoint is larger than expected from reported scan dimensions");
		}

		int remainder = currentPoint;
		for (int j = 0; j < scanDimensions.length - 1; j++) {
			scanNumbers[j] = remainder / totals[j];
			remainder = remainder - scanNumbers[j] * totals[j];
		}
		scanNumbers[scanDimensions.length - 1] = remainder;
		return scanNumbers;
	}

	static final int[] generateDataStartPos(int[] dataStartPosPrefix, int[] dataDimensions) {
		int[] dataStartPos = null;
		if (dataStartPosPrefix != null) {
			// Do not add to the dimensions if we are dealing with a single points
			int dataDimensionToAdd = dataDimensions != null && (dataDimensions.length > 1 || dataDimensions[0] > 1)
					? dataDimensions.length
					: 0;
			dataStartPos = Arrays.copyOf(dataStartPosPrefix, dataStartPosPrefix.length + dataDimensionToAdd);
		} else if (dataDimensions != null) {
			dataStartPos = new int[dataDimensions.length];
		}
		return dataStartPos;
	}

	protected static int[] generateDataStop(int[] dataStartPos, int[] dataDimensions) {
		int[] dataStop = dataStartPos.clone();
		if (dataDimensions == null) {
			for (int i = 0; i < dataStop.length; i++) {
				dataStop[i]++;
			}
			return dataStop;
		}
		int prefix = dataStop.length - dataDimensions.length;
		if (prefix > 0) {
			for (int i = 0; i < prefix; i++) {
				dataStop[i]++;
			}
		}
		for (int i = 0; i < dataDimensions.length; i++) {
			dataStop[i + prefix] += dataDimensions[i];
		}
		return dataStop;
	}

	/**
	 * calculate dimensionality of data to be written
	 *
	 * @param make
	 *            if true calculate for pre-allocation (first Dim UNLIMITED)
	 * @param dataDimPrefix
	 *            set to null if not point dependent
	 * @param dataDimensions
	 * @return dimensions
	 */
	protected static int[] generateDataDim(boolean make, int[] dataDimPrefix, int[] dataDimensions) {
		int[] dataDim = null;
		if (dataDimPrefix != null) {
			// do not attempt to add dataDimensions if not set or indicates single point
			int dataDimensionToAdd = dataDimensions != null && (dataDimensions.length > 1 || dataDimensions[0] > 1)
					? dataDimensions.length
					: 0;

			if (make) {
				dataDim = new int[dataDimPrefix.length + dataDimensionToAdd];
				Arrays.fill(dataDim, ILazyWriteableDataset.UNLIMITED);
			} else {
				dataDim = Arrays.copyOf(dataDimPrefix, dataDimPrefix.length + dataDimensionToAdd);
			}
			if (dataDimensionToAdd > 0 && dataDimensions != null) {
				for (int i = dataDimPrefix.length; i < dataDimPrefix.length + dataDimensionToAdd; i++) {
					dataDim[i] = dataDimensions[i - dataDimPrefix.length];
				}
			}
		} else if (dataDimensions != null) {
			dataDim = Arrays.copyOf(dataDimensions, dataDimensions.length);
		}

		return dataDim;
	}

	/**
	 * The dimensions of the scan {@link Scan#getDimension()}
	 */
	int[] scanDimensions;
	/**
	 * Fields present for convenience The location within data at which data is to be written - not taking into account
	 * the dimensions of the data itself The length of this array should match the length of scanDimensions and the
	 * values are calculated from the getCurrentPointNumber() method of the ScanDataPoint. For a 2d scan of 4 x 3 e.g.
	 * scan simpleScannable1, 0., 3, 1., simpleScannable2, 0., 2, 1. the values of scanPointNumbers will be [0,0],
	 * [0,1], [0,2], [1,0], [1,1], [1,2], [2,0], [2,1], [2,2], [3,0], [3,1], [3,2]
	 */
	int[] dataStartPosPrefix;
	/**
	 * Fields present for convenience The dimensions of the to be written - not taking into account the dimensions of
	 * the data itself The length of this array should match the length of scanDimensions and the values are all 1 but
	 * for the first which is ILazyWriteableDataset.UNLIMITED.
	 */
	int[] dataDimPrefix;

	private INexusTree beforeScanMetaData;

	/** Performance instrumentation logging the total time spent writing */
	private long totalWritingTime;

	@Override
	public void addData(IScanDataPoint dataPoint) throws Exception {
		// Some performance instrumentation
		long startTime = System.nanoTime(); // Get the time starting to write the point
		// If this is the start of a new scan reset the performance instrumentation
		if (scanPointNumber == -1) {
			totalWritingTime = 0;
		}

		thisPoint = dataPoint;
		scanPointNumber++;

		// Some debug messages
		logger.debug("Adding SDP with UUID: {}", dataPoint.getUniqueName());
		if (firstData) {
			logger.debug("Scan Parameters...");
			logger.debug("Scan Command : {}", dataPoint.getCommand());
			logger.debug("Instrument Name : {}", dataPoint.getInstrument());
			logger.debug("Number of Points : {}", dataPoint.getNumberOfPoints());
		}
		logger.debug("Current Point : {}", dataPoint.getCurrentPointNumber());

		if (scanPointNumber != dataPoint.getCurrentPointNumber()) {
			logger.warn("The DataWriter({}) and the DataPoint({}) disagree about the point number!", scanPointNumber,
					dataPoint.getCurrentPointNumber());
		}
		dataStartPosPrefix = generateStartPosPrefix(thisPoint.getCurrentPointNumber(), thisPoint.getScanDimensions());

		try {
			if (firstData) {
				scanDimensions = dataPoint.getScanDimensions();
				dataDimPrefix = new int[scanDimensions.length];
				Arrays.fill(dataDimPrefix, 1);
				this.prepareFileAndStructure();
				if (file instanceof NexusFileHDF5 && LocalProperties.check(GDA_NEXUS_SWMR, false)) {
					((NexusFileHDF5) file).activateSwmrMode();
				}
			}
		} finally {
			firstData = false;
		}
		dataPoint.setCurrentFilename(getCurrentFileName());

		try {
			if (createSrsFile) {
				try {
					srsFile.addData(dataPoint);
				} catch (Exception ex) {
					String error = "Exception whilst writing Srs File";
					logger.error(error, ex);
					terminalPrinter.print(error);
				}
			}

			for (Scannable scannable : thisPoint.getScannables()) {
				checkForThreadInterrupt();
				writeScannable(scannable);
			}

			for (Detector detector : thisPoint.getDetectors()) {
				checkForThreadInterrupt();
				writeDetector(detector);
			}

			if (writingMeasurementGroup) {
				writeMeasurementGroup();
			}

			file.flush();

		} catch (Exception ex) {
			String error = "Exception occurred writing the nexus file. The nexus file is not being written correctly or has not been written.";
			logger.error(error, ex);
			terminalPrinter.print(error);
			throw ex;
		} finally {
			// Even if there was an exception we call super
			// that way the ascii file is still written.
			super.addData(this, dataPoint);
		}

		// Finished addData do performance instrumentations
		long finishTime = System.nanoTime();
		totalWritingTime += finishTime - startTime;
	}

	private void writeMeasurementGroup() {
		try {
			Set<String> headers = getHeaders(); // May throw if the header contains duplicated names

			List<Double> data = Arrays.asList(thisPoint.getAllValuesAsDoubles());
			Iterator<Double> dataIterator = data.iterator();

			final GroupNode measurementGroup = getMeasurementGroup();

			int[] startPos = generateDataStartPos(dataStartPosPrefix, null);
			int[] stop = generateDataStop(startPos, null);

			for (String header : headers) {
				try {
					DataNode dataNode = file.getData(measurementGroup, header);
					ILazyWriteableDataset lazy = dataNode.getWriteableDataset();
					lazy.setSlice(null, DatasetFactory.createFromObject(dataIterator.next()), SliceND.createSlice(lazy, startPos, stop));
				} catch (DatasetException | NexusException e) {
					logger.error("Error writing measurement group entry: {}", header, e);
				}
			}
		}
		catch (IllegalStateException | NexusException e) {
			logger.error("Not writing measurement data group", e);
		}
	}

	/*
	 * Both the Log4J and Nexus libraries absorb Thread interrupts. As the GDA Scanning Mechanism is dependent on using
	 * this mechanism and assumes that any Thread interruptions will be not be absorbed but will be propagated then we
	 * need to explicitly check for this in this class where some operations can take a finite amount of time and so
	 * when a scan is aborted the interruption can be absorbed and not propagated.
	 * <p>
	 * This check is made in other parts of the scanning mechanism, but should also be performed here.
	 *
	 * @throws InterruptedException
	 */
	private void checkForThreadInterrupt() throws InterruptedException {
		if (Thread.interrupted()) {
			Thread.currentThread().interrupt();
			throw new InterruptedException();
		}
	}

	private void writeGenericDetector(String detectorName, int[] dataDimensions, Object newData) throws NexusException {

		// Navigate to correct location in the file.
		StringBuilder path = NexusUtils.addToAugmentPath(new StringBuilder(), entryName, NexusExtractor.NXEntryClassName);
		NexusUtils.addToAugmentPath(path, INSTRUMENT, NexusExtractor.NXInstrumentClassName);
		NexusUtils.addToAugmentPath(path, detectorName, NexusExtractor.NXDetectorClassName);
		GroupNode g = file.getGroup(path.toString(), false);

		if (newData instanceof INexusTree) {
			INexusTree detectorData = (INexusTree) newData;
			for (INexusTree subTree : detectorData) {
				writeHere(file, g, subTree, false, false, null);
			}
		} else {

			int[] startPos = generateDataStartPos(dataStartPosPrefix, dataDimensions);
			int[] dimArray = generateDataDim(false, dataDimPrefix, dataDimensions);
			int[] stop = generateDataStop(startPos, dataDimensions);

			// Open data array.
			DataNode d = file.getData(g, "data");
			ILazyWriteableDataset lazy;
			if (d == null) {
				lazy = NexusUtils.createLazyWriteableDataset("data", Dataset.FLOAT64, dimArray, null, null);
				lazy.setFillValue(getFillValue(Dataset.FLOAT64));
				file.createData(g, lazy);
			} else {
				lazy = d.getWriteableDataset();
			}
			Dataset ds = DatasetFactory.createFromObject(newData).reshape(dimArray);
			try {
				lazy.setSlice(null, ds, SliceND.createSlice(lazy, startPos, stop));
			} catch (DatasetException e) {
				throw new NexusException("Error writing data from " + detectorName, e);
			}
		}
	}

	private void writeDetector(Detector detector) throws DeviceException, NexusException {

		if (detector.createsOwnFiles()) {
			writeFileCreatorDetector(detector.getName(), extractFileName(detector.getName()));
		} else {
			if (detector instanceof NexusDetector) {
				writeNexusDetector((NexusDetector) detector);
			} else if (detector.getExtraNames() != null && detector.getExtraNames().length > 0) {
				double[] data = extractDoubleData(detector.getName());
				if (data != null) {
					writeCounterTimer(detector, data);
				} else {
					writeCounterTimer(detector);
				}
			} else {
				writeGenericDetector(detector.getName(), detector.getDataDimensions(),
						extractDoubleData(detector.getName()));
			}
		}
	}

	private static int getIntfromBuffer(Object buf) {
		if (buf instanceof Object[])
			buf = ((Object[]) buf)[0];
		if (buf instanceof Number)
			return ((Number) buf).intValue();
		if (buf.getClass().isArray()) {
			int len = ArrayUtils.getLength(buf);
			if (len == 1) {
				Object object = Array.get(buf, 0);
				return getIntfromBuffer(object);
			}
		}
		return Integer.parseInt(buf.toString());
	}

	void writeHere(NexusFile file, GroupNode group, INexusTree tree, boolean makeData, boolean attrOnly,
			List<SelfCreatingLink> links) throws NexusException {
		if (!tree.isPointDependent() && !makeData) {
			return;
		}
		String name = tree.getName();
		String nxClass = tree.getNxClass();
		boolean loopNodes = true;
		boolean attrBelowThisOnly = attrOnly;
		boolean nxClassIsSDS = nxClass.equals(NexusExtractor.SDSClassName);
		boolean nxClassIsAttr = nxClass.equals(NexusExtractor.AttrClassName);
		boolean nxClassIsExternalSDS = nxClass.equals(NexusExtractor.ExternalSDSLink);
		if (nxClassIsExternalSDS) {
			if (makeData) {
				NexusGroupData data = tree.getData();

				/**
				 * Create a link of the format "nxfile://" + path to external file relative to nxs file + "#" + address
				 *
				 * The buffer in data contains "nxfile://" + abs path to external file + "#" + address
				 *
				 * so we need to replace the abs path with the relative path
				 */
				String link = ((String[]) data.getBuffer())[0];
				// link is of format nxfile:// + filepath + # + address
				String[] linkParts = link.split("nxfile://");
				if (linkParts.length != 2) {
					throw new NexusException("Invalid format for external link " + StringUtils.quote(link));
				}
				String[] parts = linkParts[1].split("#");
				if (parts.length != 2) {
					throw new NexusException("Invalid format for external link " + StringUtils.quote(link));
				}
				Path absExtPath = getReal(Paths.get(parts[0]));
				String address = parts[1];
				File f = absExtPath.toFile();
				if (!f.exists()) {
					logger.warn("file {} does not exist at time of adding link", absExtPath);
				}
				Path nxsFile = getReal(Paths.get(nexusFileUrl));
				Path nxsParent = nxsFile.getParent();
				Path relativize = nxsParent.relativize(absExtPath);
				String relativeLink = "nxfile://" + relativize + "#" + address;
				String path = file.getPath(group);
				try {
					URI relativeLinkUri = new URI(relativeLink);
					file.linkExternal(relativeLinkUri, path + name, false);
				} catch (URISyntaxException e) {
					throw new NexusException("Could not create URI from: " + relativeLink, e);
				}
				links.add(new ExternalNXlink(name, relativeLink));

			}
			return;
		}
		if (nxClassIsAttr) {
			if (makeData) {
				NexusGroupData data = tree.getData();
				if (data != null && data.getBuffer() != null) {
					INexusTree parent = tree.getParentNode();
					Node node;
					if (parent.getNxClass().equals(NexusExtractor.SDSClassName)) {
						node = file.getData(group, parent.getName());
					} else {
						node = file.getGroup(group, parent.getName(), parent.getNxClass(), false);
					}
					if ("axis".equals(name) || "label".equals(name)) {
						Integer axisno = getIntfromBuffer(data.getBuffer());
						axisno += thisPoint.getScanDimensions().length;
						NexusUtils.writeStringAttribute(file, node, name, axisno.toString());
					} else {
						if (data.isChar()) {
							NexusUtils.writeStringAttribute(file, node, name, (String) data.getFirstValue());
						} else {
							NexusUtils.writeAttribute(file, node, name, data.toDataset());
						}
					}
				}
			}
			return;
		}
		if (attrOnly) {
			return;
		}
		if (!name.isEmpty() && !nxClass.isEmpty()) {
			if (!nxClassIsSDS) {
				group = file.getGroup(group, name, nxClass, true);
			}

			NexusGroupData sds = tree.getData();
			if (sds != null) {
				ILazyWriteableDataset lazy = sds.toLazyDataset();
				int[] sdims = lazy.getShape();
				lazy.setName(name);
				if (makeData) {
					DataNode data;
					int[] dataDimMake = generateDataDim(tree.isPointDependent(),
							tree.isPointDependent() ? scanDimensions : null, sdims);
					lazy.setMaxShape(dataDimMake);

					int[] dimensions;
					int compression;
					boolean requiresChunking = false;
					if (sdims.length == 1 && sdims[0] == 1) {
						// zero-dim data (single value per point), so dimensions are scan dimensions
						dimensions = tree.isPointDependent() ? scanDimensions : new int[] { 1 };
						requiresChunking = tree.isPointDependent();
						// do not compress such simple data by default
						compression = sds.compressionType != null ? sds.compressionType : NexusFile.COMPRESSION_NONE;
					} else {
						requiresChunking = true;
						if (!tree.isPointDependent()) {
							dimensions = Arrays.copyOf(dataDimMake, dataDimMake.length);
						} else {
							dimensions = Arrays.copyOf(scanDimensions, scanDimensions.length + sdims.length);
							System.arraycopy(sdims, 0, dimensions, scanDimensions.length, sdims.length);
						}
						compression = sds.compressionType != null ? sds.compressionType : NexusFile.COMPRESSION_LZW_L1;
					}
					if (requiresChunking) {
						int[] specifiedChunkDims;
						if (!tree.isPointDependent()) {
							// not point dependent so use dataset chunking
							if (sds.chunkDimensions != null) {
								specifiedChunkDims = sds.chunkDimensions.clone();
							} else { // No chunking set on the dataset so fill with -1 to estimate automatically
								specifiedChunkDims = new int[sds.dimensions.length];
								Arrays.fill(specifiedChunkDims, -1);
							}
						} else if (!(sdims.length == 1 && sdims[0] == 1)) {
							// point dependent, non-zero-dim data
							// extend chunk to include scan dimensions
							specifiedChunkDims = new int[dimensions.length];
							Arrays.fill(specifiedChunkDims, -1);
							if (sds.chunkDimensions != null) {
								System.arraycopy(sds.chunkDimensions, 0, specifiedChunkDims, scanDimensions.length, sds.chunkDimensions.length);
							}
						} else {
							// zero-dim, point dependent data
							// chunk rank matches scan rank (dimensions have been reduced to scan dimensions)
							specifiedChunkDims = new int[scanDimensions.length];
							Arrays.fill(specifiedChunkDims, -1);
						}
						int dataByteSize = DTypeUtils.getItemBytes(sds.getDType());
						if (dataByteSize <= 0) {
							// TODO: Fix for string types, particularly fixed length strings
							dataByteSize = 4;
						}
						int[] chunk = NexusUtils.estimateChunking(dimensions, dataByteSize, specifiedChunkDims);
						int[] maxshape = lazy.getMaxShape();
						for (int i = 0; i < maxshape.length; i++) {
							// chunk length in a given dimension should not exceed the upper bound of the dataset
							chunk[i] = maxshape[i] > 0 && maxshape[i] < chunk[i] ? maxshape[i] : chunk[i];
						}
						lazy.setChunking(chunk);
					}
					// TODO: only enable compression if the chunk size makes it worthwhile
					lazy.setFillValue(getFillValue(sds.getDType()));
					data = file.createData(group, lazy, compression);

					if (!tree.isPointDependent()) {
						int[] dataStartPos = generateDataStartPos(null, sdims);
						int[] dataStop = generateDataStop(dataStartPos, sdims);
						IDataset ds = sds.toDataset();
						try {
							lazy.setSlice(null, ds, SliceND.createSlice(lazy, dataStartPos, dataStop));
						} catch (Exception e) {
							logger.error("Problem setting slice on lazy dataset: {}", lazy, e);
							throw new NexusException("Problem setting slice on lazy dataset", e);
						}
					}
					if (links != null && sds.isDetectorEntryData) {
						links.add(new SelfCreatingLink(data));
					}

					attrBelowThisOnly = true;
				} else {
					if (sdims.length == 1 && sdims[0] == 1) {
						sdims = null; // fix single item writing
					}
					int[] dataDim = generateDataDim(false, dataDimPrefix, sdims);
					int[] dataStartPos = generateDataStartPos(dataStartPosPrefix, sdims);
					int[] dataStop = generateDataStop(dataStartPos, sdims);

					DataNode d = file.getData(group, name);

					lazy = d.getWriteableDataset();
					IDataset ds = sds.toDataset();
					ds.setShape(dataDim);

					try {
						lazy.setSlice(null, ds, SliceND.createSlice(lazy, dataStartPos, dataStop));
					} catch (Exception e) {
						logger.error("Problem setting slice on lazy dataset: {}", lazy, e);
						throw new NexusException("Problem setting slice on lazy dataset", e);
					}

					// Close data - do not add children as attributes added for first point only
					loopNodes = false;
				}
			}
		} else {
			logger.warn("Name or class is empty:");
		}
		if (loopNodes) {
			for (INexusTree branch : tree) {
				writeHere(file, group, branch, makeData, attrBelowThisOnly, links);
			}
		}
	}

	private void writeNexusDetector(NexusDetector detector) throws NexusException {
		StringBuilder path = NexusUtils.addToAugmentPath(new StringBuilder(), entryName, NexusExtractor.NXEntryClassName);
		GroupNode pg = file.getGroup(path.toString(), false);
		NexusUtils.addToAugmentPath(path, INSTRUMENT, NexusExtractor.NXInstrumentClassName);
		GroupNode g = file.getGroup(path.toString(), false);
		INexusTree tree = extractNexusTree(detector.getName());
		for (INexusTree subTree : tree) {
			if (subTree.getNxClass().equals(NexusExtractor.NXDetectorClassName))
				writeHere(file, g, subTree, false, false, null);
			else if (subTree.getNxClass().equals(NexusExtractor.NXMonitorClassName)) {
				writeHere(file, pg, subTree, false, false, null);
			}
		}
	}

	private Object extractDetectorObject(String detectorName) {
		int index = thisPoint.getDetectorNames().indexOf(detectorName);
		return thisPoint.getDetectorData().get(index);
	}

	private double[] extractDoubleData(String detectorName) {
		Object object = extractDetectorObject(detectorName);
		return extractDoubleData(detectorName, object);
	}

	private String extractFileName(String detectorName) {
		return (String) extractDetectorObject(detectorName);
	}

	private INexusTree extractNexusTree(String detectorName) {
		return ((NexusTreeProvider) extractDetectorObject(detectorName)).getNexusTree();
	}

	/**
	 * @param detectorName
	 * @param object
	 * @return the data read from the detector
	 * @throws NumberFormatException
	 */
	private double[] extractDoubleData(String detectorName, Object object) {
		double[] data = null;
		if (object instanceof double[]) {
			data = (double[]) object;
		} else if (object instanceof PyList) {
			// coerce PyList into double array.
			int length = ((PyList) object).__len__();
			data = new double[length];
			for (int i = 0; i < length; i++) {
				data[i] = Double.valueOf(((PyList) object).__getitem__(i).toString());
			}
		} else if (object instanceof int[]) {
			int[] idata = (int[]) object;
			data = new double[idata.length];
			for (int i = 0; i < data.length; i++) {
				data[i] = idata[i];
			}
		} else if (object instanceof long[]) {
			long[] ldata = (long[]) object;
			data = new double[ldata.length];
			for (int i = 0; i < data.length; i++) {
				data[i] = ldata[i];
			}
		} else if (object instanceof String[]) {
			String[] sdata = (String[]) object;
			data = new double[sdata.length];
			for (int i = 0; i < data.length; i++) {
				data[i] = Double.valueOf(sdata[i]);
			}
		} else if (object instanceof Number[]) {
			Number[] ldata = (Number[]) object;
			data = new double[ldata.length];
			for (int i = 0; i < data.length; i++) {
				data[i] = ldata[i].doubleValue();
			}
		} else if (object instanceof Double) {
			data = new double[] { (Double) object };
		} else if (object instanceof Integer) {
			data = new double[] { (Integer) object };
		} else if (object instanceof Long) {
			data = new double[] { (Long) object };
		} else {
			logger.error("cannot handle data of type {} from detector: {}. NO DATA WILL BE WRITTEN TO NEXUS FILE!",
					object.getClass().getName(), detectorName);
		}
		return data;
	}

	private Double[] extractDoublePositions(String scannableName) {
		int index = thisPoint.getScannableNames().indexOf(scannableName);

		if (index > -1) {
			Object position = thisPoint.getPositions().get(index);
			if (position != null) {
				return ScannableUtils.objectToArray(position);
			}
		}
		return null;
	}

	/**
	 * Perform any tasks that should be done at the end of a scan and close the file.
	 *
	 * @throws Exception
	 */
	@Override
	public void completeCollection() throws Exception {
<<<<<<< HEAD
		if (file != null) {
			// In some error conditions, this can be called twice with 'file' being null the second time
			GroupNode g = file.getGroup(NexusUtils.createAugmentPath(entryName, NexusExtractor.NXEntryClassName), true);
			NexusUtils.write(file, g, "end_time", ISO_OFFSET_DATE_TIME.format(ZonedDateTime.now()));
		}
=======
		logger.debug("completeCollection() called with file={}, entryName={}", file, entryName);
		GroupNode g = file.getGroup(NexusUtils.createAugmentPath(entryName, NexusExtractor.NXEntryClassName), true);
		NexusUtils.write(file, g, "end_time", ISO_OFFSET_DATE_TIME.format(ZonedDateTime.now()));
>>>>>>> c1317537
		releaseFile();
		super.completeCollection();
		int numberOfPoints = scanPointNumber + 1;
		// Log the performance info. Convert ns into ms, and report per point to make comparable
		logger.info("Writing {} points to NeXus took an average of {} ms per point", numberOfPoints,
				(totalWritingTime / 1.0E6) / numberOfPoints);
	}

	/**
	 * Releases the file handle.
	 */
	public void releaseFile() {
		try {
			if (file != null) {
				file.flush();
				file.close();
			}
			if (createSrsFile) {
				srsFile.releaseFile();
			}

		} catch (Exception e) {
			String error = "Error occurred when closing data file(s): ";
			logger.error(error, e);
			terminalPrinter.print(error);
			terminalPrinter.print(e.getMessage());
		} finally {
			file = null;
		}
	}

	@Override
	public String getCurrentFileName() {
		return nexusFileUrl;
	}

	public Object getData() {
		return file;
	}

	private void prepareFileAndStructure() throws Exception {
		createNextFile();
		makeMetadata();
		makeScannablesAndMonitors();
		makeDetectors();
		if (LocalProperties.check(GDA_NEXUS_CREATE_MEASUREMENT_GROUP, false)) {
			makeMeasurementGroup();
		}
	}

	/** Make a measurement group and data set then add it to the nexus file.
	 *
	 * @throws NexusException
	 */
	private void makeMeasurementGroup() throws NexusException {
		logger.debug("Making 'measurement' group");
		try {
			final Set<String> headers = getHeaders();
			final GroupNode measurementGroup = getMeasurementGroup();

			final int[] dataDimensions = generateDataDim(true, scanDimensions, null);
			final int[] chunking = NexusUtils.estimateChunking(scanDimensions, 8);

			for (String header : headers) {
				ILazyWriteableDataset lazyWriteableDataset = NexusUtils.createLazyWriteableDataset(header, Dataset.FLOAT64, dataDimensions, null, chunking);
				lazyWriteableDataset.setFillValue(getFillValue(Dataset.FLOAT64));
				file.createData(measurementGroup, lazyWriteableDataset); // Makes the dataset
			}
			writingMeasurementGroup = true; // Set to true if creating the group succeeds
		} catch (IllegalStateException e) {
			logger.error("Not writing measurement data group", e);
		}
	}

	/**
	 * @return An NXCollection group node to hold the measurement
	 *
	 * @throws NexusException
	 */
	private GroupNode getMeasurementGroup() throws NexusException {
		final StringBuilder groupPath = new StringBuilder();
		NexusUtils.addToAugmentPath(groupPath, entryName, NexusExtractor.NXEntryClassName); // /entry1/
		NexusUtils.addToAugmentPath(groupPath, "measurement", NexusExtractor.NXCollectionClassName);// /entry1/measurement/
		return file.getGroup(groupPath.toString(), true); // Makes the group if it doesn't exist
	}

	/**
	 * @return A set of combined position and detector headers
	 */
	private Set<String> getHeaders() {
		final List<String> positionHeaders = thisPoint.getPositionHeader();
		final List<String> detectorHeaders = thisPoint.getDetectorHeader();

		Set<String> headers = new LinkedHashSet<>();
		headers.addAll(positionHeaders);
		headers.addAll(detectorHeaders);
		if(headers.size() != positionHeaders.size() + detectorHeaders.size()) {
			logger.error("Duplicates in position and detector headers: {} & {}", positionHeaders, detectorHeaders);
			throw new IllegalStateException("Duplicates in position and detector headers");
		}
		return headers;
	}

	private void makeMetadata() {
		try {
			GroupNode g = file.getGroup(NexusUtils.createAugmentPath(entryName, NexusExtractor.NXEntryClassName), true);

			NexusUtils.writeString(file, g, "scan_command", thisPoint.getCommand());
			String scanid = "";
			try {
				scanid = metadata.getMetadataValue(GDAMetadataProvider.SCAN_IDENTIFIER);
			} catch (DeviceException e) {
				// do nothing
			}
			NexusUtils.writeString(file, g, "scan_identifier", scanid.isEmpty() ? thisPoint.getUniqueName() : scanid);
			NexusUtils.writeIntegerArray(file, g, "scan_dimensions", thisPoint.getScanDimensions());
			if (!g.containsNode("title")) {
				NexusUtils.writeString(file, g, "title", metadata.getMetadataValue("title"));
			}
			NexusUtils.writeString(file, g, "start_time", ISO_OFFSET_DATE_TIME.format(startTime));
			createCustomMetaData(g);
		} catch (Exception e) {
			logger.info("error writing less important scan information", e);
		}
	}

	/**
	 * Override to provide additional meta data, if required. Does nothing otherwise.
	 *
	 * @param g
	 *
	 * @throws NexusException
	 */
	// allow inheriting classes to throw this exception
	protected void createCustomMetaData(GroupNode g) throws NexusException {

		if (beforeScanMetaData != null) {
			writeHere(file, g, beforeScanMetaData, true, false, null);
		}

		if (metadataEntries != null) {
			metadataEntries.entrySet().stream().forEach(e -> {
				try {
					String data = metadata.getMetadataValue(e.getKey());
					String aPath = file.getPath(g) + e.getValue();
					final String name = NexusUtils.getName(aPath);
					if (name != null && !name.isEmpty()) {
						aPath = aPath.substring(0, aPath.lastIndexOf(name));
					}
					if (data != null && !data.isEmpty()) {
						NexusUtils.writeString(
								file,
								file.getGroup(aPath, true),
								name,
								data);
						logger.debug("Wrote {} to '{}'", e.getKey(), aPath);
					} else {
						logger.trace("Not writing '{}' as metadata not set", e.getKey());
					}
				} catch (DeviceException | NexusException | IllegalArgumentException e1) {
					logger.error("Could not write entry for {}", e.getKey(), e1);
				}
			});
		}
	}

	protected String getGroupClassFor(@SuppressWarnings("unused") Scannable s) {
		return "NXpositioner";
	}

	/**
	 * Create NXpositioner/NXmonitor class for each Scannable.
	 */
	private void makeScannablesAndMonitors() {
		scannableID = new Vector<>();
		Collection<Scannable> scannablesAndMonitors = new ArrayList<>();
		scannablesAndMonitors.addAll(thisPoint.getScannables());
		scannablesAndMonitors = makeConfiguredScannablesAndMonitors(scannablesAndMonitors);
		makeScannablesAndMonitors(scannablesAndMonitors);
	}

	/**
	 * this is run when processing the first ScanDataPoint
	 * the file is in the root node
	 * we add all the one off metadata here
	 */
	protected Collection<Scannable> makeConfiguredScannablesAndMonitors(Collection<Scannable> scannablesAndMonitors) {
		Set<String> metadatascannablestowrite = new HashSet<>(metadatascannables);

		for (Detector det : thisPoint.getDetectors()) {
			logger.info("found detector named: {}", det.getName());
			String detname = det.getName();
			if (metadataScannablesPerDetector.containsKey(detname)) {
				Set<String> metasPerDet = metadataScannablesPerDetector.get(detname);
				if (metasPerDet != null && !metasPerDet.isEmpty()) {
					metadatascannablestowrite.addAll(metasPerDet);
				}
			}
		}

		try {
			GroupNode g = file.getGroup(NexusUtils.createAugmentPath(entryName, NexusExtractor.NXEntryClassName), false);

			Set<Scannable> wehavewritten = new HashSet<>();
			boolean isFirstScannable = true;
			for (Scannable scannable : scannablesAndMonitors) {
				String scannableName = scannable.getName();
				if (weKnowTheLocationFor(scannableName)) {
					wehavewritten.add(scannable);
					ScannableWriter writer = locationmap.get(scannableName);
					Collection<String> prerequisites = writer.getPrerequisiteScannableNames();
					if (prerequisites != null) {
						metadatascannablestowrite.addAll(prerequisites);
					}
					scannableID.addAll(writer.makeScannable(file, g, scannable, getSDPositionFor(scannableName),
							generateDataDim(false, scanDimensions, null), isFirstScannable));
				}
				isFirstScannable = false; // The first scannable was not in the locationMap so allow the primary tag to be handled by makeScannablesAndMonitors
			}

			Set<String> aux = new HashSet<>();
			do { // add dependencies of metadata scannables
				aux.clear();
				for (String s : metadatascannablestowrite) {
					if (weKnowTheLocationFor(s)) {
						Collection<String> prerequisites = locationmap.get(s).getPrerequisiteScannableNames();
						if (prerequisites != null)
							aux.addAll(prerequisites);
					}
				}
			} while (metadatascannablestowrite.addAll(aux));

			// remove the ones in the scan, as they are not metadata
			for (Scannable scannable : scannablesAndMonitors) {
				metadatascannablestowrite.remove(scannable.getName());
			}
			// only use default writing for the ones we haven't written yet
			scannablesAndMonitors.removeAll(wehavewritten);

			makeMetadataScannables(g, metadatascannablestowrite);
		} catch (NexusException e) {
			// FIXME NexusDataWriter should allow exceptions to be thrown
			logger.error("Error making configured scannables and monitors", e);
		}
		return scannablesAndMonitors;
	}

	protected void makeScannablesAndMonitors(Collection<Scannable> scannablesAndMonitors) {

		StringBuilder axislistBuilder = new StringBuilder("1");
		for (int j = 2; j <= thisPoint.getScanDimensions().length; j++) {
			axislistBuilder.append(String.format(",%d", j));
		}
		String axislist = axislistBuilder.toString();

		try {
			StringBuilder path = NexusUtils.addToAugmentPath(new StringBuilder(), entryName, NexusExtractor.NXEntryClassName);
			NexusUtils.addToAugmentPath(path, INSTRUMENT, NexusExtractor.NXInstrumentClassName);

			int[] dataDim = generateDataDim(true, scanDimensions, null);

			int inputnameindex = 0;
			int extranameindex = 0;
			for (Scannable scannable : scannablesAndMonitors) {

				String[] inputNames = scannable.getInputNames();
				String[] extraNames = scannable.getExtraNames();

				String groupName = getGroupClassFor(scannable);
				StringBuilder p = NexusUtils.addToAugmentPath(new StringBuilder(path), scannable.getName(), groupName);
				GroupNode g = file.getGroup(p.toString(), true);

				// Check to see if the scannable will write its own info into NeXus
				if (scannable instanceof INeXusInfoWriteable) {
					((INeXusInfoWriteable) scannable).writeNeXusInformation(file, g);
				}

				// loop over input names...
				for (String element : inputNames) {
					// Create the data array (with an unlimited scan
					// dimension)
					int[] chunking = NexusUtils.estimateChunking(scanDimensions, 8);
					ILazyWriteableDataset lazy = NexusUtils.createLazyWriteableDataset(element, Dataset.FLOAT64, dataDim, null, chunking);
					lazy.setFillValue(getFillValue(Dataset.FLOAT64));
					DataNode data = file.createData(g, lazy);

					// Get a link ID to this data set.
					NexusUtils.writeStringAttribute(file, data, "local_name", String.format("%s.%s", scannable.getName(), element));

					// assign axes
					if (thisPoint.getScanDimensions().length > 0) {
						// TODO
						// in all likelihood this will not give the right axis assignment
						// for scannables with multiple input names
						// this is not solvable given the current data in SDP

						if ((thisPoint.getScanDimensions().length) > inputnameindex) {
							NexusUtils.writeStringAttribute(file, data, "label", String.format("%d", inputnameindex + 1));
							NexusUtils.writeStringAttribute(file, data, "primary", "1");
						}
						NexusUtils.writeStringAttribute(file, data, "axis", axislist);
					}

					scannableID.add(new SelfCreatingLink(data));
					inputnameindex++;
				}

				for (String element : extraNames) {

					// Create the data array (with an unlimited scan
					// dimension)
					ILazyWriteableDataset lazy = NexusUtils.createLazyWriteableDataset(element, Dataset.FLOAT64, dataDim, null, null);
					lazy.setFillValue(getFillValue(Dataset.FLOAT64));
					DataNode data = file.createData(g, lazy);

					// Get a link ID to this data set.
					NexusUtils.writeStringAttribute(file, data, "local_name", String.format("%s.%s", scannable.getName(), element));

					if (thisPoint.getDetectorNames().isEmpty() && extranameindex == 0) {
						NexusUtils.writeStringAttribute(file, data, "signal", "1");
					}

					scannableID.add(new SelfCreatingLink(data));
					extranameindex++;
				}
			}

		} catch (NexusException e) {
			String error = "NeXus file creation failed during makeScannables";
			logger.error(error, e);
			terminalPrinter.print(error);
			terminalPrinter.print(e.getMessage());
		}
	}

	private void makeFallbackNXData() throws NexusException {
		StringBuilder path = NexusUtils.addToAugmentPath(new StringBuilder(), entryName, NexusExtractor.NXEntryClassName);
		NexusUtils.addToAugmentPath(path, "default", NexusExtractor.NXDataClassName);
		GroupNode group = file.getGroup(path.toString(), true);
		makeAxesLinks(group);
	}

	protected void makeAxesLinks(GroupNode group) {
		// Make links to all scannables.
		for (SelfCreatingLink id : scannableID) {
			try {
				id.create(file, group);
			} catch (NexusException e) {
				logger.warn("Error in makeLink (reported to NX group) for {} with error", id, e);
			}
		}
	}

	/**
	 * Create NXdetector class for each Detector.
	 */
	private void makeDetectors() {
		try {
			Collection<Detector> detectors = thisPoint.getDetectors();

			if (detectors.isEmpty()) {
				makeFallbackNXData();
				return;
			}

			// create an NXdetector for each detector...
			for (Detector detector : detectors) {
				try {
					makeDetectorEntry(detector);
				} catch (Exception e) {
					throw new DeviceException("Error making detector entry for detector " + detector.getName(), e);
				}
			}
		} catch (NexusException e) {
			String error = "NeXus file creation failed during makeDetectors: ";
			logger.error(error, e);
			terminalPrinter.print(error);
			terminalPrinter.print(e.getMessage());
		} catch (DeviceException de) {
			String error = "DeviceException during NeXus file creation: ";
			logger.error(error, de);
			terminalPrinter.print(error);
			terminalPrinter.print(de.getMessage());
		}
	}

	private void makeDetectorEntry(Detector detector) throws DeviceException, NexusException {
		logger.debug("Making NXdetector for {} in NeXus file.", detector.getName());

		if (detector instanceof NexusDetector) {
			logger.debug("Creating NexusTree entry in NeXus file.");
			INexusTree detTree = extractNexusTree(detector.getName());
			for (INexusTree det : detTree) {
				if (det.getNxClass().equals(NexusExtractor.NXDetectorClassName)) {
					makeGenericDetector(det.getName(), null, Dataset.FLOAT64, detector, det);
				} else if (det.getNxClass().equals(NexusExtractor.NXMonitorClassName)) {
					// FIXME -- if this doesn't explode I am truly surprised
					GroupNode group = file.getGroup(NexusUtils.createAugmentPath(entryName, NexusExtractor.NXEntryClassName), false);
					writeHere(file, group, det, firstData, false, null);
				}
			}
		} else if (detector.createsOwnFiles()) {
			logger.debug("Creating File Creator Detector entry in NeXus file.");
			makeFileCreatorDetector(detector.getName(), detector.getDataDimensions(), detector);
		} else if (detector.getExtraNames().length > 0) {
			logger.debug("Creating Detector entry in NeXus file.");
			makeCounterTimer(detector);
		} else {
			logger.debug("Creating Generic Detector entry in NeXus file.");
			makeGenericDetector(detector.getName(), detector.getDataDimensions(), Dataset.FLOAT64, detector, null);
		}
	}

	private void writeFileCreatorDetector(String detectorName, String dataFileName) throws NexusException {

		if (dataFileName.length() > MAX_DATAFILENAME) {
			logger.error(
					"The detector ({}) returned a file name (of length {}) which is greater than the max allowed length ({}).",
					detectorName.length(), dataFileName.length(), MAX_DATAFILENAME);
		}

		// Navigate to correct location in the file.
		StringBuilder path = NexusUtils.addToAugmentPath(new StringBuilder(), entryName, NexusExtractor.NXEntryClassName);
		NexusUtils.addToAugmentPath(path, INSTRUMENT, NexusExtractor.NXInstrumentClassName);
		NexusUtils.addToAugmentPath(path, detectorName, NexusExtractor.NXDetectorClassName);
		NexusUtils.addToAugmentPath(path, "data_file", NexusExtractor.NXNoteClassName);
		GroupNode group = file.getGroup(path.toString(), false);

		logger.debug("Filename received from detector: {}", dataFileName);

		// Now lets construct the relative (to the nexus data file) path to the file.
		if (dataFileName.startsWith(dataDir)) {
			dataFileName = dataFileName.substring(dataDir.length());
			// Check for a leading '/'
			if (!dataFileName.startsWith("/")) {
				dataFileName = "/" + dataFileName;
			}
			// Make the path relative.
			dataFileName = "." + dataFileName;
		}

		// Set all the start positions to be zero (except for the first
		// dimension which is the scan point)
		int[] dataDim = generateDataDim(false, dataDimPrefix, null);
		int[] dataStartPos = generateDataStartPos(dataStartPosPrefix, null);
		int[] dataStop = generateDataStop(dataStartPos, null);

		DataNode data = file.getData(group, "file_name");
		Dataset fileName = DatasetFactory.createFromObject(dataFileName).reshape(dataDim);
		ILazyWriteableDataset lazy = data.getWriteableDataset();
		try {
			lazy.setSlice(null, fileName, SliceND.createSlice(lazy, dataStartPos, dataStop));
		} catch (Exception e) {
			logger.error("Could not write file_name", e);
			throw new NexusException("Could not write file_name", e);
		}
		NexusUtils.writeIntegerAttribute(file, group, "data_filename", 1);
	}

	private void makeFileCreatorDetector(String detectorName, @SuppressWarnings("unused") int[] dataDimensions,
			Object detector) throws NexusException {
		// Navigate to the relevant section in file...
		StringBuilder path = NexusUtils.addToAugmentPath(new StringBuilder(), entryName, NexusExtractor.NXEntryClassName);
		NexusUtils.addToAugmentPath(path, INSTRUMENT, NexusExtractor.NXInstrumentClassName);
		NexusUtils.addToAugmentPath(path, detectorName, NexusExtractor.NXDetectorClassName);
		GroupNode group = file.getGroup(path.toString(), true);

		// Metadata items
		NexusUtils.writeString(file, group, "description", "Generic GDA Detector - External Files");
		NexusUtils.writeString(file, group, "type", "Detector");

		// Check to see if the detector will write its own info into NeXus
		if (detector instanceof INeXusInfoWriteable) {
			((INeXusInfoWriteable) detector).writeNeXusInformation(file, group);
		}

		GroupNode g = file.getGroup(group, "data_file", NexusExtractor.NXNoteClassName, true);

		int[] dataDim = generateDataDim(true, scanDimensions, null);

		ILazyWriteableDataset lazy = NexusUtils.createLazyWriteableDataset("file_name", Dataset.STRING, dataDim, null, null);
		int dataByteSize = 8; // vlen strings are sizeof(char*), need to handle fixed length case
		int[] chunk = NexusUtils.estimateChunking(scanDimensions, dataByteSize);
		lazy.setChunking(chunk);
		file.createData(g, lazy);

		// FIXME this data group does not contain detector data,
		// we should not create this
		// if this is the only detector the fallback group would be better
		// Make and open NXdata
		path.setLength(0);
		NexusUtils.addToAugmentPath(path, entryName, NexusExtractor.NXEntryClassName);
		NexusUtils.addToAugmentPath(path, detectorName, NexusExtractor.NXDataClassName);
		group = file.getGroup(path.toString(), true);

		makeAxesLinks(group);
	}

	/**
	 * Creates an NXdetector for a generic detector (ie one without a special create routine).
	 */
	private void makeGenericDetector(String detectorName, int[] dataDimensions, int dtype, Detector detector,
			INexusTree detectorData) throws NexusException {
		// Navigate to the relevant section in file...
		StringBuilder path = NexusUtils.addToAugmentPath(new StringBuilder(), entryName, NexusExtractor.NXEntryClassName);
		NexusUtils.addToAugmentPath(path, INSTRUMENT, NexusExtractor.NXInstrumentClassName);
		NexusUtils.addToAugmentPath(path, detectorName, NexusExtractor.NXDetectorClassName);
		// Create NXdetector
		GroupNode group = file.getGroup(path.toString(), true);

		// Metadata items
		try {
			if (!(detector instanceof NexusDetector)) {
				String detDescription = detector.getDescription();
				String detType = detector.getDetectorType();
				String detId = detector.getDetectorID();
				if (detDescription != null && detDescription.length() > 0) {
					NexusUtils.writeString(file, group, "description", detDescription);
				}
				if (detType != null && detType.length() > 0) {
					NexusUtils.writeString(file, group, "type", detType);
				}
				if (detId != null && detId.length() > 0) {
					NexusUtils.writeString(file, group, "id", detId);
				}
			} else {
				NexusUtils.writeString(file, group, "local_name", detectorName);
			}
		} catch (DeviceException e) {
			logger.error("Error writing detector metadata", e);
		}

		// Check to see if the detector will write its own info into NeXus
		if (detector instanceof INeXusInfoWriteable) {
			((INeXusInfoWriteable) detector).writeNeXusInformation(file, group);
		}

		List<SelfCreatingLink> links = new ArrayList<>();
		if (detectorData != null) {
			for (INexusTree subTree : detectorData) {
				writeHere(file, group, subTree, true, false, links);
			}
		} else if (detector.getExtraNames().length > 0) {
			// Detectors with multiple extra names can act like counter-timers

			int[] dataDim = generateDataDim(true, scanDimensions, null);
			boolean first = true;
			for (String extra : detector.getExtraNames()) {

				ILazyWriteableDataset lazy = NexusUtils.createLazyWriteableDataset(extra, Dataset.FLOAT64, dataDim, null, null);
				lazy.setFillValue(getFillValue(Dataset.FLOAT64));
				DataNode data = file.createData(group, lazy);

				NexusUtils.writeStringAttribute(file, data, "local_name", String.format("%s.%s", detectorName, extra));

				// Get a link ID to this data set
				SelfCreatingLink detectorID = new SelfCreatingLink(data);

				path.setLength(0);
				NexusUtils.addToAugmentPath(path, entryName, NexusExtractor.NXEntryClassName);
				NexusUtils.addToAugmentPath(path, detector.getName(), NexusExtractor.NXDataClassName);
				// If this is the first channel then we need to create (and
				// open) the NXdata item and link to the scannables.
				GroupNode g = file.getGroup(path.toString(), first);
				if (first) {
					first = false;
					makeAxesLinks(g);
				}

				// Make a link to the data array
				detectorID.create(file, g);
			}

		} else {
			// even make data area for detectors that first create their own files
			int[] dataDim = generateDataDim(true, scanDimensions, dataDimensions);

			// make the data array to store the data...
			ILazyWriteableDataset lazy = NexusUtils.createLazyWriteableDataset("data", dtype, dataDim, null, null);
			lazy.setFillValue(getFillValue(dtype));
			DataNode data = file.createData(group, lazy);
			NexusUtils.writeStringAttribute(file, data, "local_name", String.format("%s.%s", detectorName, detectorName));

			// Get a link ID to this data set.
			links.add(new SelfCreatingLink(data));
		}

		// Make and open NXdata
		path.setLength(0);
		NexusUtils.addToAugmentPath(path, entryName, NexusExtractor.NXEntryClassName);
		NexusUtils.addToAugmentPath(path, detectorName, NexusExtractor.NXDataClassName);
		group = file.getGroup(path.toString(), true);

		// Make a link to the data array
		for (SelfCreatingLink link : links) {
			link.create(file, group);
		}

		makeAxesLinks(group);
	}

	/**
	 * Creates an NXdetector for a CounterTimer.
	 */
	private void makeCounterTimer(Detector detector) throws NexusException, DeviceException {
		SelfCreatingLink detectorID;

		// Navigate to the relevant section in file...
		StringBuilder path = NexusUtils.addToAugmentPath(new StringBuilder(), entryName, NexusExtractor.NXEntryClassName);
		NexusUtils.addToAugmentPath(path, INSTRUMENT, NexusExtractor.NXInstrumentClassName);
		NexusUtils.addToAugmentPath(path, detector.getName(), NexusExtractor.NXDetectorClassName);
		GroupNode group = file.getGroup(path.toString(), true);

		// Metadata items
		String description = detector.getDescription();
		String type = detector.getDetectorType();
		String id = detector.getDetectorID();

		if (description != null && description.length() > 0) {
			NexusUtils.writeString(file, group, "description", detector.getDescription());
		}
		if (type != null && type.length() > 0) {
			NexusUtils.writeString(file, group, "type", detector.getDetectorType());
		}
		if (id != null && id.length() > 0) {
			NexusUtils.writeString(file, group, "id", detector.getDetectorID());
		}

		// Check to see if the detector will write its own info into NeXus
		if (detector instanceof INeXusInfoWriteable) {
			((INeXusInfoWriteable) detector).writeNeXusInformation(file, group);
		}
		int[] dataDim = generateDataDim(true, scanDimensions, null);

		final String[] extraNames = detector.getExtraNames();
		for (int j = 0; j < extraNames.length; j++) {

			// this can fail if the list of names contains duplicates
			ILazyWriteableDataset lazy = NexusUtils.createLazyWriteableDataset(extraNames[j], Dataset.FLOAT64, dataDim, null, null);
			lazy.setChunking(NexusUtils.estimateChunking(scanDimensions, 8));
			DataNode data = file.createData(group, lazy);

			// Get a link ID to this data set
			detectorID = new SelfCreatingLink(data);
			NexusUtils.writeStringAttribute(file, data, "local_name", String.format("%s.%s", detector.getName(), extraNames[j]));

			path.setLength(0);
			NexusUtils.addToAugmentPath(path, entryName, NexusExtractor.NXEntryClassName);
			NexusUtils.addToAugmentPath(path, detector.getName(), NexusExtractor.NXDataClassName);
			GroupNode g = file.getGroup(path.toString(), j == 0);
			if (j == 0) {
				// If this is the first channel then we need to create (and
				// open) the NXdata item and link to the scannables.
				makeAxesLinks(g);
			}

			// Make a link to the data array
			detectorID.create(file, g);
		}
	}

	/**
	 * wrap the dreaded static so behaviour can be customised
	 *
	 * @return reference to file
	 * @throws Exception
	 */
	protected NexusFile createFile() throws Exception {
		return NexusFileFactory.createFile(nexusFileUrl, LocalProperties.check(GDA_NEXUS_INSTRUMENT_API), LocalProperties.check(GDA_NEXUS_SWMR));
	}

	/**
	 * Create the next file. First increment the file number and then try and get a NeXus file handle from
	 * {@link NexusFileFactory}.
	 * @throws Exception
	 */
	public void createNextFile() throws Exception {
		try {
			if (file != null) {
				try {
					file.close();
				} catch (Exception et) {
					String error = "Error closing NeXus file.";
					logger.error(error, et);
					terminalPrinter.print(error);
					terminalPrinter.print(et.getMessage());
				}
			}

			// set the entry name
			this.entryName = "entry1";

			constructFileName();

			// Check to see if the file(s) already exists!
			if (new File(nexusFileUrl).exists()) {
				throw new IOException("The file " + nexusFileUrl + " already exists.");
			}

			// create nexus file and return handle
			file = createFile();

			// If we have been return a null file reference then there was
			// some problem creating the file.
			if (file == null) {
				throw new IOException("Could not create file: " + nexusFileUrl);
			}

			// Print informational message to console.
			String msg = "Writing data to file (NeXus): " + nexusFileUrl;
			logger.info(msg);
			terminalPrinter.print(msg);
			if (createSrsFile) {
				msg = "Also creating file (txt): " + srsFile.fileUrl;
				logger.info(msg);
				terminalPrinter.print(msg);
			}
		} catch (Exception ex) {
			String error = "Failed to create file (" + nexusFileUrl;
			if (createSrsFile) {
				error += " or " + srsFile.fileUrl;
			}
			error += ")";
			error += ". Nexus binary library was not found. Inform Data Acquisition.";
			logger.error(error, ex);
			if (terminalPrinter != null) {
				terminalPrinter.print(error);
				terminalPrinter.print(ex.getMessage());
			}
			throw ex;
		}

	}

	private void constructFileName() {
		if (nexusFileNameTemplate != null) {
			nexusFileName = String.format(nexusFileNameTemplate, scanNumber);
		} else if (LocalProperties.check(GDA_NEXUS_BEAMLINE_PREFIX)) {
			nexusFileName = beamline + "-" + scanNumber + ".nxs";
		} else {
			nexusFileName = Long.toString(scanNumber) + ".nxs";
		}

		if (!dataDir.endsWith(File.separator)) {
			dataDir += File.separator;
		}

		nexusFileUrl = dataDir + nexusFileName;
		logger.debug("Nexus file to be written to '{}'", nexusFileUrl);
	}

	/**
	 * Returns the full path of the folder which data files are written to.
	 *
	 * @return the full path of the folder which data files are written
	 */
	public String getDataDir() {
		return dataDir;
	}

	/**
	 * Not used in this implementation.
	 */
	@Override
	public void setHeader(String header) {
	}

	protected void writeScannable(Scannable scannable) throws NexusException {
		if (!weKnowTheLocationFor(scannable.getName())) {
			writePlainDoubleScannable(scannable);
		} else {
			GroupNode group = file.getGroup(NexusUtils.createAugmentPath(entryName, NexusExtractor.NXEntryClassName), false);
			locationmap.get(scannable.getName()).writeScannable(file, group, scannable, getSDPositionFor(scannable.getName()), generateDataStartPos(dataStartPosPrefix, null));
		}
	}

	/**
	 * Writes the data for a given scannable to an existing NXpositioner.
	 * @throws NexusException
	 */
	protected void writePlainDoubleScannable(Scannable scannable) throws NexusException {
		int[] startPos = generateDataStartPos(dataStartPosPrefix, null);
		int[] stop = generateDataStop(startPos, null);
		int[] dimArray = generateDataDim(false, dataDimPrefix, null);

		// Get inputNames and positions
		String[] inputNames = scannable.getInputNames();
		String[] extraNames = scannable.getExtraNames();
		Double[] positions = extractDoublePositions(scannable.getName());

		logger.debug("Writing data for scannable ({}) to NeXus file.", scannable.getName());

		// Navigate to correct location in the file.
		StringBuilder path = NexusUtils.addToAugmentPath(new StringBuilder(), entryName, NexusExtractor.NXEntryClassName);
		NexusUtils.addToAugmentPath(path, INSTRUMENT, NexusExtractor.NXInstrumentClassName);
		NexusUtils.addToAugmentPath(path, scannable.getName(), getGroupClassFor(scannable));
		GroupNode group = file.getGroup(path.toString(), false);

		// Loop over inputNames...
		for (int i = 0; i < inputNames.length; i++) {
			// Open data item
			DataNode data = file.getData(group, inputNames[i]);
			try {
				ILazyWriteableDataset lazy = data.getWriteableDataset();
				lazy.setSlice(null, DatasetFactory.createFromObject(positions[i]).reshape(dimArray), SliceND.createSlice(lazy, startPos, stop));
			} catch (DatasetException e) {
				throw new NexusException("Error writing " + inputNames[i], e);
			}
		}

		// and now over extraNames...
		for (int i = 0; i < extraNames.length; i++) {
			// Open data item
			DataNode data = file.getData(group, extraNames[i]);
			ILazyWriteableDataset lazy = data.getWriteableDataset();
			try {
				lazy.setSlice(null, DatasetFactory.createFromObject(positions[inputNames.length + i]), SliceND.createSlice(lazy, startPos, stop));
			} catch (DatasetException e) {
				throw new NexusException("Error writing " + extraNames[i], e);
			}
		}
	}

	private void writeCounterTimer(Detector detector, double[] newData) throws NexusException {
		int[] startPos = generateDataStartPos(dataStartPosPrefix, null);
		int[] stop = generateDataStop(startPos, null);
		int[] dimArray = generateDataDim(false, dataDimPrefix, null);

		logger.debug("Writing data for Detector ({}) to NeXus file.", detector.getName());

		// Navigate to correct location in the file.
		StringBuilder path = NexusUtils.addToAugmentPath(new StringBuilder(), entryName, NexusExtractor.NXEntryClassName);
		NexusUtils.addToAugmentPath(path, INSTRUMENT, NexusExtractor.NXInstrumentClassName);
		NexusUtils.addToAugmentPath(path, detector.getName(), NexusExtractor.NXDetectorClassName);
		GroupNode group = file.getGroup(path.toString(), true);

		for (int j = 0; j < detector.getExtraNames().length; j++) {
			DataNode data = file.getData(group, detector.getExtraNames()[j]);
			try {
				ILazyWriteableDataset lazy = data.getWriteableDataset();
				lazy.setSlice(null, DatasetFactory.createFromObject(newData[j]).reshape(dimArray), SliceND.createSlice(lazy, startPos, stop));
			} catch (Exception e) {
				throw new NexusException("Error writing data for " + detector.getName(), e);
			}
		}
	}

	private void writeCounterTimer(Detector detector) throws NexusException {
		double[] newData = extractDoubleData(detector.getName());
		writeCounterTimer(detector, newData);
	}

	@Override
	public int getCurrentScanIdentifier() {
		try {
			return getScanNumber();
		} catch (Exception e) {
			logger.error("Error getting scanIdentifier", e);
		}
		return -1;
	}

	public void setNexusFileNameTemplate(String nexusFileNameTemplate) {
		this.nexusFileNameTemplate = nexusFileNameTemplate;
		// We calculate some probable paths now so that the probable
		// file name and path are known should the intended file path
		// be queried before being written. (NOTE this is happening in
		// XasAsciiNexusDataWriter currently.
		this.nexusFileName = String.format(nexusFileNameTemplate, getScanNumber());
		this.nexusFileUrl = dataDir + nexusFileName;
	}

	public String getNexusFileNameTemplate() {
		return this.nexusFileNameTemplate;
	}

	@Override
	public void addDataWriterExtender(final IDataWriterExtender e) {
		super.addDataWriterExtender(e);
		if (this.createSrsFile) {
			logger.warn("NexusDataWriter no longer disables the creation of SRS data files when a DataWriterExtender is added: {}", e);
		}
	}

	public boolean isFirstData() {
		return firstData;
	}

	private boolean weKnowTheLocationFor(String scannableName) {
		return locationmap.containsKey(scannableName);
	}

	private Object getSDPositionFor(String scannableName) {
		int index = thisPoint.getScannableNames().indexOf(scannableName);
		return thisPoint.getPositions().get(index);
	}

	private void makeMetadataScannableFallback(GroupNode group, Scannable scannable, Object position) throws NexusException {
		String[] inputNames = scannable.getInputNames();
		String[] extraNames = scannable.getExtraNames();

		logger.debug("Writing data for scannable ({}) to NeXus file.", scannable.getName());

		// Navigate to correct location in the file.
		String nxDirName = "before_scan";
		String nxClass = "NXcollection";
		// Navigate to correct location in the file.
		String augmentedPath = NexusUtils.addToAugmentPath(
				NexusUtils.addToAugmentPath(new StringBuilder(file.getPath(group)), nxDirName, nxClass),
				scannable.getName(), nxClass).toString();
		logger.debug("Writing data for scannable ({}) to NeXus file at {}.", scannable.getName(), augmentedPath);
		GroupNode g = file.getGroup(augmentedPath, true);
		// handle String value that cannot be converted to Quantity
		if (position instanceof String && QuantityFactory.createFromString((String) position) == null) {
			if (inputNames.length == 1) {
				NexusUtils.writeString(file, g, inputNames[0], (String) position);
			}
			if (extraNames.length == 1) {
				NexusUtils.writeString(file, g, extraNames[0], (String) position);
			}
		} else if (position instanceof String[]) {
			String[] positions = (String[]) position;
			for (int i = 0; i < inputNames.length; i++) {
				NexusUtils.writeString(file, g, inputNames[i], positions[i]);
			}
			for (int i = 0; i < extraNames.length; i++) { // TODO check if position index is correct here
				NexusUtils.writeString(file, g, extraNames[i], positions[inputNames.length + i]);
			}
		} else if (position.getClass().isArray()) {
			// handle a scannable returns array of mixed primitive data types
			for (int i = 0; i < inputNames.length; i++) {
				Object object = Array.get(position, i);
				writeItem(inputNames, g, i, object);
			}
			for (int i = 0; i < extraNames.length; i++) {
				Object object = Array.get(position, i + inputNames.length);
				writeItem(extraNames, g, i, object);
			}

		} else {

			// FIXME ideally this would work for non-doubles as well
			// FIXME this needs to bring in the units
			Double[] positions = ScannableUtils.objectToArray(position);

			for (int i = 0; i < inputNames.length; i++) {
				NexusUtils.writeDouble(file, g, inputNames[i], positions[i]);
			}
			for (int i = 0; i < extraNames.length; i++) { // TODO check if position index is correct here
				NexusUtils.writeDouble(file, g, extraNames[i], positions[i]);
			}
		}
	}

	private void writeItem(String[] names, GroupNode g, int i, Object object) throws NexusException {
		if (object instanceof Double) {
			NexusUtils.writeDouble(file, g, names[i], ((Double) object).doubleValue());
		} else if (object instanceof Integer) {
			NexusUtils.writeInteger(file, g, names[i], ((Integer)object).intValue());
		} else if (object instanceof Float) {
			NexusUtils.writeDouble(file, g, names[i], ((Float) object).doubleValue());
		} else if (object instanceof Short) {
			NexusUtils.writeInteger(file, g, names[i], ((Short) object).intValue());
		} else if (object instanceof Long) {
			NexusUtils.writeInteger(file, g, names[i], ((Long) object).intValue());
		} else if (object instanceof String) {
			NexusUtils.writeString(file, g, names[i], (String) object);
		} else if (object instanceof Boolean) {
			NexusUtils.writeString(file, g, names[i], ((Boolean) object).toString());
		} else {
			logger.error("Data Type '{}' for name '{}' is not supported.", object.getClass().getName(), names[i] );
			throw new NexusException("Data Type '"+object.getClass().getName()+"' for name '"+names[i] +"' is not supported.");
		}
	}

	private void makeMetadataScannables(GroupNode group, Set<String> metadatascannablestowrite) throws NexusException {
		for(String scannableName: metadatascannablestowrite) {
			try {
				Scannable scannable = (Scannable) InterfaceProvider.getJythonNamespace().getFromJythonNamespace(scannableName);
				logger.debug("Getting scannable ({}) data for writing to NeXus file.", scannable.getName());
				Object position = scannable.getPosition();
				if (weKnowTheLocationFor(scannableName)) {
					locationmap.get(scannableName).makeScannable(file, group, scannable, position, new int[] {1}, false);
				} else {
					makeMetadataScannableFallback(group, scannable, position);
					// put in default location (NXcollection with name metadata)
				}
			} catch (NexusException e) {
				logger.error("Nexus error while adding {} metadata to NeXus file at {}.", scannableName, file.getPath(group), e);
				throw e;
			} catch (Exception e) {
				logger.error("error getting {} from namespace or reading position from it.", scannableName, e);
			}
		}
	}

	public static Set<String> getMetadatascannables() {
		return metadatascannables;
	}

	public static void setMetadatascannables(Set<String> metadatascannables) {
		if (metadatascannables == null)
			NexusDataWriter.metadatascannables = new HashSet<String>();
		else
			NexusDataWriter.metadatascannables = metadatascannables;
	}

	/**
	 * Allow arbitrary metadata to be added to nexus data files.
	 * <p>
	 * To add an entry (eg sample_background) to each file as a note in the "sample" group,
	 * set the entries as {'sample_background': 'sample:NXsample/sample_background'}
	 *
	 * @param entries should be a map of metadata names to nexus paths (relative to the top level
	 * /entry1/ node.
	 */
	public static void setMetadata(Map<String, String> entries) {
		if (entries.containsKey(null) || entries.containsValue(null)) {
			throw new IllegalArgumentException("Metadata entries and paths must not be null");
		}
		// Don't just set metaEntries = entries to avoid caller keeping a reference
		metadataEntries = new HashMap<>(entries);
	}

	public static void updateMetadata(Map<String, String> entries) {
		Map<String, String> meta = new HashMap<>();
		meta.putAll(metadataEntries);
		meta.putAll(entries);
		setMetadata(meta);
	}

	public static void removeMetadata(Collection<String> entries) {
		if (entries == null) {
			throw new IllegalArgumentException("Can't remove null metadata");
		}
		entries.stream().forEach(metadataEntries::remove);
	}

	public static Map<String, ScannableWriter> getLocationmap() {
		return locationmap;
	}

	public static void setLocationmap(Map<String, ScannableWriter> locationmap) {
		if (locationmap == null)
			NexusDataWriter.locationmap = new HashMap<String, ScannableWriter>();
		else
			NexusDataWriter.locationmap = locationmap;
	}

	public static Map<String, Set<String>> getMetadataScannablesPerDetector() {
		return metadataScannablesPerDetector;
	}

	public static void setMetadataScannablesPerDetector(Map<String, Collection<String>> metadataScannablesPerDetector) {
		if (metadataScannablesPerDetector == null) {
			NexusDataWriter.metadataScannablesPerDetector = new HashMap<>();
		} else {
			NexusDataWriter.metadataScannablesPerDetector = metadataScannablesPerDetector.entrySet().stream()
					.collect(Collectors.toMap(Entry::getKey, e -> new HashSet<>(e.getValue())));
		}
	}

	public String getNexusFileName() {
		return nexusFileName;
	}

	int getScanNumber() {
		configureScanNumber(-1); // ensure it has been configured
		return scanNumber;
	}

	private static Object getFillValue(int dtype) {
		switch (dtype) {
		case Dataset.FLOAT64: {
			String floatFill = LocalProperties.get("gda.nexus.floatfillvalue", "nan");
			return floatFill.equalsIgnoreCase("nan") ? Double.NaN : Double.parseDouble(floatFill);
		}
		case Dataset.FLOAT32: {
			String floatFill = LocalProperties.get("gda.nexus.floatfillvalue", "nan");
			return floatFill.equalsIgnoreCase("nan") ? Float.NaN : Float.parseFloat(floatFill);
		}
		case Dataset.INT8:
			return (byte) 0;
		case Dataset.INT16:
			return (short) 0;
		case Dataset.INT32:
			return 0;
		case Dataset.INT64:
			return (long) 0;
		default:
			return null;
		}
	}

	/**
	 * Remove symlinks and parent directory links from path if possible eg
	 *
	 * <pre>
	 * getReal(Paths.get("/path/to/directory/sub/../abc.nxs"))
	 * </pre>
	 *
	 * returns {@link Path} to
	 *
	 * <pre>
	 * /path/to/directory/abc.nxs
	 * </pre>
	 *
	 * @param path
	 *            {@link Path} the original path possibly containing symlinks/..
	 * @return the {@link Path} made as real as it can be, if the path doesn't exist or can't be read, return the
	 *         original path
	 */
	private static Path getReal(Path path) {
		if (path == null) {
			return null;
		}
		try {
			return path.toRealPath();
		} catch (IOException ioe) {
			logger.warn("Could not make {} into real path", path);
			return path;
		}
	}
}<|MERGE_RESOLUTION|>--- conflicted
+++ resolved
@@ -928,17 +928,12 @@
 	 */
 	@Override
 	public void completeCollection() throws Exception {
-<<<<<<< HEAD
+		logger.debug("completeCollection() called with file={}, entryName={}", file, entryName);
 		if (file != null) {
 			// In some error conditions, this can be called twice with 'file' being null the second time
 			GroupNode g = file.getGroup(NexusUtils.createAugmentPath(entryName, NexusExtractor.NXEntryClassName), true);
 			NexusUtils.write(file, g, "end_time", ISO_OFFSET_DATE_TIME.format(ZonedDateTime.now()));
 		}
-=======
-		logger.debug("completeCollection() called with file={}, entryName={}", file, entryName);
-		GroupNode g = file.getGroup(NexusUtils.createAugmentPath(entryName, NexusExtractor.NXEntryClassName), true);
-		NexusUtils.write(file, g, "end_time", ISO_OFFSET_DATE_TIME.format(ZonedDateTime.now()));
->>>>>>> c1317537
 		releaseFile();
 		super.completeCollection();
 		int numberOfPoints = scanPointNumber + 1;
