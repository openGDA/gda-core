--- conflicted
+++ resolved
@@ -119,38 +119,19 @@
 
 	// file names
 	private String nexusFileNameTemplate = null;
-<<<<<<< HEAD
-	//private String txtFileNameTemplate = null;
+
 	protected String nexusFileName = null;
-	//protected String txtFileName = null;
 
 	// Fully qualified filenames
 	protected String nexusFileUrl = null;
-	//protected String txtFileUrl = null;
 
 	// Relative filenames
 	protected String nexusRelativeUrl = null;
-	//protected String txtRelativeUrl = null;
-=======
-
-	protected String nexusFileName = null;
-
-	// Fully qualified filenames
-	protected String nexusFileUrl = null;
-
-	// Relative filenames
-	protected String nexusRelativeUrl = null;
->>>>>>> ae333e91
 
 	// NeXus entry name
 	protected String entryName = "entry1";
 
 	protected NeXusFileInterface file;
-<<<<<<< HEAD
-	/** File Handle for text file */
-	//protected FileWriter txtfile;
-=======
->>>>>>> ae333e91
 	
 	protected SrsDataFile srsFile;
 
@@ -196,11 +177,7 @@
 		}
 	}
 
-<<<<<<< HEAD
 	public NexusDataWriter(int fileNumber) {
-=======
-	public NexusDataWriter(Long fileNumber) {
->>>>>>> ae333e91
 		this();
 		scanNumber = fileNumber;
 	}
@@ -408,11 +385,6 @@
 
 		try {
 			if (createSrsFile) {
-<<<<<<< HEAD
-				//txtfile.write(dataPoint.toFormattedString() + "\n");
-				//txtfile.flush();
-=======
->>>>>>> ae333e91
 				try {
 					srsFile.addData(dataPoint);
 				} catch (Exception ex) {
@@ -779,18 +751,7 @@
 			}
 			if (createSrsFile) {
 				srsFile.releaseFile();
-<<<<<<< HEAD
-			}
-			/*
-			if (txtfile != null) {
-				txtfile.flush();
-				txtfile.close();
-			}
-			*/
-=======
-			}
-
->>>>>>> ae333e91
+			}
 		} catch (NexusException ne) {
 			String error = "NeXusException occurred when closing file: ";
 			logger.error(error + ne.getMessage());
@@ -803,10 +764,6 @@
 			terminalPrinter.print(et.getMessage());
 		} finally {
 			file = null;
-<<<<<<< HEAD
-			//txtfile = null;
-=======
->>>>>>> ae333e91
 		}
 	}
 
@@ -1485,23 +1442,6 @@
 				}
 			}
 
-<<<<<<< HEAD
-			/*
-			if (txtfile != null) {
-				try {
-					txtfile.flush();
-					txtfile.close();
-				} catch (Throwable et) {
-					String error = "Error closing ascii data file.";
-					logger.error(error + et.getMessage());
-					terminalPrinter.print(error);
-					terminalPrinter.print(et.getMessage());
-				}
-			}
-			*/
-
-=======
->>>>>>> ae333e91
 			// set the entry name
 			// this.entryName = "scan_" + run;
 			this.entryName = "entry1";
@@ -1521,20 +1461,6 @@
 
 			nexusFileUrl = dataDir + nexusFileName;
 
-<<<<<<< HEAD
-			/*
-			if (txtFileNameTemplate != null) {
-				txtFileName = String.format(txtFileNameTemplate, scanNumber);
-			} else if (LocalProperties.check(GDA_NEXUS_BEAMLINE_PREFIX)) {
-				txtFileName = beamline + "-" + scanNumber + ".dat";
-			} else {
-				txtFileName = scanNumber + ".dat";
-			}
-			txtFileUrl = dataDir + txtFileName;
-			*/
-
-=======
->>>>>>> ae333e91
 			// Check to see if the file(s) already exists!
 			if (new File(nexusFileUrl).exists()) {
 				throw new Exception("The file " + nexusFileUrl + " already exists.");
@@ -1542,39 +1468,6 @@
 
 			// create nexus file and return handle
 			file = createFile();
-<<<<<<< HEAD
-			if (createSrsFile) {
-				// SrsFiles call createNextFile() within addData() (just to be confusing)
-				//srsFile.createNextFile();
-				//srsFile.writeHeader();
-				
-				/*
-				// Check to see if the file(s) already exists!
-				final File textFile = new File(txtFileUrl);
-				if (textFile.exists()) {
-					throw new Exception("The file " + txtFileUrl + " already exists.");
-				}
-				textFile.getParentFile().mkdirs();
-				if (!textFile.getParentFile().exists()) {
-					throw new Exception("Cannot create text file folder: " + textFile.getParentFile());
-				}
-				txtfile = new FileWriter(txtFileUrl);
-				// Now create the SRS header
-				txtfile.write(" &SRS\n");
-				// Write all the metadata items to the file.
-				if (metadata != null) {
-					for (IMetadataEntry entry : metadata.getMetadataEntries()) {
-						txtfile.write(entry.getName() + "=" + entry.getMetadataValue() + "\n");
-					}
-				}
-				txtfile.write(" &END\n");
-				// now write the column headings
-				txtfile.write(thisPoint.getHeaderString());
-				txtfile.write("\n");
-				*/
-			}
-=======
->>>>>>> ae333e91
 
 			// If we have been return a null file reference then there was
 			// some problem creating the file.
@@ -1585,19 +1478,11 @@
 			// Print informational message to console.
 			terminalPrinter.print("Writing data to file (NeXus): " + nexusFileUrl);
 			if (createSrsFile) {
-<<<<<<< HEAD
-				//terminalPrinter.print("Also creating file (txt): " + txtFileUrl);
-=======
->>>>>>> ae333e91
 				terminalPrinter.print("Also creating file (txt): " + srsFile.fileUrl);
 			}
 		} catch (Error ex) {
 			String error = "Failed to create file (" + nexusFileUrl;
 			if (createSrsFile) {
-<<<<<<< HEAD
-				//error += " or " + txtFileUrl;
-=======
->>>>>>> ae333e91
 				error += " or " + srsFile.fileUrl;
 			}
 			error += ")";
@@ -1611,10 +1496,6 @@
 		} catch (Exception ex) {
 				String error = "Failed to create file (" + nexusFileUrl;
 				if (createSrsFile) {
-<<<<<<< HEAD
-					//error += " or " + txtFileUrl;
-=======
->>>>>>> ae333e91
 					error += " or " + srsFile.fileUrl;
 				}
 				error += ")";
@@ -1755,11 +1636,6 @@
 	 *            the txtFileNameTemplate to set
 	 */
 	public void setTxtFileNameTemplate(String txtFileNameTemplate) {
-<<<<<<< HEAD
-=======
-		// TODO: below
-		throw new UnsupportedOperationException("Broken as of c4f58d0 -- Will bring back for 8.40 if used");
->>>>>>> ae333e91
 		//this.txtFileNameTemplate = txtFileNameTemplate;
 	}
 
