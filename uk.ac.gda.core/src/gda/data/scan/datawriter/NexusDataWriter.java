--- conflicted
+++ resolved
@@ -174,11 +174,7 @@
 		}
 	}
 
-<<<<<<< HEAD
 	public NexusDataWriter(int fileNumber) {
-=======
-	public NexusDataWriter(Long fileNumber) {
->>>>>>> 575b1148
 		this();
 		scanNumber = fileNumber;
 	}
@@ -1662,18 +1658,7 @@
 		return -1;
 	}
 
-<<<<<<< HEAD
-	public void setTxtFileNameTemplate(@SuppressWarnings("unused") String txtFileNameTemplate) {
-		// do nothing
-	}
-
-=======
-	/**
-	 * @param nexusFileNameTemplate
-	 *            the nexusFileNameTemplate to set
-	 * @throws Exception
-	 */
->>>>>>> 575b1148
+
 	public void setNexusFileNameTemplate(String nexusFileNameTemplate) throws Exception {
 		this.nexusFileNameTemplate = nexusFileNameTemplate;
 		// We calculate some probable paths now so that the probable
