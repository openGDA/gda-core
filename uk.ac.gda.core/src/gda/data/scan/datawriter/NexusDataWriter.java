/*-
 * Copyright © 2009 Diamond Light Source Ltd., Science and Technology
 * Facilities Council Daresbury Laboratory
 *
 * This file is part of GDA.
 *
 * GDA is free software: you can redistribute it and/or modify it under the
 * terms of the GNU General Public License version 3 as published by the Free
 * Software Foundation.
 *
 * GDA is distributed in the hope that it will be useful, but WITHOUT ANY
 * WARRANTY; without even the implied warranty of MERCHANTABILITY or FITNESS
 * FOR A PARTICULAR PURPOSE. See the GNU General Public License for more
 * details.
 *
 * You should have received a copy of the GNU General Public License along
 * with GDA. If not, see <http://www.gnu.org/licenses/>.
 */

package gda.data.scan.datawriter;

import gda.configuration.properties.LocalProperties;
import gda.data.NumTracker;
import gda.data.PathConstructor;
import gda.data.metadata.GDAMetadataProvider;
import gda.data.metadata.Metadata;
import gda.data.nexus.INeXusInfoWriteable;
import gda.data.nexus.NeXusUtils;
import gda.data.nexus.NexusFileFactory;
import gda.data.nexus.NexusGlobals;
import gda.data.nexus.extractor.NexusExtractor;
import gda.data.nexus.extractor.NexusGroupData;
import gda.data.nexus.tree.INexusTree;
import gda.data.nexus.tree.NexusTreeAppender;
import gda.data.nexus.tree.NexusTreeNode;
import gda.data.nexus.tree.NexusTreeProvider;
import gda.data.scan.datawriter.scannablewriter.ScannableWriter;
import gda.device.Detector;
import gda.device.DeviceException;
import gda.device.Scannable;
import gda.device.detector.NexusDetector;
import gda.device.scannable.ScannableUtils;
import gda.factory.Finder;
import gda.jython.InterfaceProvider;
import gda.scan.IScanDataPoint;

import java.io.File;
import java.io.IOException;
import java.io.UnsupportedEncodingException;
import java.lang.reflect.Array;
import java.util.Arrays;
import java.util.Collection;
import java.util.HashMap;
import java.util.HashSet;
import java.util.Iterator;
import java.util.List;
import java.util.Map;
import java.util.Set;
import java.util.Vector;

import org.apache.commons.lang.ArrayUtils;
import org.nexusformat.NeXusFileInterface;
import org.nexusformat.NexusException;
import org.nexusformat.NexusFile;
import org.python.core.PyList;
import org.slf4j.Logger;
import org.slf4j.LoggerFactory;
import org.springframework.util.StringUtils;

/**
 * DataWriter that outputs NeXus files and optionally a SRS/Text file as well.
 */
public class NexusDataWriter extends DataWriterBase implements DataWriter {
	private static final Logger logger = LoggerFactory.getLogger(NexusDataWriter.class);

	/**
	 * Property to control the level of instrumentation of the nexus api
	 */
	public static final String GDA_NEXUS_INSTRUMENT_API = "gda.nexus.instrumentApi";

	/**
	 * Property to control the file format. Defaults to {@link NexusGlobals#GDA_NX_DEFAULT}
	 */
	public static final String GDA_DATA_NEXUS_BACKEND = "gda.data.nexus.backend";
	
	public static final String GDA_NEXUS_METADATAPROVIDER_NAME = "gda.nexus.metadata.provider.name";

	/**
	 * Property specifying whether SRS data files should be written in addition to NeXus files. Default is {@code true}.
	 */
	public static final String GDA_NEXUS_CREATE_SRS = "gda.nexus.createSRS";

	/**
	 * Boolean property specifying whether nxs/dat filenames should be prefixed with the beamline name; if {@code true},
	 * files will be named (e.g.) {@code "i23-999.nxs"} instead of just {@code "999.nxs"}
	 */
	public static final String GDA_NEXUS_BEAMLINE_PREFIX = "gda.nexus.beamlinePrefix";

	static final int MAX_DATAFILENAME = 255;

	/** Default NeXus format */
	protected String defaultNeXusBackend = null;

	/** Are we going to write an SRS file as well ? */
	private boolean createSrsFile = false;

	// beamline name
	protected String beamline = null;

	// Directory to write data to
	protected String dataDir = null;

	// file name with no extension
	protected String fileBaseName = null;
	protected String fileBaseUrl = null;

	// file names
	private String nexusFileNameTemplate = null;

	protected String nexusFileName = null;

	// Fully qualified filenames
	protected String nexusFileUrl = null;

	// Relative filenames
	protected String nexusRelativeUrl = null;

	// NeXus entry name
	protected String entryName = "entry1";

	protected NeXusFileInterface file;
	
	protected SrsDataFile srsFile;

	/**
	 * The current run number.
	 */
	protected int scanNumber = -1;

	int getScanNumber() throws Exception {
		configureScanNumber(-1); // ensure it has been configured
		return scanNumber;
	}

	protected Collection<SelfCreatingLink> scannableID;

	boolean firstData = true;

	protected int scanPointNumber = -1;

	IScanDataPoint thisPoint;

	protected Metadata metadata = null;

	private boolean setupPropertiesDone = false;

	private boolean fileNumberConfigured = false;

	/**
	 * Constructor. This attempts to read the java.property which defines the beamline name.
	 */
	public NexusDataWriter() {
		super();
		// Check to see if we want to create a text/SRS file as well.
		// in constructor instead of setupProperties as srsFile is required at an earlier stage
		try {
			createSrsFile = LocalProperties.check(GDA_NEXUS_CREATE_SRS, true);
			if (createSrsFile) {
				srsFile = new SrsDataFile();
			}
		}
		catch (InstantiationException ex) {
			throw new RuntimeException("Could not instantiate SrsFile", ex);
		}
	}

	public NexusDataWriter(int fileNumber) {
		this();
		scanNumber = fileNumber;
	}

	protected void setupProperties() throws InstantiationException {
		if (setupPropertiesDone)
			return;
		metadata = GDAMetadataProvider.getInstance();

		try {
			beamline = metadata.getMetadataValue("instrument", "gda.instrument", null);
		} catch (DeviceException e1) {
		}

		// If the beamline name isn't set then default to 'base'.
		if (beamline == null) {
			// If the beamline name is not set then use 'base'
			beamline = "base";
		}

		// Check to see if we want to use a different NeXus backend format.
		defaultNeXusBackend = LocalProperties.get(GDA_DATA_NEXUS_BACKEND);
		if (defaultNeXusBackend == null) {
			defaultNeXusBackend = NexusGlobals.GDA_NX_DEFAULT;
		}

		// Check to see if the data directory has been defined.
		dataDir = PathConstructor.createFromDefaultProperty();
		if (dataDir == null) {
			// this java property is compulsory - stop the scan
			throw new InstantiationException("cannot work out data directory - cannot create a new data file.");
		}

		if (beforeScanMetaData== null) {
			String metaDataProviderName = LocalProperties.get(GDA_NEXUS_METADATAPROVIDER_NAME);
			if( StringUtils.hasLength(metaDataProviderName)){
				NexusTreeAppender metaDataProvider = Finder.getInstance().find(metaDataProviderName);
				InterfaceProvider.getTerminalPrinter().print("Getting meta data before scan");
				beforeScanMetaData = new NexusTreeNode("before_scan", NexusExtractor.NXCollectionClassName, null);
				metaDataProvider.appendToTopNode(beforeScanMetaData);
			}
		}
		setupPropertiesDone = true;
	}

	public INexusTree getBeforeScanMetaData() {
		return beforeScanMetaData;
	}

	public void setBeforeScanMetaData(INexusTree beforeScanMetaData) {
		this.beforeScanMetaData = beforeScanMetaData;
	}

	@Override
	public synchronized void configureScanNumber(int _scanNumber) throws Exception {
		if (!fileNumberConfigured) {
			if (_scanNumber > 0) {
				// the scan or other datawriter has set the id
				scanNumber = _scanNumber;
			} else {
				if (scanNumber <= 0) {
					setupProperties();
					// not set in a constructor so get from num tracker
					try {
						NumTracker runNumber = new NumTracker(beamline);
						// Get the next run number
						scanNumber = runNumber.incrementNumber();
					} catch (IOException e) {
						logger.error("ERROR: Could not instantiate NumTracker in NexusDataWriter().", e);
						throw new InstantiationException(
								"ERROR: Could not instantiate NumTracker in NexusDataWriter()." + e.getMessage());
					}
				}
			}
			//needs to use the same scan number
			if (createSrsFile) {
				srsFile.configureScanNumber(scanNumber);
			}
			fileNumberConfigured = true;
		}
	}

	protected static int[] generateStartPosPrefix(int currentPoint, int[] scanDimensions) {
		if (scanDimensions.length == 1) {
			return new int[] { currentPoint };
		}
		int[] scanNumbers = new int[scanDimensions.length];
		int[] totals = new int[scanDimensions.length];
		totals[scanDimensions.length - 1] = 1;
		for (int i = scanDimensions.length - 2; i > -1; i--) {
			totals[i] = scanDimensions[i + 1] * totals[i + 1];
		}
		if (currentPoint > totals[0] * scanDimensions[0]) {
			throw new IllegalArgumentException("currentPoint is larger than expected from reported scan dimensions");
		}

		int remainder = currentPoint;
		for (int j = 0; j < scanDimensions.length - 1; j++) {
			scanNumbers[j] = remainder / totals[j];
			remainder = remainder - scanNumbers[j] * totals[j];
		}
		scanNumbers[scanDimensions.length - 1] = remainder;
		return scanNumbers;
	}

	protected static int[] generateDataStartPos(int[] dataStartPosPrefix, int[] dataDimensions) {
		int[] dataStartPos = null;
		if (dataStartPosPrefix != null) {
			dataStartPos = Arrays.copyOf(dataStartPosPrefix, dataStartPosPrefix.length
					+ (dataDimensions != null ? dataDimensions.length : 0));
		} else if (dataDimensions != null) {
			dataStartPos = new int[dataDimensions.length];
		}
		return dataStartPos;
	}

	/**
	 * calculate dimensionality of data to be written
	 * 
	 * @param make
	 *            if true calculate for pre-allocation (first Dim NX_UNLIMITED)
	 * @param dataDimPrefix
	 *            set to null if not point dependent
	 * @param dataDimensions
	 * @return dimensions
	 */
	protected static int[] generateDataDim(boolean make, int[] dataDimPrefix, int[] dataDimensions) {
		int[] dataDim = null;
		if (dataDimPrefix != null) {
			// do not attempt to add dataDimensions if not set or indicates single point
			int dataDimensionToAdd = dataDimensions != null && (dataDimensions.length > 1 || dataDimensions[0] > 1) ? dataDimensions.length : 0;

			if (make) {
				dataDim = new int[dataDimPrefix.length + dataDimensionToAdd];
				Arrays.fill(dataDim, NexusFile.NX_UNLIMITED);
			} else {
				dataDim = Arrays.copyOf(dataDimPrefix, dataDimPrefix.length + dataDimensionToAdd);
			}
			if (dataDimensionToAdd > 0 && dataDimensions != null) {
				for (int i = dataDimPrefix.length; i < dataDimPrefix.length + dataDimensionToAdd; i++) {
					dataDim[i] = dataDimensions[i - dataDimPrefix.length];
				}
			}
		} else if (dataDimensions != null) {
			dataDim = Arrays.copyOf(dataDimensions, dataDimensions.length);
		}

		return dataDim;
	}

	/*
	 * The dimensions of the scan {@link Scan#getDimensions()}
	 */
	int[] scanDimensions;
	/*
	 * Fields present for convenience The location within data at which data is to be written - not taking into account
	 * the dimensions of the data itself The length of this array should match the length of scanDimensions and the
	 * values are calculated from the getCurrentPointNumber() method of the ScanDataPoint. For a 2d scan of 4 x 3 e.g.
	 * scan simpleScannable1, 0., 3, 1., simpleScannable2, 0., 2, 1. the values of scanPointNumbers will be [0,0],
	 * [0,1], [0,2], [1,0], [1,1], [1,2], [2,0], [2,1], [2,2], [3,0], [3,1], [3,2]
	 */
	int[] dataStartPosPrefix;
	/*
	 * Fields present for convenience The dimensions of the to be written - not taking into account the dimensions of
	 * the data itself The length of this array should match the length of scanDimensions and the values are all 1 but
	 * for the first which is NexusFile.NX_UNLIMITED;
	 */
	int[] dataDimPrefix;

	private INexusTree beforeScanMetaData;

	@Override
	public void addData(IScanDataPoint dataPoint) throws Exception {
		thisPoint = dataPoint;
		scanPointNumber++;

		// Some Debug messages
		logger.debug("Adding SDP with UUID: {}", dataPoint.getUniqueName());
		if (firstData) {
			logger.debug("Scan Parameters...");
			logger.debug("Scan Command : {}", dataPoint.getCommand());
			logger.debug("Instrument Name : {}", dataPoint.getInstrument());
			logger.debug("Number of Points : {}", dataPoint.getNumberOfPoints());
		}
		logger.debug("Current Point : {}", dataPoint.getCurrentPointNumber());

		if (scanPointNumber != dataPoint.getCurrentPointNumber()) {
			logger.warn("The DataWriter(" + scanPointNumber + ") and the DataPoint("
					+ dataPoint.getCurrentPointNumber() + ") disagree about the point number!");
		}
		dataStartPosPrefix = generateStartPosPrefix(thisPoint.getCurrentPointNumber(), thisPoint.getScanDimensions());

		try {
			if (firstData) {
				scanDimensions = dataPoint.getScanDimensions();
				dataDimPrefix = new int[scanDimensions.length];
				Arrays.fill(dataDimPrefix, 1);
				this.prepareFileAndStructure();
				firstData = false;
			}
		} finally {
			firstData = false;
		}
		dataPoint.setCurrentFilename(getCurrentFileName());

		try {
			if (createSrsFile) {
				try {
					srsFile.addData(dataPoint);
				} catch (Exception ex) {
					String error = "Exception whilst writing Srs File";
					logger.error(error, ex);
					terminalPrinter.print(error);
				}
			}

			for (Scannable scannable : thisPoint.getScannables()) {
				writeScannable(scannable);
			}

			for (Detector detector : thisPoint.getDetectors()) {
				writeDetector(detector);
			}

			file.flush();

		} catch (Exception ex) {
			String error = "Exception occurred writing the nexus file. The nexus file is not being written correctly or has not been written.";
			logger.error(error, ex);
			terminalPrinter.print(error);
			throw ex;
		} finally {
			// Even if there was an exception we call super
			// that way the ascii file is still written.
//			try {
				super.addData(this, dataPoint);
//			} catch (Exception e) {
//				logger.error("exception received from DataWriterBase.addData(...)", e);
//			}
		}
	}

	private void writeGenericDetector(String detectorName, int[] dataDimensions, Object newData) throws NexusException {

		// Navigate to correct location in the file.
		file.opengroup(this.entryName, "NXentry");
		file.opengroup("instrument", "NXinstrument");
		file.opengroup(detectorName, "NXdetector");

		if (newData instanceof INexusTree) {
			INexusTree detectorData = (INexusTree) newData;
			for (INexusTree subTree : detectorData) {
				writeHere(file, subTree, false, false, null);
			}
		} else {

			int[] startPos = generateDataStartPos(dataStartPosPrefix, dataDimensions);
			int[] dimArray = generateDataDim(false, dataDimPrefix, dataDimensions);

			// Open data array.
			file.opendata("data");

			file.putslab(newData, startPos, dimArray);

			// Close data
			file.closedata();

		}
		// Close NXdetector
		file.closegroup();
		// close NXinstrument
		file.closegroup();
		// Close NXentry
		file.closegroup();
	}

	private void writeDetector(Detector detector) throws DeviceException, NexusException {
		if (detector.createsOwnFiles()) {
			writeFileCreatorDetector(detector.getName(), extractFileName(detector.getName()),
					detector.getDataDimensions());
		} else {
			if (detector instanceof NexusDetector) {
				writeNexusDetector((NexusDetector) detector);
				// } else if (detector instanceof CounterTimer) {
			} else if (detector.getExtraNames() != null && detector.getExtraNames().length > 0) {
				double[] data = extractDoubleData(detector.getName());
				if (data != null) {
					writeCounterTimer(detector, data);
				} else {
					writeCounterTimer(detector);
				}
			} else {
				writeGenericDetector(detector.getName(), detector.getDataDimensions(),
						extractDoubleData(detector.getName()));
			}
		}
	}

	private static int getIntfromBuffer(Object buf) {
		if (buf instanceof Object[])
			buf = ((Object[]) buf)[0];
		if (buf instanceof Number)
			return ((Number) buf).intValue();
		if( buf.getClass().isArray()){
			int len = ArrayUtils.getLength(buf);
			if( len ==1){
				 Object object = Array.get(buf, 0);
				 return getIntfromBuffer(object);
			}
		}
		return Integer.parseInt(buf.toString());
	}

	void writeHere(NeXusFileInterface file, INexusTree tree, boolean makeData, boolean attrOnly,
			List<SelfCreatingLink> links) throws NexusException {
		if (!tree.isPointDependent() && !makeData) {
			return;
		}
		String name = tree.getName();
		String nxClass = tree.getNxClass();
		Boolean dataOpen = false;
		Boolean loopNodes = true;
		Boolean attrBelowThisOnly = attrOnly;
		Boolean nxClassIsSDS = nxClass.equals(NexusExtractor.SDSClassName);
		Boolean nxClassIsAttr = nxClass.equals(NexusExtractor.AttrClassName);
		Boolean nxClassIsExternalSDS = nxClass.equals(NexusExtractor.ExternalSDSLink);
		if (nxClassIsExternalSDS) {
			if (makeData) {
				NexusGroupData data = tree.getData();
				try {
					String filePath = new String((byte[]) data.getBuffer(), "UTF-8");
					File f = new File(filePath);
					if (!f.exists())
						logger.warn("file " + filePath + " does not exist at time of adding link");
					file.linkexternaldataset(name, filePath);
					links.add(new ExteneralNXlink(name, filePath));
				} catch (UnsupportedEncodingException e) {
					throw new NexusException(
							"supported encoding in creating string for external linking -- this should never happen");
				}
			}
			return;
		}
		if (nxClassIsAttr) {
			if (makeData) {
				NexusGroupData data = tree.getData();
				if (data != null && data.getBuffer() != null) {
					if ("axis".equals(name) || "label".equals(name)) {
						Integer axisno = getIntfromBuffer(data.getBuffer());
						axisno += thisPoint.getScanDimensions().length;
						file.putattr(name, axisno.toString().getBytes(), NexusFile.NX_CHAR);
					} else {
						file.putattr(name, data.getBuffer(), data.type);
					}
				}
			}
			return;
		}
		if (attrOnly) {
			return;
		}
		if (!name.isEmpty() && !nxClass.isEmpty()) {
			if (!nxClassIsSDS) {
				if (!(file.groupdir().containsKey(name) && file.groupdir().get(name).equals(nxClass))) {
					file.makegroup(name, nxClass);
				}
				file.opengroup(name, nxClass);
			}

			NexusGroupData sds = tree.getData();
			if (sds != null) {
				if (sds.dimensions != null) {
					for (int i : sds.dimensions) {
						if (i == 0)
							throw new NexusException("Data for " + name + " is invalid. SDS Dimension = 0");
					}
				}
				if (makeData) {
					int[] dataDimMake = generateDataDim(tree.isPointDependent(),
							tree.isPointDependent() ? scanDimensions : null, sds.dimensions);

					if (sds.dimensions != null && sds.dimensions.length > 1) {
						int[] chunks = Arrays.copyOf(dataDimMake, dataDimMake.length);						
						for (int i = 0; i < chunks.length; i++) {
							if (chunks[i] == -1) chunks[i] = 1;
						}
						if (sds.chunkDimensions != null && sds.chunkDimensions.length <= chunks.length) {
							int lendiff = chunks.length - sds.chunkDimensions.length;
							for (int i = 0; i < sds.chunkDimensions.length; i++) {
								chunks[i+lendiff] = dataDimMake[i+lendiff] == -1 ? sds.chunkDimensions[i] : Math.min(sds.chunkDimensions[i], chunks[i+lendiff]);
							}
						}
						int compression = sds.compressionType != null ? sds.compressionType : NexusFile.NX_COMP_LZW_LVL1;
						file.compmakedata(name, sds.type, dataDimMake.length, dataDimMake, compression, chunks);
					} else {
						file.makedata(name, sds.type, dataDimMake.length, dataDimMake);
					}
					
					file.opendata(name);
					if (!tree.isPointDependent()) {
						int[] dataDim = generateDataDim(false, null, sds.dimensions);
						int[] dataStartPos = generateDataStartPos(null, sds.dimensions);
						file.putslab(sds.getBuffer(), dataStartPos, dataDim);
					}
					if (links != null && sds.isDetectorEntryData) {
						links.add(new SelfCreatingLink(file.getdataID()));
					}

					dataOpen = true;
					attrBelowThisOnly = true;
				} else {
					int[] dataDim = generateDataDim(false, dataDimPrefix, sds.dimensions);
					int[] dataStartPos = generateDataStartPos(dataStartPosPrefix, sds.dimensions);

					// Open data array.
					file.opendata(name);

					file.putslab(sds.getBuffer(), dataStartPos, dataDim);
					dataOpen = true;

					// Close data - do not add children as attributes added for first point only
					loopNodes = false;

				}
			}
		} else {
			logger.warn("Name or class is empty:");
		}
		try {
			if (loopNodes) {
				for (INexusTree branch : tree) {
					writeHere(file, branch, makeData, attrBelowThisOnly, links);
				}
			}
		} finally {
			if (dataOpen) {
				file.closedata();
			}
			if (!name.isEmpty() && !nxClass.isEmpty() && !nxClassIsSDS) {
				file.closegroup();
			}
		}
	}

	private void writeNexusDetector(NexusDetector detector) throws NexusException {
		file.opengroup(this.entryName, "NXentry");
		file.opengroup("instrument", "NXinstrument");
		try {
			INexusTree tree = extractNexusTree(detector.getName());
			for (INexusTree subTree : tree) {
				if (subTree.getNxClass().equals(NexusExtractor.NXDetectorClassName))
					writeHere(file, subTree, false, false, null);
				else if (subTree.getNxClass().equals(NexusExtractor.NXMonitorClassName)) {
					file.closegroup();
					writeHere(file, subTree, false, false, null);
					file.opengroup("instrument", "NXinstrument");
				}
			}
		} finally {
			file.closegroup();
			file.closegroup();
		}
	}

	private Object extractDetectorObject(String detectorName) {
		int index = thisPoint.getDetectorNames().indexOf(detectorName);
		Object object = thisPoint.getDetectorData().get(index);
		return object;
	}

	private double[] extractDoubleData(String detectorName) {
		double[] data = null;
		Object object = extractDetectorObject(detectorName);
		data = extractDoubleData(detectorName, object);
		return data;
	}

	private String extractFileName(String detectorName) {
		return (String) extractDetectorObject(detectorName);
	}

	private INexusTree extractNexusTree(String detectorName) {
		return ((NexusTreeProvider) extractDetectorObject(detectorName)).getNexusTree();
	}

	/**
	 * @param detectorName
	 * @param object
	 * @return the data read from the detector
	 * @throws NumberFormatException
	 */
	private double[] extractDoubleData(String detectorName, Object object) throws NumberFormatException {
		double[] data = null;
		if (object instanceof double[]) {
			data = (double[]) object;
		} else if (object instanceof PyList) {
			// coerce PyList into double array.
			int length = ((PyList) object).__len__();
			data = new double[length];
			for (int i = 0; i < length; i++) {
				data[i] = Double.valueOf(((PyList) object).__getitem__(i).toString());
			}
		} else if (object instanceof int[]) {
			int[] idata = (int[]) object;
			data = new double[idata.length];
			for (int i = 0; i < data.length; i++) {
				data[i] = idata[i];
			}
		} else if (object instanceof long[]) {
			long[] ldata = (long[]) object;
			data = new double[ldata.length];
			for (int i = 0; i < data.length; i++) {
				data[i] = ldata[i];
			}
		} else if (object instanceof String[]) {
			String[] sdata = (String[]) object;
			data = new double[sdata.length];
			for (int i = 0; i < data.length; i++) {
				data[i] = Double.valueOf(sdata[i]);
			}
		} else if (object instanceof Number[]) {
			Number[] ldata = (Number[]) object;
			data = new double[ldata.length];
			for (int i = 0; i < data.length; i++) {
				data[i] = ldata[i].doubleValue();
			}
		} else if (object instanceof Double) {
			data = new double[] { (Double) object };
		} else if (object instanceof Integer) {
			data = new double[] { (Integer) object };
		} else if (object instanceof Long) {
			data = new double[] { (Long) object };
		} else {
			logger.error("cannot handle data of type " + object.getClass().getName() + " from detector: "
					+ detectorName + ". NO DATA WILL BE WRITTEN TO NEXUS FILE!");
		}
		return data;
	}

	private Double[] extractDoublePositions(String scannableName) {
		int index = thisPoint.getScannableNames().indexOf(scannableName);

		if (index > -1) {
			Object position = thisPoint.getPositions().get(index);
			if (position != null) {
				return ScannableUtils.objectToArray(position);
			}
		}
		return null;
	}

	/**
	 * Perform any tasks that should be done at the end of a scan and close the file.
	 * 
	 * @throws Exception
	 */
	@Override
	public void completeCollection() throws Exception {
		releaseFile();
		super.completeCollection();
	}

	/**
	 * Releases the file handle.
	 */
	public void releaseFile() {
		try {
			if (file != null) {
				file.flush();
				file.close();
				file.finalize();
			}
			if (createSrsFile) {
				srsFile.releaseFile();
			}
		} catch (NexusException ne) {
			String error = "NeXusException occurred when closing file: ";
			logger.error(error + ne.getMessage());
			terminalPrinter.print(error);
			terminalPrinter.print(ne.getMessage());
		} catch (Throwable et) {
			String error = "Error occurred when closing data file(s): ";
			logger.error(error + et.getMessage());
			terminalPrinter.print(error);
			terminalPrinter.print(et.getMessage());
		} finally {
			file = null;
		}
	}

	@Override
	public String getCurrentFileName() {
		return nexusFileUrl;
	}

	public Object getData() {
		return file;
	}

	private void prepareFileAndStructure() throws Exception {
		setupProperties();
		createNextFile();
		makeMetadata();
		makeScannablesAndMonitors();
		makeDetectors();
	}

	private void makeMetadata() {
		try {
			file.opengroup(this.entryName, "NXentry");

			NeXusUtils.writeNexusString(file, "scan_command", thisPoint.getCommand());
			String scanid = "";
			try {
				scanid = metadata.getMetadataValue(GDAMetadataProvider.SCAN_IDENTIFIER);
			} catch (DeviceException e) {
				// do nothing
			}
			NeXusUtils.writeNexusString(file, "scan_identifier", scanid.isEmpty() ? thisPoint.getUniqueName() : scanid);
			NeXusUtils.writeNexusIntegerArray(file, "scan_dimensions", thisPoint.getScanDimensions());
			NeXusUtils.writeNexusString(file, "title", metadata.getMetadataValue("title"));
			createCustomMetaData();
		} catch (Exception e) {
			logger.info("error writing less important scan information", e);
		} finally {
			try {
				file.closegroup();
			} catch (NexusException e) {
				// this just needs to work
			}
		}
	}

	/**
	 * Override to provide additional meta data, if required. Does nothing otherwise.
	 * 
	 * @throws NexusException
	 */
	// allow inheriting classes to throw this exception
	protected void createCustomMetaData() throws NexusException {
		
		if( beforeScanMetaData != null ){
			writeHere(file, beforeScanMetaData, true, false, null);
		}
	}

	protected String getGroupClassFor(@SuppressWarnings("unused") Scannable s) {
		String groupName = "NXpositioner";
		return groupName;
	}

	/**
	 * Create NXpositioner/NXmonitor class for each Scannable.
	 */
	private void makeScannablesAndMonitors() {
		scannableID = new Vector<SelfCreatingLink>();
		Collection<Scannable> scannablesAndMonitors = new Vector<Scannable>();
		scannablesAndMonitors.addAll(thisPoint.getScannables());
		scannablesAndMonitors = makeConfiguredScannablesAndMonitors(scannablesAndMonitors);
		makeScannablesAndMonitors(scannablesAndMonitors);
	}
	
	/**
	 * this is run when processing the first ScanDataPoint
	 * the file is in the root node
	 * we add all the one off metadata here
	 */
	protected Collection<Scannable> makeConfiguredScannablesAndMonitors(Collection<Scannable> scannablesAndMonitors) {
		Set<String> metadatascannablestowrite = new HashSet<String>(metadatascannables);
		
		for (Detector det : thisPoint.getDetectors()) {
			logger.info("found detector named: "+det.getName());
			String detname = det.getName();
			if (metadataScannablesPerDetector.containsKey(detname)) {
				HashSet<String> metasPerDet = metadataScannablesPerDetector.get(detname);
				if (metasPerDet != null && !metasPerDet.isEmpty()) {
					metadatascannablestowrite.addAll(metasPerDet);
				}
			}
		}
		
		try {
			file.opengroup(this.entryName, "NXentry");

			Set<Scannable> wehavewritten = new HashSet<Scannable>();
			for (Iterator<Scannable> iterator = scannablesAndMonitors.iterator(); iterator.hasNext();) {
				Scannable scannable = iterator.next();
				String scannableName = scannable.getName();
				if (weKnowTheLocationFor(scannableName)) {
					wehavewritten.add(scannable);
					Collection<String> prerequisites = locationmap.get(scannableName).getPrerequisiteScannableNames();
					if (prerequisites != null)
						metadatascannablestowrite.addAll(prerequisites);
					scannableID.addAll(locationmap.get(scannableName).makeScannable(file, scannable, getSDPositionFor(scannableName), generateDataDim(false, scanDimensions, null)));
				}
			}
			
			int oldsize;
			do { // add dependencies of metadata scannables
				oldsize = metadatascannablestowrite.size();
				Set<String> aux = new HashSet<String>();
				for (String s: metadatascannablestowrite) {
					if (weKnowTheLocationFor(s)) {
						Collection<String> prerequisites = locationmap.get(s).getPrerequisiteScannableNames();
						if (prerequisites != null)
							aux.addAll(prerequisites);
					}
				}
				metadatascannablestowrite.addAll(aux);
			} while(metadatascannablestowrite.size() > oldsize);
			
			// remove the ones in the scan, as they are not metadata
			for (Scannable scannable : scannablesAndMonitors) {
				metadatascannablestowrite.remove(scannable.getName());
			}
			// only use default writing for the ones we haven't written yet 
			scannablesAndMonitors.removeAll(wehavewritten);
			
			makeMetadataScannables(metadatascannablestowrite);
			
			// Close NXentry
			file.closegroup();
		} catch (NexusException e) {
			// FIXME NexusDataWriter should allow exceptions to be thrown
			logger.error("TODO put description of error here", e);
		}
		return scannablesAndMonitors;
	}
	
	protected void makeScannablesAndMonitors(Collection<Scannable> scannablesAndMonitors) {

		String axislist = "1";
		for (int j = 2; j <= thisPoint.getScanDimensions().length; j++) {
			axislist = axislist + String.format(",%d", j);
		}

		try {
			file.opengroup(this.entryName, "NXentry");
			file.opengroup("instrument", "NXinstrument");

			int[] dataDim = generateDataDim(true, scanDimensions, null);

			int inputnameindex = 0;
			int extranameindex = 0;
			for (Scannable scannable : scannablesAndMonitors) {

				String[] inputNames = scannable.getInputNames();
				String[] extraNames = scannable.getExtraNames();

				String groupName = getGroupClassFor(scannable);
				file.makegroup(scannable.getName(), groupName);
				file.opengroup(scannable.getName(), groupName);

				// Check to see if the scannable will write its own info into NeXus
				if (scannable instanceof INeXusInfoWriteable) {
					((INeXusInfoWriteable) scannable).writeNeXusInformation(file);
				}

				// loop over input names...
				for (String element : inputNames) {
					// Create the data array (with an unlimited scan
					// dimension)
					file.makedata(element, NexusFile.NX_FLOAT64, dataDim.length, dataDim);

					// Get a link ID to this data set.
					file.opendata(element);
					file.putattr("local_name", String.format("%s.%s", scannable.getName(), element).getBytes(), NexusFile.NX_CHAR);

					// assign axes
					if (thisPoint.getScanDimensions().length > 0) {
						// TODO
						// in all likelihood this will not give the right axis assignment
						// for scannables with multiple input names
						// this is not solvable given the current data in SDP

						if ((thisPoint.getScanDimensions().length) > inputnameindex) {
							file.putattr("label", String.format("%d", inputnameindex + 1).getBytes(), NexusFile.NX_CHAR);
							file.putattr("primary", "1".getBytes(), NexusFile.NX_CHAR);
						}
						file.putattr("axis", axislist.getBytes(), NexusFile.NX_CHAR);
					}

					scannableID.add(new SelfCreatingLink(file.getdataID()));
					file.closedata();
					inputnameindex++;
				}

				for (String element : extraNames) {

					// Create the data array (with an unlimited scan
					// dimension)
					file.makedata(element, NexusFile.NX_FLOAT64, dataDim.length, dataDim);

					// Get a link ID to this data set.
					file.opendata(element);
					file.putattr("local_name", String.format("%s.%s", scannable.getName(), element).getBytes(), NexusFile.NX_CHAR);

					if (thisPoint.getDetectorNames().isEmpty() && extranameindex == 0) {
						file.putattr("signal", "1".getBytes(), NexusFile.NX_CHAR);
					}

					scannableID.add(new SelfCreatingLink(file.getdataID()));
					file.closedata();
					extranameindex++;
				}

				// Close NXpositioner/NXmonitor
				file.closegroup();
			}

			// Close NXinstrument...
			file.closegroup();
			// Close NXentry...
			file.closegroup();
		} catch (NexusException e) {
			String error = "NeXus file creation failed during makeScannables: ";
			logger.error(error + e.getMessage(), e);
			terminalPrinter.print(error);
			terminalPrinter.print(e.getMessage());
		}
	}

	private void makeFallbackNXData() throws NexusException {
		file.opengroup(this.entryName, "NXentry");
		// Make and open NXdata
		file.makegroup("default", "NXdata");
		file.opengroup("default", "NXdata");

		makeAxesLinks();

		// close NXdata
		file.closegroup();

		// close NXentry
		file.closegroup();
	}

	protected void makeAxesLinks() {
		// Make links to all scannables.
		for (SelfCreatingLink id : scannableID) {
			try {
				id.create(file);
			} catch (NexusException e) {
				logger.warn("Error in makeLink (reported to NX group) for " + id.toString() + "with error"
						+ e.getMessage());
			}
		}
	}

	/**
	 * Create NXdetector class for each Detector.
	 */
	private void makeDetectors() {
		try {
			Vector<Detector> detectors = thisPoint.getDetectors();

			if (detectors.size() == 0) {
				makeFallbackNXData();
				return;
			}

			// create an NXdetector for each detector...
			for (Detector detector : detectors) {
				try {
					makeDetectorEntry(detector);
				} catch(Exception e){
					throw new DeviceException("Error making detector entry for detector " + detector.getName(),e);
				}
			}
		} catch (NexusException e) {
			String error = "NeXus file creation failed during makeDetectors: ";
			logger.error(error + e.getMessage(), e);
			terminalPrinter.print(error);
			terminalPrinter.print(e.getMessage());
		} catch (DeviceException de) {
			String error = "DeviceException during NeXus file creation: ";
			logger.error(error + de.getMessage(), de);
			terminalPrinter.print(error);
			terminalPrinter.print(de.getMessage());
		}
	}

	private void makeDetectorEntry(Detector detector) throws DeviceException, NexusException {
		logger.debug("Making NXdetector for " + detector.getName() + " in NeXus file.");

		if (detector instanceof NexusDetector) {
			logger.debug("Creating NexusTree entry in NeXus file.");
			INexusTree detTree = extractNexusTree(detector.getName());
			for (INexusTree det : detTree) {
				if (det.getNxClass().equals(NexusExtractor.NXDetectorClassName)) {
					makeGenericDetector(det.getName(), null, 0, detector, det);
				} else if (det.getNxClass().equals(NexusExtractor.NXMonitorClassName)) {
					// FIXME -- if this doesn't explode I am truly surprised
					file.opengroup(this.entryName, NexusExtractor.NXEntryClassName);
					try {
						writeHere(file, det, firstData, false, null);
					} finally {
						file.closegroup();
					}
				}
			}
		} else if (detector.createsOwnFiles()) {
			logger.debug("Creating File Creator Detector entry in NeXus file.");
			makeFileCreatorDetector(detector.getName(), detector.getDataDimensions(), detector);
		} else if (detector.getExtraNames().length > 0) {
			logger.debug("Creating Detector entry in NeXus file.");
			makeCounterTimer(detector);
		} else {
			logger.debug("Creating Generic Detector entry in NeXus file.");
			makeGenericDetector(detector.getName(), detector.getDataDimensions(), NexusFile.NX_FLOAT64, detector, null);
		}
	}

	/**
	 * Helper routine to create and write string based data items into the current position in a NeXus file.
	 */
	private void makeCreateStringData(String dataName, String dataValue) throws NexusException {
		int[] arr = { dataValue.length() };
		file.makedata(dataName, NexusFile.NX_CHAR, 1, arr);
		file.opendata(dataName);
		file.putdata(dataValue.getBytes());
		file.closedata();
	}

	private void writeFileCreatorDetector(String detectorName, String dataFileName,
			@SuppressWarnings("unused") int[] detectorDataDimensions) throws NexusException {

		if (dataFileName.length() > 255) {
			logger.error("The detector (" + detectorName + ") returned a file name (of length " + dataFileName.length()
					+ ") which is greater than the max allowed length (" + MAX_DATAFILENAME + ").");
		}

		// Navigate to correct location in the file.
		file.opengroup(this.entryName, "NXentry");
		file.opengroup("instrument", "NXinstrument");
		file.opengroup(detectorName, "NXdetector");

		file.opengroup("data_file", "NXnote");

		// Open filename array.
		file.opendata("file_name");

		logger.debug("Filename received from detector: " + dataFileName);

		// Now lets construct the relative (to the nexus data file) path to the file.
		if (dataFileName.startsWith(dataDir)) {
			dataFileName = dataFileName.substring(dataDir.length());
			// Check for a leading '/'
			if (dataFileName.startsWith("/") == false) {
				dataFileName = "/" + dataFileName;
			}
			// Make the path relative.
			dataFileName = "." + dataFileName;
		}

		// Set all the start positions to be zero (except for the first
		// dimension which is the scan point)
		int[] dataDimensions = new int[] { MAX_DATAFILENAME };
		int[] dataDim = generateDataDim(false, dataDimPrefix, dataDimensions);
		int[] dataStartPos = generateDataStartPos(dataStartPosPrefix, dataDimensions);

		byte filenameBytes[] = new byte[MAX_DATAFILENAME];
		java.util.Arrays.fill(filenameBytes, (byte) 0); // zero terminate

		for (int k = 0; k < dataFileName.length(); k++) {
			filenameBytes[k] = (byte) dataFileName.charAt(k);
		}
		file.putslab(filenameBytes, dataStartPos, dataDim);
		file.putattr("data_filename", new int[] { 1 }, NexusFile.NX_INT32);
		// Close filename array.
		file.closedata();

		// Close the data_file NXnote
		file.closegroup();

		// Close NXdetector
		file.closegroup();
		// close NXinstrument
		file.closegroup();
		// Close NXentry
		file.closegroup();
	}

	private void makeFileCreatorDetector(String detectorName, @SuppressWarnings("unused") int[] dataDimensions,
			Object detector) throws NexusException {
		// Navigate to the relevant section in file...
		file.opengroup(this.entryName, "NXentry");
		file.opengroup("instrument", "NXinstrument");

		// Create NXdetector
		file.makegroup(detectorName, "NXdetector");
		file.opengroup(detectorName, "NXdetector");

		// Metadata items
		makeCreateStringData("description", "Generic GDA Detector - External Files");
		makeCreateStringData("type", "Detector");

		// Check to see if the detector will write its own info into NeXus
		if (detector instanceof INeXusInfoWriteable) {
			((INeXusInfoWriteable) detector).writeNeXusInformation(file);
		}

		file.makegroup("data_file", "NXnote");
		file.opengroup("data_file", "NXnote");

		int[] dataDim = generateDataDim(true, scanDimensions, new int[] { MAX_DATAFILENAME });

		file.makedata("file_name", NexusFile.NX_CHAR, dataDim.length, dataDim);

		// Close NXnote
		file.closegroup();

		// close NXdetector
		file.closegroup();
		// close NXinstrument
		file.closegroup();

		//FIXME this data group does not contain detector data, 
		// we should not create this
		// if this is the only detector the fallback group would be better 
		// Make and open NXdata
		file.makegroup(detectorName, "NXdata");
		file.opengroup(detectorName, "NXdata");

		makeAxesLinks();

		// close NXdata
		file.closegroup();

		// close NXentry
		file.closegroup();
	}

	/**
	 * Creates an NXdetector for a generic detector (ie one without a special create routine).
	 */
	private void makeGenericDetector(String detectorName, int[] dataDimensions, int type, Object detector,
			INexusTree detectorData) throws NexusException {
		// Navigate to the relevant section in file...
		file.opengroup(this.entryName, "NXentry");
		file.opengroup("instrument", "NXinstrument");

		// Create NXdetector
		file.makegroup(detectorName, "NXdetector");
		file.opengroup(detectorName, "NXdetector");

		// Metadata items
		try {
			if (!(detector instanceof NexusDetector)) {
				String detDescription = ((Detector) detector).getDescription();
				String detType = ((Detector) detector).getDetectorType();
				String detId = ((Detector) detector).getDetectorID();
				if (detDescription != null && detDescription.length() > 0) {
					makeCreateStringData("description", detDescription);
				}
				if (detType != null && detType.length() > 0) {
					makeCreateStringData("type", detType);
				}
				if (detId != null && detId.length() > 0) {
					makeCreateStringData("id", detId);
				}
			}
		} catch (DeviceException e) {
			e.printStackTrace();
		}

		// Check to see if the detector will write its own info into NeXus
		if (detector instanceof INeXusInfoWriteable) {
			((INeXusInfoWriteable) detector).writeNeXusInformation(file);
		}

		List<SelfCreatingLink> links = new Vector<SelfCreatingLink>();
		if (detectorData != null) {
			for (INexusTree subTree : detectorData) {
				writeHere(file, subTree, true, false, links);
			}
		} else if (detector instanceof Detector && ((Detector) detector).getExtraNames().length > 0) {

			// Detectors with multiple extra names can act like countertimers

			int[] dataDim = generateDataDim(true, scanDimensions, null);

			for (int j = 0; j < ((Detector) detector).getExtraNames().length; j++) {

				file.makedata(((Detector) detector).getExtraNames()[j], NexusFile.NX_FLOAT64, dataDim.length, dataDim);

				// Get a link ID to this data set
				file.opendata(((Detector) detector).getExtraNames()[j]);
				file.putattr("local_name", String.format("%s.%s", detectorName, ((Detector) detector).getExtraNames()[j]).getBytes(), NexusFile.NX_CHAR);

				SelfCreatingLink detectorID = new SelfCreatingLink(file.getdataID());
				file.closedata();

				// close NXdetector
				file.closegroup();
				// close NXinstrument
				file.closegroup();

				if (j == 0) {
					// If this is the first channel then we need to create (and
					// open) the NXdata item and link to the scannables.
					file.makegroup(((Detector) detector).getName(), "NXdata");
					file.opengroup(((Detector) detector).getName(), "NXdata");

					makeAxesLinks();
				} else {
					// Just open it.
					file.opengroup(((Detector) detector).getName(), "NXdata");
				}

				// Make a link to the data array
				detectorID.create(file);

				// close NXdata
				file.closegroup();

				// Navigate back to the NXdetector, so we can add the next
				// channel.
				file.opengroup("instrument", "NXinstrument");
				file.opengroup(((Detector) detector).getName(), "NXdetector");

			}

		} else {
			// even make data area for detectors that first create their own files
			int[] dataDim = generateDataDim(true, scanDimensions, dataDimensions);

			// make the data array to store the data...
			file.makedata("data", type, dataDim.length, dataDim);

			// Get a link ID to this data set.
			file.opendata("data");
			file.putattr("local_name", String.format("%s.%s", detectorName, detectorName).getBytes(), NexusFile.NX_CHAR);

			links.add(new SelfCreatingLink(file.getdataID()));
			file.closedata();
		}

		// close NXdetector
		file.closegroup();
		// close NXinstrument
		file.closegroup();

		// Make and open NXdata
		file.makegroup(detectorName, "NXdata");
		file.opengroup(detectorName, "NXdata");

		// Make a link to the data array
		for (SelfCreatingLink link : links) {
			link.create(file);
		}

		makeAxesLinks();

		// close NXdata
		file.closegroup();

		// close NXentry
		file.closegroup();
	}

	/**
	 * Creates an NXdetector for a CounterTimer.
	 */
	private void makeCounterTimer(Detector detector) throws NexusException, DeviceException {
		SelfCreatingLink detectorID;
		// CounterTimer ct = (CounterTimer) detector;

		// Navigate to the relevant section in file...
		file.opengroup(this.entryName, "NXentry");
		file.opengroup("instrument", "NXinstrument");

		// Create NXdetector
		file.makegroup(detector.getName(), "NXdetector");
		file.opengroup(detector.getName(), "NXdetector");

		// Metadata items
		String description = detector.getDescription();
		String type = detector.getDetectorType();
		String id = detector.getDetectorID();

		if (description != null && description.length() > 0) {
			makeCreateStringData("description", detector.getDescription());
		}
		if (type != null && type.length() > 0) {
			makeCreateStringData("type", detector.getDetectorType());
		}
		if (id != null && id.length() > 0) {
			makeCreateStringData("id", detector.getDetectorID());
		}

		// Check to see if the detector will write its own info into NeXus
		if (detector instanceof INeXusInfoWriteable) {
			((INeXusInfoWriteable) detector).writeNeXusInformation(file);
		}
		int[] dataDim = generateDataDim(true, scanDimensions, null);

		final String[] extraNames = detector.getExtraNames();
		for (int j = 0; j < extraNames.length; j++) {

			// this can fail if the list of names contains duplicates
			file.makedata(extraNames[j], NexusFile.NX_FLOAT64, dataDim.length, dataDim);

			// Get a link ID to this data set
			file.opendata(extraNames[j]);
			detectorID = new SelfCreatingLink(file.getdataID());
			file.putattr("local_name", String.format("%s.%s", detector.getName(), extraNames[j]).getBytes(), NexusFile.NX_CHAR);

			file.closedata();

			// close NXdetector
			file.closegroup();
			// close NXinstrument
			file.closegroup();

			if (j == 0) {
				// If this is the first channel then we need to create (and
				// open) the NXdata item and link to the scannables.
				file.makegroup(detector.getName(), "NXdata");
				file.opengroup(detector.getName(), "NXdata");

				makeAxesLinks();
			} else {
				// Just open it.
				file.opengroup(detector.getName(), "NXdata");
			}

			// Make a link to the data array
			detectorID.create(file);

			// close NXdata
			file.closegroup();

			// Navigate back to the NXdetector, so we can add the next
			// channel.
			file.opengroup("instrument", "NXinstrument");
			file.opengroup(detector.getName(), "NXdetector");

		}

		// Close NXdetector
		file.closegroup();

		// Close NXinstrument
		file.closegroup();

		// close NXentry
		file.closegroup();
	}

	/**
	 * wrap the dreaded static so behaviour can be customised
	 * 
	 * @return reference to file
	 * @throws Exception
	 */
	protected NeXusFileInterface createFile() throws Exception {
		return NexusFileFactory.createFile(nexusFileUrl, defaultNeXusBackend, LocalProperties.check(GDA_NEXUS_INSTRUMENT_API));
	}
	
	/**
	 * Create the next file. First increment the file number and then try and get a NeXus file handle from
	 * {@link NexusFileFactory}.
	 * @throws Exception 
	 */
	public void createNextFile() throws Exception {
		try {
			if (file != null) {
				try {
					file.flush();
					file.finalize();
				} catch (Throwable et) {
					String error = "Error closing NeXus file.";
					logger.error(error + et.getMessage());
					terminalPrinter.print(error);
					terminalPrinter.print(et.getMessage());
				}
			}

			// set the entry name
			// this.entryName = "scan_" + run;
			this.entryName = "entry1";

			// construct filename
			if (nexusFileNameTemplate != null) {
				nexusFileName = String.format(nexusFileNameTemplate, scanNumber);
			} else if (LocalProperties.check(GDA_NEXUS_BEAMLINE_PREFIX)) {
				nexusFileName = beamline + "-" + scanNumber + ".nxs";
			} else {
				nexusFileName = Long.toString(scanNumber) + ".nxs";
			}

			if (!dataDir.endsWith(File.separator)) {
				dataDir += File.separator;
			}

			nexusFileUrl = dataDir + nexusFileName;

			// Check to see if the file(s) already exists!
			if (new File(nexusFileUrl).exists()) {
				throw new Exception("The file " + nexusFileUrl + " already exists.");
			}

			// create nexus file and return handle
			file = createFile();

			// If we have been return a null file reference then there was
			// some problem creating the file.
			if (file == null) {
				throw new Exception();
			}

			// Print informational message to console.
			terminalPrinter.print("Writing data to file (NeXus): " + nexusFileUrl);
			if (createSrsFile) {
				terminalPrinter.print("Also creating file (txt): " + srsFile.fileUrl);
			}
		} catch (Error ex) {
			String error = "Failed to create file (" + nexusFileUrl;
			if (createSrsFile) {
				error += " or " + srsFile.fileUrl;
			}
			error += ")";
			error += ". Nexus binary library was not found. Inform Data Acquisition.";
			logger.error(error, ex);
			if (terminalPrinter != null){
				terminalPrinter.print(error);
				terminalPrinter.print(ex.getMessage());
			}
			throw ex;
		} catch (Exception ex) {
				String error = "Failed to create file (" + nexusFileUrl;
				if (createSrsFile) {
					error += " or " + srsFile.fileUrl;
				}
				error += ")";
				logger.error(error, ex);
				if (terminalPrinter != null){
					terminalPrinter.print(error);
					terminalPrinter.print(ex.getMessage());
				}
				throw ex;
			}

	}

	/**
	 * Returns the full path of the folder which data files are written to.
	 * 
	 * @return the full path of the folder which data files are written
	 */
	public String getDataDir() {
		return dataDir;
	}

	/**
	 * Not used in this implementation.
	 */
	@Override
	public void setHeader(String header) {
	}

	protected void writeScannable(Scannable scannable) throws NexusException {
		if (!weKnowTheLocationFor(scannable.getName())) {
			writePlainDoubleScannable(scannable);
		} else {
			file.opengroup(this.entryName, "NXentry");
			locationmap.get(scannable.getName()).writeScannable(file, scannable, getSDPositionFor(scannable.getName()), generateDataStartPos(dataStartPosPrefix, null));
			file.closegroup();
		}
	}
	
	/**
	 * Writes the data for a given scannable to an existing NXpositioner.
	 */
	protected void writePlainDoubleScannable(Scannable scannable) throws NexusException {
		int[] startPos = generateDataStartPos(dataStartPosPrefix, null);
		int[] dimArray = generateDataDim(false, dataDimPrefix, null);

		// Get inputnames and positions
		String[] inputNames = scannable.getInputNames();
		String[] extraNames = scannable.getExtraNames();
		Double[] positions = extractDoublePositions(scannable.getName());

		logger.debug("Writing data for scannable (" + scannable.getName() + ") to NeXus file.");

		// Navigate to correct location in the file.
		file.opengroup(this.entryName, "NXentry");
		file.opengroup("instrument", "NXinstrument");
		file.opengroup(scannable.getName(), getGroupClassFor(scannable));

		// Loop over inputNames...
		for (int i = 0; i < inputNames.length; i++) {
			// Open data item
			file.opendata(inputNames[i]);
			double[] tmpData = new double[1];
			tmpData[0] = positions[i];
			file.putslab(tmpData, startPos, dimArray);
			file.closedata();
		}

		// and now over extraNames...
		for (int i = 0; i < extraNames.length; i++) {
			// Open data item
			file.opendata(extraNames[i]);
			double[] tmpData = new double[1];
			tmpData[0] = positions[inputNames.length + i];
			file.putslab(tmpData, startPos, dimArray);
			file.closedata();
		}

		// close NXpositioner/NXmonitor
		file.closegroup();
		// close NXinstrument
		file.closegroup();
		// Close NXentry
		file.closegroup();
	}

	private void writeCounterTimer(Detector detector, double newData[]) throws NexusException {
		int[] startPos = generateDataStartPos(dataStartPosPrefix, null);
		int[] dimArray = generateDataDim(false, dataDimPrefix, null);

		logger.debug("Writing data for Detector (" + detector.getName() + ") to NeXus file.");

		// Navigate to correct location in the file.
		file.opengroup(this.entryName, "NXentry");
		file.opengroup("instrument", "NXinstrument");
		file.opengroup(detector.getName(), "NXdetector");

		for (int j = 0; j < detector.getExtraNames().length; j++) {
			file.opendata(detector.getExtraNames()[j]);
			double[] tmpData = new double[1];
			tmpData[0] = newData[j];
			file.putslab(tmpData, startPos, dimArray);
			// Close data
			file.closedata();
		}

		// Close NXdetector
		file.closegroup();
		// close NXinstrument
		file.closegroup();
		// Close NXentry
		file.closegroup();
	}

	private void writeCounterTimer(Detector detector) throws NexusException {
		double[] newData = extractDoubleData(detector.getName());
		writeCounterTimer(detector, newData);
	}

	@Override
	public int getCurrentScanIdentifier() {
		try {
			return getScanNumber();
		} catch (Exception e) {
			logger.error("Error getting scanIdentifier", e);
		}
		return -1;
	}

<<<<<<< HEAD
	public void setTxtFileNameTemplate(@SuppressWarnings("unused") String txtFileNameTemplate) {
		// do nothing
	}

=======
	/**
	 * @param nexusFileNameTemplate
	 *            the nexusFileNameTemplate to set
	 * @throws Exception
	 */
>>>>>>> 22724f59
	public void setNexusFileNameTemplate(String nexusFileNameTemplate) throws Exception {
		this.nexusFileNameTemplate = nexusFileNameTemplate;
		// We calculate some probable paths now so that the probable
		// file name and path are known should the intended file path
		// be queried before being written. (NOTE this is happening in
		// XasAsciiNexusDataWriter currently.
		this.nexusFileName = String.format(nexusFileNameTemplate, getScanNumber());
		this.nexusFileUrl = dataDir + nexusFileName;
	}
	
	public String getNexusFileNameTemplate(){
		return this.nexusFileNameTemplate;
	}

	@Override
	public void addDataWriterExtender(final IDataWriterExtender e) {
		super.addDataWriterExtender(e);
		this.createSrsFile = false;
	}

	public boolean isFirstData() {
		return firstData;
	}
	
	private static Set<String> metadatascannables = new HashSet<String>();

	private static Map<String, ScannableWriter> locationmap = new HashMap<String, ScannableWriter>();
	
	private static Map<String, HashSet<String>> metadataScannablesPerDetector = new HashMap<String, HashSet<String>>();

	private boolean weKnowTheLocationFor(String scannableName) {
		return locationmap.containsKey(scannableName);
	}

	private Object getSDPositionFor(String scannableName) {
		int index = thisPoint.getScannableNames().indexOf(scannableName);
		return thisPoint.getPositions().get(index);
	}
	
	private void makeMetadataScannableFallback(Scannable scannable, Object position) throws NexusException {
		String[] inputNames = scannable.getInputNames();
		String[] extraNames = scannable.getExtraNames();
		// FIXME ideally this would work for non-doubles as well
		// FIXME this needs to bring in the units
		Double[] positions = ScannableUtils.objectToArray(position);

		logger.debug("Writing data for scannable (" + scannable.getName() + ") to NeXus file.");

		// Navigate to correct location in the file.
		String nxDirName = "before_scan";
		String nxClass = "NXcollection";
		// Navigate to correct location in the file.
		try {
			try {
				if (!(file.groupdir().containsKey(nxDirName) && file.groupdir().get(nxDirName).equals(nxClass))) {
					file.makegroup(nxDirName, nxClass);
				} 
			} catch (Exception e) {
				// ignored
				logger.debug(e.getMessage());
			}
			file.opengroup(nxDirName, nxClass);
			file.makegroup(scannable.getName(), nxClass);
			file.opengroup(scannable.getName(), nxClass);

			for (int i = 0; i < inputNames.length; i++) {
				file.makedata(inputNames[i], NexusFile.NX_FLOAT64, 1, new int[] {1});
				file.opendata(inputNames[i]);
				file.putdata(new double[] {positions[i]});
				file.closedata();
			}
			for (int i = 0; i < extraNames.length; i++) {
				file.makedata(extraNames[i], NexusFile.NX_FLOAT64, 1, new int[] {1});
				file.opendata(extraNames[i]);
				file.putdata(new double[] {positions[i]});
				file.closedata();
			}
		} finally {
			// close NXpositioner
			file.closegroup();
			// close NXcollection
			file.closegroup();
		}
	}
	
	private void makeMetadataScannables(Set<String> metadatascannablestowrite) throws NexusException {
		for(String scannableName: metadatascannablestowrite) {
			try {
				Scannable scannable = (Scannable) InterfaceProvider.getJythonNamespace().getFromJythonNamespace(scannableName);
				Object position = scannable.getPosition();
				if (weKnowTheLocationFor(scannableName)) {
					locationmap.get(scannableName).makeScannable(file, scannable, position, new int[] {1});
				} else {
					makeMetadataScannableFallback(scannable, position);
					// put in default location (NXcollection with name metadata)
				}
			} catch (NexusException e) {
				throw e;
			} catch (Exception e) {
				logger.error("error getting "+scannableName+" from namespace or reading position from it.", e);
			} 
		}
	}

	public static Set<String> getMetadatascannables() {
		return metadatascannables;
	}

	public static void setMetadatascannables(Set<String> metadatascannables) {
		if (metadatascannables == null)
			NexusDataWriter.metadatascannables = new HashSet<String>();
		else
			NexusDataWriter.metadatascannables = metadatascannables;
	}

	public static Map<String, ScannableWriter> getLocationmap() {
		return locationmap;
	}

	public static void setLocationmap(Map<String, ScannableWriter> locationmap) {
		if (locationmap == null) 
			NexusDataWriter.locationmap = new HashMap<String, ScannableWriter>();
		else 
			NexusDataWriter.locationmap = locationmap;
	}
	
	public static Map<String, HashSet<String>> getMetadataScannablesPerDetector() {
		return metadataScannablesPerDetector;
	}

	public static void setMetadataScannablesPerDetector(Map<String, HashSet<String>> metadataScannablesPerDetector) {
		if (metadataScannablesPerDetector == null) {
			NexusDataWriter.metadataScannablesPerDetector = new HashMap<String, HashSet<String>>();
		} else {
			NexusDataWriter.metadataScannablesPerDetector = metadataScannablesPerDetector;
		}
	}
}<|MERGE_RESOLUTION|>--- conflicted
+++ resolved
@@ -1637,18 +1637,6 @@
 		return -1;
 	}
 
-<<<<<<< HEAD
-	public void setTxtFileNameTemplate(@SuppressWarnings("unused") String txtFileNameTemplate) {
-		// do nothing
-	}
-
-=======
-	/**
-	 * @param nexusFileNameTemplate
-	 *            the nexusFileNameTemplate to set
-	 * @throws Exception
-	 */
->>>>>>> 22724f59
 	public void setNexusFileNameTemplate(String nexusFileNameTemplate) throws Exception {
 		this.nexusFileNameTemplate = nexusFileNameTemplate;
 		// We calculate some probable paths now so that the probable
