--- conflicted
+++ resolved
@@ -35,10 +35,7 @@
 import org.slf4j.Logger;
 import org.slf4j.LoggerFactory;
 
-<<<<<<< HEAD
-=======
 import gda.data.PathConstructor;
->>>>>>> e48ae17a
 import gda.data.metadata.Metadata;
 import gda.device.DeviceException;
 import gda.factory.Finder;
@@ -111,23 +108,6 @@
 			s += " <inv_type>" + inv_type + "</inv_type>\n";
 
 			return s;
-		}
-
-		/**
-		 * @param string
-		 * @return string but better
-		 */
-		private String xmlSanitize(String string) {
-			if (string == null || string.isEmpty())
-				return "unknown";
-			string = string.replace(">", "");
-			string = string.replace("<", "");
-			string = string.replace("&", "");
-			string = string.replace("/", "");
-			string = string.replace("'", "");
-			string = string.replace("\"", "");
-			string = string.replace("\\", "");
-			return string;
 		}
 	}
 
@@ -222,10 +202,7 @@
 	 */
 	@Override
 	public void registerFiles(String datasetId, String[] files) {
-<<<<<<< HEAD
-		logger.info("registering {} file(s) for dataset {}", files.length, datasetId);
-=======
-		logger.debug("registering " + files.length + " file(s) for dataset " + datasetId);
+		logger.debug("registering {} file(s) for dataset {}", files.length, datasetId);
 
 		if (metadata == null) {
 			getMetadataObject();
@@ -308,7 +285,6 @@
 	public void registerFiles(String[] files) {
 
 		String datasetId = "scan-" + getScanNumberFromPath(files[0]);
->>>>>>> e48ae17a
 
 		if (metadata == null) {
 			getMetadataObject();
