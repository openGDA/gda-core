--- conflicted
+++ resolved
@@ -282,10 +282,6 @@
 		// Subfolder within visit directory
 		String relativePath = fileDirectory.replace(dataDirectory, "");
 		relativePath = StringUtils.strip(relativePath, File.separator).trim();
-<<<<<<< HEAD
-=======
-
->>>>>>> d495b6d3
 		if (relativePath.isEmpty()) {
 			return TOPLEVEL_DATASET_NAME;
 		} else {
