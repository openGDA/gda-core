--- conflicted
+++ resolved
@@ -62,7 +62,7 @@
 				}
 			}
 		}
-
+		
 		setChild(scans.get(0)); //prevent calling of callScannablesAtScanLineStart in ScanBase.prepareDevicesForCollection
 	}
 
@@ -107,17 +107,13 @@
 			scan.currentPointCount = pointCount;
 			scan.name = name;
 			scan.setScanNumber(getScanNumber());
-<<<<<<< HEAD
-
-=======
 			
 			setCurrentRunningScan(scan);
->>>>>>> 171b774b
 			scan.callScannablesAtScanLineStart();
 			scan.doCollection();
 			scan.callScannablesAtScanLineEnd();
 
-
+			
 			pointCount = scan.currentPointCount;
 
 		}
