--- conflicted
+++ resolved
@@ -558,22 +558,7 @@
 			} finally {
 				// disengage with the data handler, in case this scan is
 				// restarted
-<<<<<<< HEAD
-				try {
-					if (scanDataPointPipeline != null) {
-						final int SECONDS_TO_WAIT = 10;
-						report("Scan interrupted, so allow up to " + SECONDS_TO_WAIT + "s for collected points to be written to file");
-						scanDataPointPipeline.shutdown(SECONDS_TO_WAIT * 1000);
-					}
-				} catch (DeviceException e) {
-					report(e.getMessage()); // The pipeline did not shutdown in the time provided and was harshly shutdown. No need to raise this.
-				} catch (InterruptedException e) {
-					// TODO endScan should throw InteruptedException
-					throw new InterruptedException("Interrupted while shutting down scan pipeline while completing an aborted scan.");
-				}
-=======
 				shutdownScandataPipeline(false);
->>>>>>> 97ef7f0f
 			}
 
 		} else { // NOTE: Code will come through here even if there has been an exception in the run method.
@@ -643,17 +628,13 @@
 			if (this.scanDataPointPipeline != null) {
 				this.scanDataPointPipeline.shutdown(waitForProcessingCompletion); 
 			}
-<<<<<<< HEAD
-		} catch (InterruptedException e) {
+
+		} catch (DeviceException e) {
 			setStatus(ScanStatus.TIDYING_UP_AFTER_FAILURE);
-			throw new DeviceException("Interupted while shutting down ScanDataPointPipeline from scan thread", e);
-
-=======
-		} catch (DeviceException e) {
 			throw e;
 		} catch (Exception e) {
+			setStatus(ScanStatus.TIDYING_UP_AFTER_FAILURE);
 			throw new DeviceException( e.getMessage() + " error seen shutting down scan pipeline", e);
->>>>>>> 97ef7f0f
 		}
 	}
 
