--- conflicted
+++ resolved
@@ -173,7 +173,7 @@
 	private Long _scanNumber=null;
 	
 	protected boolean callCollectDataOnDetectors = true;
-
+	
 	@Override
 	public Long getScanNumber() {
 		return _scanNumber;
@@ -1028,16 +1028,12 @@
 			} catch (ScanInterruptedException e) {
 				throw e;
 			} catch (Exception e) {
-<<<<<<< HEAD
-				
+				logger.error(createMessage(e) + " during scan: calling atCommandFailure hooks and then interrupting scan.",e);
 				report("====================================================================================================");
 				report(createMessage(e) + " during scan");
 				
 				report("Calling stop() on Scannables and Detectors used in scan, followed by atCommandFailure().");
-=======
-				logger.error(createMessage(e) + " during scan: calling atCommandFailure hooks and then interrupting scan.",e);
 				cancelReadoutAndPublishCompletion();
->>>>>>> 6244f588
 				callAtCommandFailureHooks();
 				for (Scannable scn : allScannables) {
 					logger.info("Stopping " + scn.getName());
@@ -1062,7 +1058,7 @@
 			} finally {
 				try {
 					// TODO: endScan now duplicates some of the exception handling performed above. 
-					// I do not understand the paths that result inScanBase.interupted being set well enougth to
+					// I do not understand the paths that result inScanBase.interupted being set well enough to
 					// change the logic here. RobW
 					endScan();
 				} catch (DeviceException e) {
