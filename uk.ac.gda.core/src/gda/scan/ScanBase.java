--- conflicted
+++ resolved
@@ -573,14 +573,6 @@
 				for (Scannable scannable : allDetectors) {
 					scannable.stop();
 				}
-<<<<<<< HEAD
-			} finally  {
-				// disengage with the data handler, in case this scan is restarted
-				try {
-					if (scanDataPointPipeline != null) {
-						final int SECONDS_TO_WAIT = 10;
-						report("Allowing up to " + SECONDS_TO_WAIT + "s for collected points to be written");
-=======
 			} finally {
 				// disengage with the data handler, in case this scan is
 				// restarted
@@ -588,7 +580,6 @@
 					if (scanDataPointPipeline != null) {
 						final int SECONDS_TO_WAIT = 10;
 						report("Scan interrupted, so allow up to " + SECONDS_TO_WAIT + "s for collected points to be written to file");
->>>>>>> 59f3cf85
 						scanDataPointPipeline.shutdown(SECONDS_TO_WAIT * 1000);
 					}
 				} catch (DeviceException e) {
