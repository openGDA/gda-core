--- conflicted
+++ resolved
@@ -633,34 +633,10 @@
 
 				callDetectorsEndCollection();
 
-<<<<<<< HEAD
+
 				shutdownScandataPipieline();
 				signalScanComplete();
-=======
-				// shutdown the ScanDataPointPipeline (will close DataWriter)
-				try {
-					if (this.scanDataPointPipeline != null) {
-						this.scanDataPointPipeline.shutdown(Long.MAX_VALUE); // no timeout
-					}
-				} catch (InterruptedException e) {
-					throw new DeviceException("Interupted while shutting down ScanDataPointPipeline from scan thread", e);
-
-				}
-				try {
-					logger.info("Scan '{}' complete: {}", getName(), getDataWriter().getCurrentFileName());
-				} catch (IllegalStateException e) {
-					logger.info("Scan '{}' complete", getName());
-					
-				}
-
-				getTerminalPrinter().print("Scan complete.");
-				if (LocalProperties.check(GDA_SCANBASE_PRINT_TIMESTAMP_TO_TERMINAL)) {
-					java.util.Date date= new java.util.Date();
-					getTerminalPrinter().print("=== Scan ended at "+new Timestamp(date.getTime()).toString()+" ===");
-				}
-				getJythonServerNotifer().notifyServer(this, new ScanCompletedEvent());
-
->>>>>>> 4418226c
+
 			}
 		}
 		if (!isChild()) {  // FIXME: Move all !isChild() logic up into runScan
@@ -694,6 +670,11 @@
 		}
 
 		getTerminalPrinter().print("Scan complete.");
+		if (LocalProperties.check(GDA_SCANBASE_PRINT_TIMESTAMP_TO_TERMINAL)) {
+			java.util.Date date= new java.util.Date();
+			getTerminalPrinter().print("=== Scan ended at "+new Timestamp(date.getTime()).toString()+" ===");
+		}
+		getJythonServerNotifer().notifyServer(this, new ScanCompletedEvent());
 	}
 
 	protected void shutdownScandataPipieline() throws DeviceException {
