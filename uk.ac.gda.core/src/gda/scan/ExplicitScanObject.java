--- conflicted
+++ resolved
@@ -47,12 +47,8 @@
 	@Override
 	ScanStepId moveStep() throws Exception {
 		Object pos = null;
-<<<<<<< HEAD
+
 		if (lastPoint != points.size()) {
-=======
-		if (lastPoint != points.size()-1) {
-			ScanBase.checkForInterrupts();
->>>>>>> 59f3cf85
 			pos = points.get(lastPoint + 1);
 			logger.debug("Moving " + scannable.getName() + " to " + pos);
 			scannable.asynchronousMoveTo(pos);
