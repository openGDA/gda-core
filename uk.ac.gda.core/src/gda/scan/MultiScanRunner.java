--- conflicted
+++ resolved
@@ -45,12 +45,8 @@
 	}
 	
 	@Override
-<<<<<<< HEAD
-	public void run(){
-		
-=======
 	public void runScan() throws InterruptedException, Exception {
->>>>>>> 59f3cf85
+
 		try{
 			
 			for (MultiScanItem item : scans) {
