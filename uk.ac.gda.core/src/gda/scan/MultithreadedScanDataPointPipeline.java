--- conflicted
+++ resolved
@@ -142,12 +142,8 @@
 			logger.warn("A zero length pipeline was requested but this would be unable to accept ScanDataPoints. A pipeline of length one hase been created instead");
 			scanDataPointPipelineLength = 1;
 		}
-<<<<<<< HEAD
-
-=======
-		//TODO: Remove this configuration as it now unused
+		// TODO: Remove this configuration as it now unused
 		logger.info("MultithreadedScanDataPointPipeline is ignoring the request to create a fixed length cure and is making an indefinetely lengthed one");
->>>>>>> 52c5ef21
 		NamedThreadFactory threadFactory = new NamedThreadFactory(
 				" scan-" + scanName + "-MSDPP.positionCallableService-%d of " + positionCallableThreadPoolSize);
 		if (positionCallableThreadPoolSize > 0) {
