/*-
 * Copyright © 2014 Diamond Light Source Ltd., Science and Technology
 * Facilities Council Daresbury Laboratory
 *
 * This file is part of GDA.
 *
 * GDA is free software: you can redistribute it and/or modify it under the
 * terms of the GNU General Public License version 3 as published by the Free
 * Software Foundation.
 *
 * GDA is distributed in the hope that it will be useful, but WITHOUT ANY
 * WARRANTY; without even the implied warranty of MERCHANTABILITY or FITNESS
 * FOR A PARTICULAR PURPOSE. See the GNU General Public License for more
 * details.
 *
 * You should have received a copy of the GNU General Public License along
 * with GDA. If not, see <http://www.gnu.org/licenses/>.
 */

package gda.scan;

import gda.configuration.properties.LocalProperties;
import gda.device.Detector;
import gda.device.DeviceException;
import gda.device.Scannable;
import gda.device.scannable.ScannableUtils;
import gda.jython.InterfaceProvider;
import gda.jython.commands.ScannableCommands;

import java.text.MessageFormat;
import java.util.ArrayList;
import java.util.Enumeration;
import java.util.HashMap;
import java.util.List;
import java.util.TreeMap;
import java.util.Vector;

import org.apache.commons.lang.StringUtils;
import org.python.core.PyException;
import org.python.core.PyTuple;
import org.slf4j.Logger;
import org.slf4j.LoggerFactory;

/**
 * Similar to 'scan' in CLAM (but order of arguments not the same). This moves several scannable objects simultaneously,
 * the same number of steps. After each movement data is collected from items in the allDetectors vector.
 * <p>
 * Expect arguments in the following format:
 * <p>
 * scannable1 start stop step scannable2 [start] [[stop] step] scannable3 [start] [[stop] step]
 * <P>
 * The number of steps is calculated from scannable1.
 * <p>
 * For subsequent scannables: if only 'start' then they are moved only to that position. If no start value given then
 * the current position will be used (so this scannable will not be moved, but will be included in any output from the
 * scan.
 * <p>
 * If a step value given then the scannable will be moved each time
 * <p>
 * If a stop value is also given then this is treated as a nested scan containing one scannable. This scan will be run
 * in full at each node of the main scan. If there are multiple nested scans then they are nested inside each other to
 * create a multidimensional scan space (rasta scan).
 * <p>
 * If {@link LocalProperties#GDA_SCAN_CONCURRENTSCAN_READOUT_CONCURRENTLY} is set to true Scannables will be moved to
 * the next point in a scan while detectors from the current point are read out (e.g. if a scan contains motors and
 * detectors, the motors will be moved to the next point while the detectors are read out).
 * <p>
 * CAUTION: If this feature is enabled then <b>all the detectors on the beamline</b> must latch counts somewhere before
 * {@link Detector#waitWhileBusy()} returns so that {@link Detector#readout()} is not effected by any concurrent motor
 * or shutter movements.
 * <p>
 * More precisely, when moving to the next point, Scannables at each subsequent level are moved until a level which
 * contains a detector is encountered. The scan command thread then waits until the detectors from the current point
 * have read out completely and the resulting ScanDataPoint has been added to the pipeline before continuing to operate
 * devices at the level containing the a detector. The scan command thread will also wait at the end of each line for
 * the Detector readout to complete before calling the atScanEnd() hooks and starting the next line.
 * <p>
 * NOTE that as a consequence of using this feature, an exception thrown while reading out a detector won't be thrown in
 * the main scan command thread until after the next point's 'motors' have moved.
 * <p>
 * Detectors must work as follows to take advantage of this feature:
 * <ul>
 * <li>{@link Detector#collectData()} should cause the hardware to start collecting immediately and as its interface
 * says return immediately. If there is any delay then detectors used in the same scan would collect over different
 * times when beam conditions may differ.</li>
 * <li>
 * {@link Detector#waitWhileBusy()} should return as soon as the exposure completes and it is safe to move motors.
 * i.e. counts <b>must</b> be safely latched either in hardware or software before returning.</li>
 * <li>
 * {@link Detector#readout()} should block until the detector is ready to start collecting again. The value returned
 * <b>must</b> not be effected by any concurrent motor or shutter movements.</li>
 * </ul>
 */
public class ConcurrentScan extends ConcurrentScanChild implements Scan {

	private static final Logger logger = LoggerFactory.getLogger(ConcurrentScan.class);

	/**
	 * Name of flag in Jython namespace which, if set to true, then this scan will return all the scannables to their
	 * initial positions at the end of this type of scan
	 */
	public static final String RETURNTOSTARTINGPOSITION = "scansReturnToOriginalPositions";

	/**
	 * The number of steps or movements (this dimension only)
	 */
	protected int numberSteps = 0;

	/**
	 * Number of points visited by scan (or multidimensional scan)
	 */
	private int numberPoints = 0;

	/**
	 * attribute to allow scannables to return to their original positions after a scan
	 */
	boolean returnScannablesToOrginalPositions = false;

	private HashMap<Scannable, Object> scannablesOriginalPositions = new HashMap<Scannable, Object>();

	private Vector<Scannable> userListedScannablesToScan = new Vector<Scannable>();

	private Vector<Scannable> userListedScannables = new Vector<Scannable>();

	/**
	 * For inheriting classes
	 */
	protected ConcurrentScan() {
		super();
	}

	/**
	 * Constructor.
	 * 
	 * @param args
	 *            Object[]
	 * @throws IllegalArgumentException
	 */
	public ConcurrentScan(Object[] args) throws IllegalArgumentException {
		super();

		// Reconstruct the command line...
		if (command.isEmpty()) {
			command = "scan";
		}
		for (int i = 0; i < args.length; i++) {
			if (args[i] instanceof Scannable) {
				command = command + " " + ((Scannable) args[i]).getName();
			} else if (args[i] instanceof IConcurrentScanChild) {
				command += " " + ((IConcurrentScanChild) args[i]).getCommand();
			} else {
				command = command + " " + args[i];
			}
		}
		
		logger.info("Command to run: " +command);

		try {
			// the first argument should be a scannable else a syntax error
			if (args[0] instanceof Scannable) {
				int i = 0;
				Scannable firstScannable = (Scannable) args[0];
				ScanObject firstScanObject = null;

				// eg: scan m1 (0,3,5, ...)
				if (args.length <= 2 && args[1] instanceof PyTuple) {
					numberSteps = ((PyTuple) args[1]).__len__() - 1;
					firstScanObject = new ExplicitScanObject(firstScannable, ScanPositionProviderFactory
							.create(((PyTuple) args[1])));
					i = 2;
				}

				// eg: scan m1 (0,3,5, ...) m2 ...
				else if (args[1] instanceof PyTuple && !(args[2] instanceof PyTuple)) {
					numberSteps = ((PyTuple) args[1]).__len__() - 1;
					firstScanObject = new ExplicitScanObject(firstScannable, ScanPositionProviderFactory
							.create(((PyTuple) args[1])));
					i = 2;
				} else if ((args[1] instanceof ScanPositionProvider)) {
					ScanPositionProvider posList = (ScanPositionProvider) args[1];
					if (posList.size() < 1)
						throw new IllegalArgumentException("Number of positions in list < 1 for "
								+ firstScannable.getName());
					numberSteps = posList.size() - 1;
					firstScanObject = new ExplicitScanObject(firstScannable, posList);
					i = 2;
				}

				// eg: scan m1 0 10 1 m2 ...
				else {
					// ensure step is in the right direction
					args[3] = ScanBase.sortArguments(args[1], args[2], args[3]);

					numberSteps = ScannableUtils.getNumberSteps(firstScannable, args[1], args[2], args[3]);
					firstScanObject = new ImplicitScanObject(firstScannable, args[1], args[2], args[3]);
					i = 4;
				}
				userListedScannablesToScan.add((Scannable) args[0]);
				userListedScannables.add((Scannable) args[0]);

				// add this first scannable to the vector of all scannables
				allScannables.add(firstScannable);
				getAllScanObjects().add(firstScanObject);

				while (i < args.length) {// more scannables left
					boolean posToChangeDuringTheScan = false;
					int currentScannableIndex = i;

					// so you may pass a scan object as a parameter
					if (args[i] instanceof IConcurrentScanChild) {
						ConcurrentScanChild thisScan = (ConcurrentScanChild) args[i];
						thisScan.setIsChild(true);
						getAllChildScans().add(thisScan);
						numberOfChildScans++;
						thisScan.setNumberOfChildScans(numberOfChildScans);
						posToChangeDuringTheScan = true;

						// add to this parent the contents of this child scan
						for (Scannable subScannable : thisScan.getScannables()) {
							if (!allScannables.contains(subScannable)) {
								allScannables.add(subScannable);
							}
						}
						for (Detector subScannable : thisScan.getDetectors()) {
							if (!allScannables.contains(subScannable)) {
								allDetectors.add(subScannable);
							}
						}
						i++;
					} else if (args[i] instanceof Scannable) {

						Scannable thisScannable = (Scannable) args[i];

						// have nothing so only readout the scannable during the scan
						// eg: scan ... m2 m3 ... or scan ... m2
						if (i == args.length - 1 || (args[i + 1] instanceof Scannable)
								|| (args[i + 1] instanceof IConcurrentScanChild)) {
							allScannables.add(thisScannable);
							allScanObjects.add(new ImplicitScanObject(thisScannable, null, null, null));
							i++;
						}

						// have one arg: either just a start or an array of places
						// eg: scan ... m2 0 m3 ... or scan ... m2 0
						else if (i == args.length - 2 || (args[i + 2] instanceof Scannable)
								|| (args[i + 2] instanceof IConcurrentScanChild)) {

							ScanObject scanObject = null;
							// eg: scan ... m2 (0 1 2) m3 or scan ... m2 (0 1 2)
							if (args[i + 1] instanceof PyTuple || args[i + 1] instanceof ScanPositionProvider) {
								// then create the child scan
								Object[] childArgs = new Object[2];
								childArgs[0] = args[i];
								childArgs[1] = args[i + 1];
								ConcurrentScan newChildScan = new ConcurrentScan(childArgs);
								newChildScan.setIsChild(true);
								allChildScans.add(newChildScan);
								numberOfChildScans++;
								newChildScan.setNumberOfChildScans(numberOfChildScans);
								posToChangeDuringTheScan = true;

							}
							// eg: scan ... m2 0 m3 or scan ... m2 0
							else {
								scanObject = new ImplicitScanObject(thisScannable, args[i + 1], null, null);
							}
							allScannables.add(thisScannable);
							if (scanObject != null) {
								allScanObjects.add(scanObject);
							}
							i += 2;
						}

						// have start,step
						// eg: scan ... m2 0 1 m3 ... or scan ... m2 0 1
						else if (i == args.length - 3 || (args[i + 3] instanceof Scannable)
								|| (args[i + 3] instanceof IConcurrentScanChild)) {
							ScanObject scanObject = new ImplicitScanObject(thisScannable, args[i + 1], null,
									args[i + 2]);
							allScannables.add(thisScannable);
							allScanObjects.add(scanObject);
							i += 3;
							posToChangeDuringTheScan = true;
						}

						// have start,stop,step
						// eg: scan ... m2 0 1 10 m3 ... or scan ... m2 0 1 10
						else if (i == args.length - 4 || (args[i + 4] instanceof Scannable)
								|| (args[i + 4] instanceof IConcurrentScanChild)) {
							// keep this parent scan's list of all scannables complete
							allScannables.add((Scannable) args[i]);
							// then create the child scan
							Object[] childArgs = new Object[4];
							childArgs[0] = args[i];
							childArgs[1] = args[i + 1];
							childArgs[2] = args[i + 2];
							childArgs[3] = args[i + 3];
							ConcurrentScan newChildScan = new ConcurrentScan(childArgs);
							newChildScan.setIsChild(true);
							allChildScans.add(newChildScan);
							numberOfChildScans++;
							newChildScan.setNumberOfChildScans(numberOfChildScans);
							i += 4;
							posToChangeDuringTheScan = true;
						} else {
							throw new IllegalArgumentException(
									"scan usage: scannablename1 start stop step [scannablename2] [start] [ [stop] step]");
						}

						if (posToChangeDuringTheScan) {
							userListedScannablesToScan.add((Scannable) args[currentScannableIndex]);
						}

						userListedScannables.add((Scannable) args[currentScannableIndex]);
					} else {
						throw new IllegalArgumentException("Illegal argument for scan! Object "
								+ args[i].getClass().getName() + " is neither a Scannable nor a Scan.");
					}
				}// end of while
			} else {
				throw new IllegalArgumentException(
						"scan usage: scannablename1 start stop step [scannablename2] [start] [ [stop] step]");
			}

			super.setUp();

			// Calculate the number of points this ConcurrentScan and its child dimensions define.
			numberPoints = calculateNumberPoints();
			TotalNumberOfPoints = numberPoints;

			// work out all the points in the scan to check if they are all allowed
			generateScanPositions();

			// create a structure of child scans from the vector of scans
			nestChildScans();
			
			// check if return to original positions flag has been set
			checkReturnToOriginalPositionsFlag();
			
		} catch (Exception e) {
			//Log here as the exception will not be passed fully to GDA from Jython
			String message = e.getMessage();
			if (message == null){
				message = e.getClass().getSimpleName();
			}
			message = "Error while creating scan: " + message;
			logger.error(message, e);
			throw new IllegalArgumentException(message, e);
		}
		
		ScannableCommands.configureScanPipelineParameters(this);
	}

	private void checkReturnToOriginalPositionsFlag() {
		// check variable in Jython environment
		Object flag = InterfaceProvider.getJythonNamespace().getFromJythonNamespace(RETURNTOSTARTINGPOSITION);
		if (flag != null && flag.toString().compareTo("1") == 0) {
			setReturnScannablesToOrginalPositions(true);
		} else {
			setReturnScannablesToOrginalPositions(false);
		}
	}

	public String reportDevicesByLevel() {
		TreeMap<Integer, Scannable[]> devicesToMoveByLevel = generateDevicesToMoveByLevel(scannableLevels, allDetectors);
		// e.g. "| lev4 | lev4a lev4b | *det9 || mon1, mon2
		String sMoved = "";
		List<String> toMonitor= new ArrayList<String>();
		for (Integer level : devicesToMoveByLevel.keySet()) {
			sMoved += " | ";
			List<String> toMove= new ArrayList<String>();
			for (Scannable scn : devicesToMoveByLevel.get(level)) {
				if (scn instanceof Detector) {
					toMove.add("*" + scn.getName());
				} else if (isScannableActuallyToBeMoved(scn)) {
					toMove.add(scn.getName());
				} else {
					// Scannable is acting like a monitor
					toMonitor.add(scn.getName());
				}
			}
			sMoved += StringUtils.join(toMove, ", ");
		}
		String sMonitor =  StringUtils.join(toMonitor, ", ");
		return (sMoved + ((sMonitor.equals("")) ? " |" : (" || " + sMonitor + " |"))).trim();
	}
	
	@Override
	public void doCollection() throws Exception {
		try {
			if (!this.isChild) {
				logger.info("Starting scan: '" + getName() + "' (" + getCommand() + ")" );
			}
			reportDetectorsThatWillBeMovedConcurrentlyWithSomeOtherScannables();
			logger.info("Concurrency: " + reportDevicesByLevel());

			// if true, then make a note of current position of all scannables to use at the end
			if (!isChild && isReturnScannablesToOrginalPositions()) {
				recordOriginalPositions();
			}
			
			// *** First point in this scan ***
			setPointPositionInLine(PointPositionInLine.FIRST);
			if (getChild() == null) {
				callAtPointStartHooks();
				// move to initial movements
				currentPointCount++;
				acquirePoint(true, true);  // start point, collect detectors
				checkThreadInterrupted();
				
				readDevicesAndPublishScanDataPoint();
				callAtPointEndHooks();
				
				checkThreadInterrupted();
				waitIfPaused();
				if (isFinishEarlyRequested()) {
					return;
				}
			} else {
				// move the Scannable operated by this scan and then run the child scan
				ScanObject principleScanObject = this.allScanObjects.get(0);
				// There will only be one scannable moved in this parent scan, so no
				// need to sort by level!
				principleScanObject.scannable.atLevelStart();
				principleScanObject.scannable.atLevelMoveStart();
				stepId = principleScanObject.moveToStart();
				checkThreadInterrupted();
				checkAllMovesComplete();
<<<<<<< HEAD
				waitIfPaused();
				if (isFinishEarlyRequested()) {
					return;
				}
=======
				principleScanObject.scannable.atLevelEnd();
>>>>>>> 722b17c5
				runChildScan();
				checkThreadInterrupted();
				// note that some scan hooks not called (atPointStart,atLevelMoveStart,atPointEnd) as this scannable is ot part of the child scan
			}

			// *** Subsequent points in this scan ***
			
			for (int step = 0; step < numberSteps; step++) {
				waitIfPaused();
				if (isFinishEarlyRequested()) {
					return;
				}
				
				setPointPositionInLine((step == (numberSteps - 1)) ? PointPositionInLine.LAST : PointPositionInLine.MIDDLE);
				
				if (getChild() == null) {
					callAtPointStartHooks();
					// make all these increments
					currentPointCount++;
					acquirePoint(false, true);  // step point, collect detectors
					checkThreadInterrupted();
					readDevicesAndPublishScanDataPoint();
					checkThreadInterrupted();
					callAtPointEndHooks();
				} else {
					ScanObject principleScanObject = this.allScanObjects.get(0);
					principleScanObject.scannable.atLevelStart();
					principleScanObject.scannable.atLevelMoveStart();
					stepId = principleScanObject.moveStep();
					checkAllMovesComplete();
<<<<<<< HEAD
					checkThreadInterrupted();
=======
					principleScanObject.scannable.atLevelEnd();
>>>>>>> 722b17c5
					runChildScan();
					checkThreadInterrupted();
				}
			}
		} catch (InterruptedException e) {
			setStatus(ScanStatus.TIDYING_UP_AFTER_STOP);
			throw new ScanInterruptedException(e.getMessage(),e.getStackTrace());
		} catch (Exception e) {
			setStatus(ScanStatus.TIDYING_UP_AFTER_FAILURE);
			throw e;
		}
	}

	private void reportDetectorsThatWillBeMovedConcurrentlyWithSomeOtherScannables() {
		Integer highestScannableLevel = scannableLevels.lastKey(); // i.e. lowest priority
		if (allDetectors.size() > 0) {
			for (Detector det : allDetectors) {
				if (det.getLevel() <= highestScannableLevel) {
					String info = MessageFormat
							.format("The level {0} detector {1} will be acquiring concurrently with the movement of some Scannables",
									det.getLevel(), det.getName());
					logger.info(info);
				}
			}
		}

	}

	private void callAtPointEndHooks() throws DeviceException {
		for (Scannable scannable : this.allScannables) {
			scannable.atPointEnd();
		}
		
		// With concurrent readout enabled detectors will be readout and atPointEnds called for
		// the next point within the readout thread. Therefore only call atPointEnds if 
		// concurrent readout is disabled.
		if (!isReadoutConcurrent()) {
			for (Scannable scannable : this.allDetectors) {
				scannable.atPointEnd();
			}
		}
		
	}

	protected void callAtPointStartHooks() throws DeviceException {
		for (Scannable scannable : this.allScannables) {
			scannable.atPointStart();
		}
		
		// With concurrent readout enabled detectors will be readout and atPointStarts called for
		// for the next point within the readout thread. Therefore only call atPointStarts concurrent
		// readout is disabled or, if enabled if this is the first point in the scan line.
		
		if (!isReadoutConcurrent() || (getPointPositionInLine() == PointPositionInLine.FIRST)){
			for (Scannable detector : this.allDetectors) {
				detector.atPointStart();
			}
		}
	}

	@Override
	protected void endScan() throws DeviceException, InterruptedException {
		if (!isChild && isReturnScannablesToOrginalPositions()) {
			// return all scannables to original positions
			try {
				logger.info("End of scan, so returning scannables back to their initial positions.");
				for (Scannable thisOne : allScannables) {
					if (thisOne.getInputNames().length > 0) {
						thisOne.moveTo(this.scannablesOriginalPositions.get(thisOne));
					}
				}
			} catch (Exception e) {
				String message;
				if (e instanceof PyException) {
					message = e.toString();
				} else {
					message = e.getMessage();
				}
				logger.error("Exception whilst returning scannables back to original positions at end of scan: "
						+ message);
				logger.debug(message, e);
			}
		}
		super.endScan();
	}

	/**
	 * Gets the number of points visited by this scan
	 * 
	 * @return the number of points in visited by this scan
	 */
	public int getNumberPoints() {
		return numberPoints;
	}

	/**
	 * @return List of scannables to be scanned in the order presented to the constructor
	 */
	public List<Scannable> getUserListedScannablesToScan() {
		return userListedScannablesToScan;
	}

	/**
	 * @return List of scannables in the order presented to the constructor
	 */
	public List<Scannable> getUserListedScannables() {
		return userListedScannables;
	}

	/*
	 * Run the nested scan @throws InterruptedException @throws Exception
	 */
	private void runChildScan() throws Exception {
		// give the child scan the dataHandler reference
		IConcurrentScanChild child = getChild();
		child.setScanDataPointPipeline(this.scanDataPointPipeline);

		// share out the list of scannables and detectors as compiled when scans were added
		child.setAllDetectors(this.allDetectors);
		child.setAllScannables(this.allScannables);

		// if declared a child, then the scan will not close the datahandler or return the baton when it finishes.
		child.setIsChild(true);

		// run the child scan, based on innerscanstatus
		child.run();
	}

	/*
	 * Using the vector allChildScans, nest the scans inside each other and place the top most scan in the childScan
	 * variable of this object. This creates a hierarchy of scans to be run at each node of this objects doCollection
	 * method.
	 */

	private void nestChildScans() {

		// reorder scans according to this rule: there must be only one child scans marked as final and this must be the
		// innermost scan
		boolean foundFinal = false;
		int finalIndex = -1;
		for (IConcurrentScanChild childScan : allChildScans) {
			if (childScan.isMustBeFinal() && foundFinal) {
				throw new IllegalArgumentException(
						"illegal multidimensional scan - only one child scan can be a 'final' scan");
			}
			if (childScan.isMustBeFinal()) {
				foundFinal = true;
				finalIndex = allChildScans.indexOf(childScan);
			}
		}
		// move scan to the end of the list
		if (foundFinal) {
			IConcurrentScanChild finalScan = allChildScans.get(finalIndex);
			allChildScans.remove(finalIndex);
			allChildScans.addElement(finalScan);
		}

		// Starting at the end of the vector allChildScans, make each one the child scan of the previous.

		IConcurrentScanChild parent = this;
		Enumeration<IConcurrentScanChild> em = allChildScans.elements();
		while (em.hasMoreElements()) {
			IConcurrentScanChild child = em.nextElement();
			child.setParent(parent);
			parent.setChild(child);
			child.setScanDataPointPipeline(parent.getScanDataPointPipeline());
			child.setScannableLevels(parent.getScannableLevels());
			child.setAllScannables(parent.getAllScannables());
			child.setAllDetectors(parent.getAllDetectors());
			child.setCommand(parent.getCommand());
			child.setTotalNumberOfPoints(parent.getTotalNumberOfPoints());

			// share with the child scan all the ScanObjects that do not define other childScans
			for (ScanObject scanObject : this.allScanObjects) {
				if (!scanObject.hasStop()) {
					child.getAllScanObjects().add(scanObject);
				}
			}
			parent = child;
		}

	}

	private void generateScanPositions() throws Exception {

		// loop through all scan object to check if number of steps is consistent
		int numberPoints = Integer.MIN_VALUE;
		for (ScanObject scanObj : this.allScanObjects) {
			int thisScanNumber = scanObj.getNumberPoints();

			if (thisScanNumber != 0) {
				if (numberPoints == Integer.MIN_VALUE) {
					numberPoints = thisScanNumber;
				} else if (numberPoints != thisScanNumber) {
					throw new IllegalArgumentException(
							"Error while setting up scan: objects must have the same number of scan points");
				}
			}
		}
		for (ScanObject scanObj : this.allScanObjects) {
			scanObj.setNumberPoints(numberPoints);
		}

		// generate the scan positions for implicit scan objects
		for (ScanObject scanObj : this.allScanObjects) {
			if (scanObj instanceof ImplicitScanObject) {
				((ImplicitScanObject) scanObj).calculateScanPoints();
			}
		}

		// then check if all scan objects' positions are valid
		for (ScanObject scanObj : this.allScanObjects) {
			String reason = scanObj.arePointsValid();
			if (reason != null) {
				throw new IllegalArgumentException(reason);
			}
		}

	}

	@Override
	public int getDimension() {
		return allScanObjects.get(0).getNumberPoints();
	}

	/**
	 * Calculates the number of points this concurrent scan would visit. Works on single dimensional scans and on
	 * multidimensional scans containing children.
	 * 
	 * @return integer - the number of points in the scans
	 */
	private int calculateNumberPoints() {
		int pointTally;

		// Get the number of points visited within this dimension
		// (ScanObject.getNumberPoints returns one less than it might).
		pointTally = allScanObjects.get(0).getNumberPoints();

		// Multiply the tally by the number of points in each of the other dimensions
		for (IConcurrentScanChild child : allChildScans) {
			pointTally = pointTally * (child.getAllScanObjects().get(0).getNumberPoints());
		}
		return pointTally;
	}

	/**
	 * Rebuild the scannablesOriginalPositions array with the current location of every scannable. This should be done
	 * at the start of doCollection if the scan is to return all scannables to their original locations at the end of
	 * the scan.
	 * 
	 * @throws DeviceException
	 *             - thrown if a scannable getPosition fails
	 */
	private void recordOriginalPositions() throws DeviceException {
		// reset the vector
		scannablesOriginalPositions.clear();

		for (Scannable thisOne : allScannables) {
			if (thisOne.getInputNames().length > 0){
				scannablesOriginalPositions.put(thisOne, thisOne.getPosition());
			}
		}
	}

	public boolean isReturnScannablesToOrginalPositions() {
		return returnScannablesToOrginalPositions;
	}

	public void setReturnScannablesToOrginalPositions(boolean returnScannablesToOrginalPositions) {
		this.returnScannablesToOrginalPositions = returnScannablesToOrginalPositions;
	}
}




<|MERGE_RESOLUTION|>--- conflicted
+++ resolved
@@ -426,14 +426,11 @@
 				stepId = principleScanObject.moveToStart();
 				checkThreadInterrupted();
 				checkAllMovesComplete();
-<<<<<<< HEAD
 				waitIfPaused();
 				if (isFinishEarlyRequested()) {
 					return;
 				}
-=======
 				principleScanObject.scannable.atLevelEnd();
->>>>>>> 722b17c5
 				runChildScan();
 				checkThreadInterrupted();
 				// note that some scan hooks not called (atPointStart,atLevelMoveStart,atPointEnd) as this scannable is ot part of the child scan
@@ -464,11 +461,8 @@
 					principleScanObject.scannable.atLevelMoveStart();
 					stepId = principleScanObject.moveStep();
 					checkAllMovesComplete();
-<<<<<<< HEAD
 					checkThreadInterrupted();
-=======
 					principleScanObject.scannable.atLevelEnd();
->>>>>>> 722b17c5
 					runChildScan();
 					checkThreadInterrupted();
 				}
