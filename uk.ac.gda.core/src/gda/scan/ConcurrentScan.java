/*-
 * Copyright © 2014 Diamond Light Source Ltd., Science and Technology
 * Facilities Council Daresbury Laboratory
 *
 * This file is part of GDA.
 *
 * GDA is free software: you can redistribute it and/or modify it under the
 * terms of the GNU General Public License version 3 as published by the Free
 * Software Foundation.
 *
 * GDA is distributed in the hope that it will be useful, but WITHOUT ANY
 * WARRANTY; without even the implied warranty of MERCHANTABILITY or FITNESS
 * FOR A PARTICULAR PURPOSE. See the GNU General Public License for more
 * details.
 *
 * You should have received a copy of the GNU General Public License along
 * with GDA. If not, see <http://www.gnu.org/licenses/>.
 */

package gda.scan;

import gda.configuration.properties.LocalProperties;
import gda.device.Detector;
import gda.device.DeviceException;
import gda.device.Scannable;
import gda.device.scannable.ScannableUtils;
import gda.jython.InterfaceProvider;
import gda.jython.commands.ScannableCommands;

import java.text.MessageFormat;
import java.util.ArrayList;
import java.util.Enumeration;
import java.util.HashMap;
import java.util.List;
import java.util.TreeMap;
import java.util.Vector;

import org.apache.commons.lang.StringUtils;
import org.python.core.PyException;
import org.python.core.PyTuple;
import org.slf4j.Logger;
import org.slf4j.LoggerFactory;

/**
 * Similar to 'scan' in CLAM (but order of arguments not the same). This moves several scannable objects simultaneously,
 * the same number of steps. After each movement data is collected from items in the allDetectors vector.
 * <p>
 * Expect arguments in the following format:
 * <p>
 * scannable1 start stop step scannable2 [start] [[stop] step] scannable3 [start] [[stop] step]
 * <P>
 * The number of steps is calculated from scannable1.
 * <p>
 * For subsequent scannables: if only 'start' then they are moved only to that position. If no start value given then
 * the current position will be used (so this scannable will not be moved, but will be included in any output from the
 * scan.
 * <p>
 * If a step value given then the scannable will be moved each time
 * <p>
 * If a stop value is also given then this is treated as a nested scan containing one scannable. This scan will be run
 * in full at each node of the main scan. If there are multiple nested scans then they are nested inside each other to
 * create a multidimensional scan space (rasta scan).
 * <p>
 * If {@link LocalProperties#GDA_SCAN_CONCURRENTSCAN_READOUT_CONCURRENTLY} is set to true Scannables will be moved to
 * the next point in a scan while detectors from the current point are read out (e.g. if a scan contains motors and
 * detectors, the motors will be moved to the next point while the detectors are read out).
 * <p>
 * CAUTION: If this feature is enabled then <b>all the detectors on the beamline</b> must latch counts somewhere before
 * {@link Detector#waitWhileBusy()} returns so that {@link Detector#readout()} is not effected by any concurrent motor
 * or shutter movements.
 * <p>
 * More precisely, when moving to the next point, Scannables at each subsequent level are moved until a level which
 * contains a detector is encountered. The scan command thread then waits until the detectors from the current point
 * have read out completely and the resulting ScanDataPoint has been added to the pipeline before continuing to operate
 * devices at the level containing the a detector. The scan command thread will also wait at the end of each line for
 * the Detector readout to complete before calling the atScanEnd() hooks and starting the next line.
 * <p>
 * NOTE that as a consequence of using this feature, an exception thrown while reading out a detector won't be thrown in
 * the main scan command thread until after the next point's 'motors' have moved.
 * <p>
 * Detectors must work as follows to take advantage of this feature:
 * <ul>
 * <li>{@link Detector#collectData()} should cause the hardware to start collecting immediately and as its interface
 * says return immediately. If there is any delay then detectors used in the same scan would collect over different
 * times when beam conditions may differ.</li>
 * <li>
 * {@link Detector#waitWhileBusy()} should return as soon as the exposure completes and it is safe to move motors.
 * i.e. counts <b>must</b> be safely latched either in hardware or software before returning.</li>
 * <li>
 * {@link Detector#readout()} should block until the detector is ready to start collecting again. The value returned
 * <b>must</b> not be effected by any concurrent motor or shutter movements.</li>
 * </ul>
 */
public class ConcurrentScan extends ConcurrentScanChild implements Scan {

	private static final Logger logger = LoggerFactory.getLogger(ConcurrentScan.class);

	/**
	 * Name of flag in Jython namespace which, if set to true, then this scan will return all the scannables to their
	 * initial positions at the end of this type of scan
	 */
	public static final String RETURNTOSTARTINGPOSITION = "scansReturnToOriginalPositions";

	/**
	 * The number of steps or movements (this dimension only)
	 */
	protected int numberSteps = 0;

	/**
	 * Number of points visited by scan (or multidimensional scan)
	 */
	private int numberPoints = 0;

	/**
	 * attribute to allow scannables to return to their original positions after a scan
	 */
	boolean returnScannablesToOrginalPositions = false;

	private HashMap<Scannable, Object> scannablesOriginalPositions = new HashMap<Scannable, Object>();

	private Vector<Scannable> userListedScannablesToScan = new Vector<Scannable>();

	private Vector<Scannable> userListedScannables = new Vector<Scannable>();

	/**
	 * For inheriting classes
	 */
	protected ConcurrentScan() {
		super();
	}

	/**
	 * Constructor.
	 * 
	 * @param args
	 *            Object[]
	 * @throws IllegalArgumentException
	 */
	public ConcurrentScan(Object[] args) throws IllegalArgumentException {
		super();

		// Reconstruct the command line...
		if (command.isEmpty()) {
			command = "scan";
		}
		for (int i = 0; i < args.length; i++) {
			if (args[i] instanceof Scannable) {
				command = command + " " + ((Scannable) args[i]).getName();
			} else if (args[i] instanceof IConcurrentScanChild) {
				command += " " + ((IConcurrentScanChild) args[i]).getCommand();
			} else {
				command = command + " " + args[i];
			}
		}
		
		logger.info("Command to run: " +command);

		try {
			// the first argument should be a scannable else a syntax error
			if (args[0] instanceof Scannable) {
				int i = 0;
				Scannable firstScannable = (Scannable) args[0];
				ScanObject firstScanObject = null;

				// eg: scan m1 (0,3,5, ...)
				if (args.length <= 2 && args[1] instanceof PyTuple) {
					numberSteps = ((PyTuple) args[1]).__len__() - 1;
					firstScanObject = new ExplicitScanObject(firstScannable, ScanPositionProviderFactory
							.create(((PyTuple) args[1])));
					i = 2;
				}

				// eg: scan m1 (0,3,5, ...) m2 ...
				else if (args[1] instanceof PyTuple && !(args[2] instanceof PyTuple)) {
					numberSteps = ((PyTuple) args[1]).__len__() - 1;
					firstScanObject = new ExplicitScanObject(firstScannable, ScanPositionProviderFactory
							.create(((PyTuple) args[1])));
					i = 2;
				} else if ((args[1] instanceof ScanPositionProvider)) {
					ScanPositionProvider posList = (ScanPositionProvider) args[1];
					if (posList.size() < 1)
						throw new IllegalArgumentException("Number of positions in list < 1 for "
								+ firstScannable.getName());
					numberSteps = posList.size() - 1;
					firstScanObject = new ExplicitScanObject(firstScannable, posList);
					i = 2;
				}

				// eg: scan m1 0 10 1 m2 ...
				else {
					// ensure step is in the right direction
					args[3] = ScanBase.sortArguments(args[1], args[2], args[3]);

					numberSteps = ScannableUtils.getNumberSteps(firstScannable, args[1], args[2], args[3]);
					firstScanObject = new ImplicitScanObject(firstScannable, args[1], args[2], args[3]);
					i = 4;
				}
				userListedScannablesToScan.add((Scannable) args[0]);
				userListedScannables.add((Scannable) args[0]);

				// add this first scannable to the vector of all scannables
				allScannables.add(firstScannable);
				getAllScanObjects().add(firstScanObject);

				while (i < args.length) {// more scannables left
					boolean posToChangeDuringTheScan = false;
					int currentScannableIndex = i;

					// so you may pass a scan object as a parameter
					if (args[i] instanceof IConcurrentScanChild) {
						ConcurrentScanChild thisScan = (ConcurrentScanChild) args[i];
						thisScan.setIsChild(true);
						getAllChildScans().add(thisScan);
						numberOfChildScans++;
						thisScan.setNumberOfChildScans(numberOfChildScans);
						posToChangeDuringTheScan = true;

						// add to this parent the contents of this child scan
						for (Scannable subScannable : thisScan.getScannables()) {
							if (!allScannables.contains(subScannable)) {
								allScannables.add(subScannable);
							}
						}
						for (Detector subScannable : thisScan.getDetectors()) {
							if (!allScannables.contains(subScannable)) {
								allDetectors.add(subScannable);
							}
						}
						i++;
					} else if (args[i] instanceof Scannable) {

						Scannable thisScannable = (Scannable) args[i];

						// have nothing so only readout the scannable during the scan
						// eg: scan ... m2 m3 ... or scan ... m2
						if (i == args.length - 1 || (args[i + 1] instanceof Scannable)
								|| (args[i + 1] instanceof IConcurrentScanChild)) {
							allScannables.add(thisScannable);
							allScanObjects.add(new ImplicitScanObject(thisScannable, null, null, null));
							i++;
						}

						// have one arg: either just a start or an array of places
						// eg: scan ... m2 0 m3 ... or scan ... m2 0
						else if (i == args.length - 2 || (args[i + 2] instanceof Scannable)
								|| (args[i + 2] instanceof IConcurrentScanChild)) {

							ScanObject scanObject = null;
							// eg: scan ... m2 (0 1 2) m3 or scan ... m2 (0 1 2)
							if (args[i + 1] instanceof PyTuple || args[i + 1] instanceof ScanPositionProvider) {
								// then create the child scan
								Object[] childArgs = new Object[2];
								childArgs[0] = args[i];
								childArgs[1] = args[i + 1];
								ConcurrentScan newChildScan = new ConcurrentScan(childArgs);
								newChildScan.setIsChild(true);
								allChildScans.add(newChildScan);
								numberOfChildScans++;
								newChildScan.setNumberOfChildScans(numberOfChildScans);
								posToChangeDuringTheScan = true;

							}
							// eg: scan ... m2 0 m3 or scan ... m2 0
							else {
								scanObject = new ImplicitScanObject(thisScannable, args[i + 1], null, null);
							}
							allScannables.add(thisScannable);
							if (scanObject != null) {
								allScanObjects.add(scanObject);
							}
							i += 2;
						}

						// have start,step
						// eg: scan ... m2 0 1 m3 ... or scan ... m2 0 1
						else if (i == args.length - 3 || (args[i + 3] instanceof Scannable)
								|| (args[i + 3] instanceof IConcurrentScanChild)) {
							ScanObject scanObject = new ImplicitScanObject(thisScannable, args[i + 1], null,
									args[i + 2]);
							allScannables.add(thisScannable);
							allScanObjects.add(scanObject);
							i += 3;
							posToChangeDuringTheScan = true;
						}

						// have start,stop,step
						// eg: scan ... m2 0 1 10 m3 ... or scan ... m2 0 1 10
						else if (i == args.length - 4 || (args[i + 4] instanceof Scannable)
								|| (args[i + 4] instanceof IConcurrentScanChild)) {
							// keep this parent scan's list of all scannables complete
							allScannables.add((Scannable) args[i]);
							// then create the child scan
							Object[] childArgs = new Object[4];
							childArgs[0] = args[i];
							childArgs[1] = args[i + 1];
							childArgs[2] = args[i + 2];
							childArgs[3] = args[i + 3];
							ConcurrentScan newChildScan = new ConcurrentScan(childArgs);
							newChildScan.setIsChild(true);
							allChildScans.add(newChildScan);
							numberOfChildScans++;
							newChildScan.setNumberOfChildScans(numberOfChildScans);
							i += 4;
							posToChangeDuringTheScan = true;
						} else {
							throw new IllegalArgumentException(
									"scan usage: scannablename1 start stop step [scannablename2] [start] [ [stop] step]");
						}

						if (posToChangeDuringTheScan) {
							userListedScannablesToScan.add((Scannable) args[currentScannableIndex]);
						}

						userListedScannables.add((Scannable) args[currentScannableIndex]);
					} else {
						throw new IllegalArgumentException("Illegal argument for scan! Object "
								+ args[i].getClass().getName() + " is neither a Scannable nor a Scan.");
					}
				}// end of while
			} else {
				throw new IllegalArgumentException(
						"scan usage: scannablename1 start stop step [scannablename2] [start] [ [stop] step]");
			}

			super.setUp();

			// Calculate the number of points this ConcurrentScan and its child dimensions define.
			numberPoints = calculateNumberPoints();
			TotalNumberOfPoints = numberPoints;

			// work out all the points in the scan to check if they are all allowed
			generateScanPositions();

			// create a structure of child scans from the vector of scans
			nestChildScans();
			
			// check if return to original positions flag has been set
			checkReturnToOriginalPositionsFlag();
			
		} catch (Exception e) {
			//Log here as the exception will not be passed fully to GDA from Jython
			String message = e.getMessage();
			if (message == null){
				message = e.getClass().getSimpleName();
			}
			message = "Error while creating scan: " + message;
			logger.error(message, e);
			throw new IllegalArgumentException(message, e);
		}
		
		ScannableCommands.configureScanPipelineParameters(this);
	}

	private void checkReturnToOriginalPositionsFlag() {
		// check variable in Jython environment
		Object flag = InterfaceProvider.getJythonNamespace().getFromJythonNamespace(RETURNTOSTARTINGPOSITION);
		if (flag != null && flag.toString().compareTo("1") == 0) {
			setReturnScannablesToOrginalPositions(true);
		} else {
			setReturnScannablesToOrginalPositions(false);
		}
	}

	public String reportDevicesByLevel() {
		TreeMap<Integer, Scannable[]> devicesToMoveByLevel = generateDevicesToMoveByLevel(scannableLevels, allDetectors);
		// e.g. "| lev4 | lev4a lev4b | *det9 || mon1, mon2
		String sMoved = "";
		List<String> toMonitor= new ArrayList<String>();
		for (Integer level : devicesToMoveByLevel.keySet()) {
			sMoved += " | ";
			List<String> toMove= new ArrayList<String>();
			for (Scannable scn : devicesToMoveByLevel.get(level)) {
				if (scn instanceof Detector) {
					toMove.add("*" + scn.getName());
				} else if (isScannableActuallyToBeMoved(scn)) {
					toMove.add(scn.getName());
				} else {
					// Scannable is acting like a monitor
					toMonitor.add(scn.getName());
				}
			}
			sMoved += StringUtils.join(toMove, ", ");
		}
		String sMonitor =  StringUtils.join(toMonitor, ", ");
		return (sMoved + ((sMonitor.equals("")) ? " |" : (" || " + sMonitor + " |"))).trim();
	}
	
	@Override
	public void doCollection() throws Exception {
		try {
			if (!this.isChild) {
				logger.info("Starting scan: '" + getName() + "' (" + getCommand() + ")" );
			}
			reportDetectorsThatWillBeMovedConcurrentlyWithSomeOtherScannables();
			logger.info("Concurrency: " + reportDevicesByLevel());

			// if true, then make a note of current position of all scannables to use at the end
			if (!isChild && isReturnScannablesToOrginalPositions()) {
				recordOriginalPositions();
			}
			
			// *** First point in this scan ***
			setPointPositionInLine(PointPositionInLine.FIRST);
			if (getChild() == null) {
				callAtPointStartHooks();
				// move to initial movements
				currentPointCount++;
				acquirePoint(true, true);  // start point, collect detectors
				checkThreadInterrupted();
				
				readDevicesAndPublishScanDataPoint();
				callAtPointEndHooks();
				
				checkThreadInterrupted();
				waitIfPaused();
				if (isFinishEarlyRequested()) {
					return;
				}
			} else {
				// move the Scannable operated by this scan and then run the child scan
				ScanObject principleScanObject = this.allScanObjects.get(0);
				// There will only be one scannable moved in this parent scan, so no
				// need to sort by level!
				principleScanObject.scannable.atLevelStart();
				principleScanObject.scannable.atLevelMoveStart();
				stepId = principleScanObject.moveToStart();
				checkThreadInterrupted();
				checkAllMovesComplete();
<<<<<<< HEAD
				waitIfPaused();
				if (isFinishEarlyRequested()) {
					return;
				}
=======
>>>>>>> 241d631c
				principleScanObject.scannable.atLevelEnd();
				runChildScan();
				checkThreadInterrupted();
				// note that some scan hooks not called (atPointStart,atLevelMoveStart,atPointEnd) as this scannable is ot part of the child scan
			}

			// *** Subsequent points in this scan ***
			
			for (int step = 0; step < numberSteps; step++) {
				waitIfPaused();
				if (isFinishEarlyRequested()) {
					return;
				}
				
				setPointPositionInLine((step == (numberSteps - 1)) ? PointPositionInLine.LAST : PointPositionInLine.MIDDLE);
				
				if (getChild() == null) {
					callAtPointStartHooks();
					// make all these increments
					currentPointCount++;
					acquirePoint(false, true);  // step point, collect detectors
					checkThreadInterrupted();
					readDevicesAndPublishScanDataPoint();
					checkThreadInterrupted();
					callAtPointEndHooks();
				} else {
					ScanObject principleScanObject = this.allScanObjects.get(0);
					principleScanObject.scannable.atLevelStart();
					principleScanObject.scannable.atLevelMoveStart();
					stepId = principleScanObject.moveStep();
					checkAllMovesComplete();
<<<<<<< HEAD
					checkThreadInterrupted();
=======
>>>>>>> 241d631c
					principleScanObject.scannable.atLevelEnd();
					runChildScan();
					checkThreadInterrupted();
				}
			}
		} catch (InterruptedException e) {
			setStatus(ScanStatus.TIDYING_UP_AFTER_STOP);
			throw new ScanInterruptedException(e.getMessage(),e.getStackTrace());
		} catch (Exception e) {
			setStatus(ScanStatus.TIDYING_UP_AFTER_FAILURE);
			throw e;
		}
	}

	private void reportDetectorsThatWillBeMovedConcurrentlyWithSomeOtherScannables() {
		Integer highestScannableLevel = scannableLevels.lastKey(); // i.e. lowest priority
		if (allDetectors.size() > 0) {
			for (Detector det : allDetectors) {
				if (det.getLevel() <= highestScannableLevel) {
					String info = MessageFormat
							.format("The level {0} detector {1} will be acquiring concurrently with the movement of some Scannables",
									det.getLevel(), det.getName());
					logger.info(info);
				}
			}
		}

	}

	private void callAtPointEndHooks() throws DeviceException {
		for (Scannable scannable : this.allScannables) {
			scannable.atPointEnd();
		}
		
		// With concurrent readout enabled detectors will be readout and atPointEnds called for
		// the next point within the readout thread. Therefore only call atPointEnds if 
		// concurrent readout is disabled.
		if (!isReadoutConcurrent()) {
			for (Scannable scannable : this.allDetectors) {
				scannable.atPointEnd();
			}
		}
		
	}

	protected void callAtPointStartHooks() throws DeviceException {
		for (Scannable scannable : this.allScannables) {
			scannable.atPointStart();
		}
		
		// With concurrent readout enabled detectors will be readout and atPointStarts called for
		// for the next point within the readout thread. Therefore only call atPointStarts concurrent
		// readout is disabled or, if enabled if this is the first point in the scan line.
		
		if (!isReadoutConcurrent() || (getPointPositionInLine() == PointPositionInLine.FIRST)){
			for (Scannable detector : this.allDetectors) {
				detector.atPointStart();
			}
		}
	}

	@Override
	protected void endScan() throws DeviceException, InterruptedException {
		if (!isChild && isReturnScannablesToOrginalPositions()) {
			// return all scannables to original positions
			try {
				logger.info("End of scan, so returning scannables back to their initial positions.");
				for (Scannable thisOne : allScannables) {
					if (thisOne.getInputNames().length > 0) {
						thisOne.moveTo(this.scannablesOriginalPositions.get(thisOne));
					}
				}
			} catch (Exception e) {
				String message;
				if (e instanceof PyException) {
					message = e.toString();
				} else {
					message = e.getMessage();
				}
				logger.error("Exception whilst returning scannables back to original positions at end of scan: "
						+ message);
				logger.debug(message, e);
			}
		}
		super.endScan();
	}

	/**
	 * Gets the number of points visited by this scan
	 * 
	 * @return the number of points in visited by this scan
	 */
	public int getNumberPoints() {
		return numberPoints;
	}

	/**
	 * @return List of scannables to be scanned in the order presented to the constructor
	 */
	public List<Scannable> getUserListedScannablesToScan() {
		return userListedScannablesToScan;
	}

	/**
	 * @return List of scannables in the order presented to the constructor
	 */
	public List<Scannable> getUserListedScannables() {
		return userListedScannables;
	}

	/*
	 * Run the nested scan @throws InterruptedException @throws Exception
	 */
	private void runChildScan() throws Exception {
		// give the child scan the dataHandler reference
		IConcurrentScanChild child = getChild();
		child.setScanDataPointPipeline(this.scanDataPointPipeline);

		// share out the list of scannables and detectors as compiled when scans were added
		child.setAllDetectors(this.allDetectors);
		child.setAllScannables(this.allScannables);

		// if declared a child, then the scan will not close the datahandler or return the baton when it finishes.
		child.setIsChild(true);

		// run the child scan, based on innerscanstatus
		child.run();
	}

	/*
	 * Using the vector allChildScans, nest the scans inside each other and place the top most scan in the childScan
	 * variable of this object. This creates a hierarchy of scans to be run at each node of this objects doCollection
	 * method.
	 */

	private void nestChildScans() {

		// reorder scans according to this rule: there must be only one child scans marked as final and this must be the
		// innermost scan
		boolean foundFinal = false;
		int finalIndex = -1;
		for (IConcurrentScanChild childScan : allChildScans) {
			if (childScan.isMustBeFinal() && foundFinal) {
				throw new IllegalArgumentException(
						"illegal multidimensional scan - only one child scan can be a 'final' scan");
			}
			if (childScan.isMustBeFinal()) {
				foundFinal = true;
				finalIndex = allChildScans.indexOf(childScan);
			}
		}
		// move scan to the end of the list
		if (foundFinal) {
			IConcurrentScanChild finalScan = allChildScans.get(finalIndex);
			allChildScans.remove(finalIndex);
			allChildScans.addElement(finalScan);
		}

		// Starting at the end of the vector allChildScans, make each one the child scan of the previous.

		IConcurrentScanChild parent = this;
		Enumeration<IConcurrentScanChild> em = allChildScans.elements();
		while (em.hasMoreElements()) {
			IConcurrentScanChild child = em.nextElement();
			child.setParent(parent);
			parent.setChild(child);
			child.setScanDataPointPipeline(parent.getScanDataPointPipeline());
			child.setScannableLevels(parent.getScannableLevels());
			child.setAllScannables(parent.getAllScannables());
			child.setAllDetectors(parent.getAllDetectors());
			child.setCommand(parent.getCommand());
			child.setTotalNumberOfPoints(parent.getTotalNumberOfPoints());

			// share with the child scan all the ScanObjects that do not define other childScans
			for (ScanObject scanObject : this.allScanObjects) {
				if (!scanObject.hasStop()) {
					child.getAllScanObjects().add(scanObject);
				}
			}
			parent = child;
		}

	}

	private void generateScanPositions() throws Exception {

		// loop through all scan object to check if number of steps is consistent
		int numberPoints = Integer.MIN_VALUE;
		for (ScanObject scanObj : this.allScanObjects) {
			int thisScanNumber = scanObj.getNumberPoints();

			if (thisScanNumber != 0) {
				if (numberPoints == Integer.MIN_VALUE) {
					numberPoints = thisScanNumber;
				} else if (numberPoints != thisScanNumber) {
					throw new IllegalArgumentException(
							"Error while setting up scan: objects must have the same number of scan points");
				}
			}
		}
		for (ScanObject scanObj : this.allScanObjects) {
			scanObj.setNumberPoints(numberPoints);
		}

		// generate the scan positions for implicit scan objects
		for (ScanObject scanObj : this.allScanObjects) {
			if (scanObj instanceof ImplicitScanObject) {
				((ImplicitScanObject) scanObj).calculateScanPoints();
			}
		}

		// then check if all scan objects' positions are valid
		for (ScanObject scanObj : this.allScanObjects) {
			String reason = scanObj.arePointsValid();
			if (reason != null) {
				throw new IllegalArgumentException(reason);
			}
		}

	}

	@Override
	public int getDimension() {
		return allScanObjects.get(0).getNumberPoints();
	}

	/**
	 * Calculates the number of points this concurrent scan would visit. Works on single dimensional scans and on
	 * multidimensional scans containing children.
	 * 
	 * @return integer - the number of points in the scans
	 */
	private int calculateNumberPoints() {
		int pointTally;

		// Get the number of points visited within this dimension
		// (ScanObject.getNumberPoints returns one less than it might).
		pointTally = allScanObjects.get(0).getNumberPoints();

		// Multiply the tally by the number of points in each of the other dimensions
		for (IConcurrentScanChild child : allChildScans) {
			pointTally = pointTally * (child.getAllScanObjects().get(0).getNumberPoints());
		}
		return pointTally;
	}

	/**
	 * Rebuild the scannablesOriginalPositions array with the current location of every scannable. This should be done
	 * at the start of doCollection if the scan is to return all scannables to their original locations at the end of
	 * the scan.
	 * 
	 * @throws DeviceException
	 *             - thrown if a scannable getPosition fails
	 */
	private void recordOriginalPositions() throws DeviceException {
		// reset the vector
		scannablesOriginalPositions.clear();

		for (Scannable thisOne : allScannables) {
			if (thisOne.getInputNames().length > 0){
				scannablesOriginalPositions.put(thisOne, thisOne.getPosition());
			}
		}
	}

	public boolean isReturnScannablesToOrginalPositions() {
		return returnScannablesToOrginalPositions;
	}

	public void setReturnScannablesToOrginalPositions(boolean returnScannablesToOrginalPositions) {
		this.returnScannablesToOrginalPositions = returnScannablesToOrginalPositions;
	}
}




<|MERGE_RESOLUTION|>--- conflicted
+++ resolved
@@ -426,13 +426,10 @@
 				stepId = principleScanObject.moveToStart();
 				checkThreadInterrupted();
 				checkAllMovesComplete();
-<<<<<<< HEAD
 				waitIfPaused();
 				if (isFinishEarlyRequested()) {
 					return;
 				}
-=======
->>>>>>> 241d631c
 				principleScanObject.scannable.atLevelEnd();
 				runChildScan();
 				checkThreadInterrupted();
@@ -464,10 +461,7 @@
 					principleScanObject.scannable.atLevelMoveStart();
 					stepId = principleScanObject.moveStep();
 					checkAllMovesComplete();
-<<<<<<< HEAD
 					checkThreadInterrupted();
-=======
->>>>>>> 241d631c
 					principleScanObject.scannable.atLevelEnd();
 					runChildScan();
 					checkThreadInterrupted();
