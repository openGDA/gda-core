--- conflicted
+++ resolved
@@ -48,117 +48,6 @@
 public abstract class AbstractContinuousScanLine extends ConcurrentScan {
 
 
-<<<<<<< HEAD
-		@SuppressWarnings("deprecation")
-		@Override
-		public void atEnd() throws DeviceException {
-			delegate.atEnd();
-		}
-
-		@Override
-		public void atScanStart() throws DeviceException {
-			delegate.atScanStart();
-		}
-
-		@Override
-		public void atScanEnd() throws DeviceException {
-			delegate.atScanEnd();
-		}
-
-		@Override
-		public void atScanLineStart() throws DeviceException {
-			delegate.atScanLineStart();
-		}
-
-		@Override
-		public void atScanLineEnd() throws DeviceException {
-			delegate.atScanLineEnd();
-		}
-
-		@Override
-		public void atPointStart() throws DeviceException {
-			delegate.atPointStart();
-		}
-
-		@Override
-		public void atPointEnd() throws DeviceException {
-			delegate.atPointEnd();
-		}
-
-		@Override
-		public void atLevelMoveStart() throws DeviceException {
-			delegate.atLevelMoveStart();
-		}
-		
-		@Override
-		public void atLevelStart() throws DeviceException {
-			delegate.atLevelStart();
-		}
-		
-		@Override
-		public void atLevelEnd() throws DeviceException {
-			delegate.atLevelEnd();
-		}
-
-		@Override
-		public void atCommandFailure() throws DeviceException {
-			delegate.atCommandFailure();
-		}
-
-		@Override
-		public String toFormattedString() {
-			return delegate.toFormattedString();
-		}
-
-		@Override
-		public boolean isOperatingContinously() {
-			return delegate.isOperatingContinously();
-		}
-
-		@SuppressWarnings("unchecked")
-		@Override
-		public Callable<T> getPositionCallable() throws DeviceException {
-			if( delegate instanceof PositionCallableProvider<?>){
-				return  ((PositionCallableProvider<T>)delegate).getPositionCallable();
-			}
-			final Object position = delegate.getPosition();
-			return new Callable<T>() {
-				@Override
-				public T call() throws Exception {
-					return (T) position;
-				}
-			};
-		}
-		
-		
-	}
-	
-	class LocalScanPositionRecorder implements ScanPositionRecorder{
-		
-		LinkedList<Map<Scannable, RealVector>> points = 
-			new LinkedList<Map<Scannable, RealVector>>();
-
-		@Override
-		public void startNewPoint() {
-			points.add(new HashMap<Scannable, RealVector>());
-		}
-		
-		@Override
-		public void addPositionToCurrentPoint(Scannable scannable, Object demandPosition) {
-			double[] doublePosition = ArrayUtils.toPrimitive(PositionConvertorFunctions.toDoubleArray(demandPosition));
-			RealVector positionVector = MatrixUtils.createRealVector(doublePosition);
-			points.getLast().put(scannable, positionVector);
-		}
-		
-		@Override
-		public List<Map<Scannable, RealVector>> getPoints() {
-			return points;
-		}
-
-	}
-	
-=======
->>>>>>> 5e4dec05
 	private static final Logger logger = LoggerFactory.getLogger(AbstractContinuousScanLine.class);
 
 	// TODO: handle requirement for repeating a line
