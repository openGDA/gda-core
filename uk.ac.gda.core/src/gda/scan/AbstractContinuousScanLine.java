/*-
 * Copyright © 2011 Diamond Light Source Ltd.
 *
 * This file is part of GDA.
 *
 * GDA is free software: you can redistribute it and/or modify it under the
 * terms of the GNU General Public License version 3 as published by the Free
 * Software Foundation.
 *
 * GDA is distributed in the hope that it will be useful, but WITHOUT ANY
 * WARRANTY; without even the implied warranty of MERCHANTABILITY or FITNESS
 * FOR A PARTICULAR PURPOSE. See the GNU General Public License for more
 * details.
 *
 * You should have received a copy of the GNU General Public License along
 * with GDA. If not, see <http://www.gnu.org/licenses/>.
 */

package gda.scan;

import gda.device.Detector;
import gda.device.DeviceException;
import gda.device.Scannable;
import gda.device.continuouscontroller.ContinuousMoveController;
import gda.device.continuouscontroller.HardwareTriggerProvider;
import gda.device.detector.hardwaretriggerable.HardwareTriggerableDetector;
import gda.device.detector.hardwaretriggerable.HardwareTriggeredDetector;
import gda.device.scannable.ContinuouslyScannableViaController;
import gda.device.scannable.PositionCallableProvider;
import gda.device.scannable.PositionConvertorFunctions;
import gda.factory.FactoryException;
import gda.jython.InterfaceProvider;
import gda.observable.IObserver;

import java.text.MessageFormat;
import java.util.Arrays;
import java.util.HashMap;
import java.util.Iterator;
import java.util.LinkedList;
import java.util.List;
import java.util.Map;
import java.util.Set;
import java.util.Vector;
import java.util.concurrent.Callable;
import java.util.concurrent.ExecutionException;
import java.util.concurrent.Future;
import java.util.concurrent.FutureTask;

import org.apache.commons.lang.ArrayUtils;
import org.apache.commons.math.linear.MatrixUtils;
import org.apache.commons.math.linear.RealVector;
import org.slf4j.Logger;
import org.slf4j.LoggerFactory;

/**
 * 
 */
public abstract class AbstractContinuousScanLine extends ConcurrentScan {

	static class PositionGrabbingAdapter<T> implements ContinuouslyScannableViaController, PositionCallableProvider<T>, ScanPositionRecordable {
		
		private final ContinuouslyScannableViaController delegate;
		
		private ScanPositionRecorder recorder;

		public PositionGrabbingAdapter(ContinuouslyScannableViaController delegate) {
			this.delegate = delegate;
		}

		@Override
		public void setRecorder(ScanPositionRecorder recorder) {
			this.recorder = recorder;
			
		}
		
		@Override
		public void asynchronousMoveTo(Object position) throws DeviceException {
			if (recorder != null) {
				recorder.addPositionToCurrentPoint(delegate, position);
			}
			delegate.asynchronousMoveTo(position);
		}
//
		@Override
		public void setName(String name) {
			delegate.setName(name);
		}

		@Override
		public void reconfigure() throws FactoryException {
			delegate.reconfigure();
		}

		@Override
		public Object getPosition() throws DeviceException {
			return delegate.getPosition();
		}

		@Override
		public String getName() {
			return delegate.getName();
		}

		@Override
		public void addIObserver(IObserver observer) {
			delegate.addIObserver(observer);
		}

		@Override
		public void setAttribute(String attributeName, Object value) throws DeviceException {
			delegate.setAttribute(attributeName, value);
		}

		@Override
		public String toString() {
			return delegate.toString();
		}

		@Override
		public void setOperatingContinuously(boolean b) throws DeviceException {
			delegate.setOperatingContinuously(b);
		}

		@Override
		public void deleteIObserver(IObserver observer) {
			delegate.deleteIObserver(observer);
		}

		@Override
		public void deleteIObservers() {
			delegate.deleteIObservers();
		}

		@Override
		public void moveTo(Object position) throws DeviceException {
			delegate.moveTo(position);
		}

		@Override
		public Object getAttribute(String attributeName) throws DeviceException {
			return delegate.getAttribute(attributeName);
		}

		@Override
		public ContinuousMoveController getContinuousMoveController() {
			return delegate.getContinuousMoveController();
		}

		@Override
		public void close() throws DeviceException {
			delegate.close();
		}

		@Override
		public void setProtectionLevel(int newLevel) throws DeviceException {
			delegate.setProtectionLevel(newLevel);
		}

		@Override
		public String checkPositionValid(Object position) throws DeviceException {
			return delegate.checkPositionValid(position);
		}

		@Override
		public int getProtectionLevel() throws DeviceException {
			return delegate.getProtectionLevel();
		}

		@Override
		public void stop() throws DeviceException {
			delegate.stop();
		}

		@Override
		public boolean isBusy() throws DeviceException {
			return delegate.isBusy();
		}

		@Override
		public void waitWhileBusy() throws DeviceException, InterruptedException {
			delegate.waitWhileBusy();
		}

		@Override
		public boolean isAt(Object positionToTest) throws DeviceException {
			return delegate.isAt(positionToTest);
		}

		@Override
		public void setLevel(int level) {
			delegate.setLevel(level);
		}

		@Override
		public int getLevel() {
			return delegate.getLevel();
		}

		@Override
		public String[] getInputNames() {
			return delegate.getInputNames();
		}

		@Override
		public void setInputNames(String[] names) {
			delegate.setInputNames(names);
		}

		@Override
		public String[] getExtraNames() {
			return delegate.getExtraNames();
		}

		@Override
		public void setExtraNames(String[] names) {
			delegate.setExtraNames(names);
		}

		@Override
		public void setOutputFormat(String[] names) {
			delegate.setOutputFormat(names);
		}

		@Override
		public String[] getOutputFormat() {
			return delegate.getOutputFormat();
		}

		@SuppressWarnings("deprecation")
		@Override
		public void atStart() throws DeviceException {
			delegate.atStart();
		}

		@SuppressWarnings("deprecation")
		@Override
		public void atEnd() throws DeviceException {
			delegate.atEnd();
		}

		@Override
		public void atScanStart() throws DeviceException {
			delegate.atScanStart();
		}

		@Override
		public void atScanEnd() throws DeviceException {
			delegate.atScanEnd();
		}

		@Override
		public void atScanLineStart() throws DeviceException {
			delegate.atScanLineStart();
		}

		@Override
		public void atScanLineEnd() throws DeviceException {
			delegate.atScanLineEnd();
		}

		@Override
		public void atPointStart() throws DeviceException {
			delegate.atPointStart();
		}

		@Override
		public void atPointEnd() throws DeviceException {
			delegate.atPointEnd();
		}

		@Override
		public void atLevelMoveStart() throws DeviceException {
			delegate.atLevelMoveStart();
		}

		@Override
		public void atCommandFailure() throws DeviceException {
			delegate.atCommandFailure();
		}

		@Override
		public String toFormattedString() {
			return delegate.toFormattedString();
		}

		@Override
		public boolean isOperatingContinously() {
			return delegate.isOperatingContinously();
		}

		@SuppressWarnings("unchecked")
		@Override
		public Callable<T> getPositionCallable() throws DeviceException {
			if( delegate instanceof PositionCallableProvider<?>){
				return  ((PositionCallableProvider<T>)delegate).getPositionCallable();
			}
			final Object position = delegate.getPosition();
			return new Callable<T>() {
				@Override
				public T call() throws Exception {
					return (T) position;
				}
			};
		}
		
		
	}
	
	class ScanPositionRecorder {
		
		LinkedList<Map<Scannable, RealVector>> points = 
			new LinkedList<Map<Scannable, RealVector>>();

		void startNewPoint() {
			points.add(new HashMap<Scannable, RealVector>());
		}
		
		void addPositionToCurrentPoint(Scannable scannable, Object demandPosition) {
			double[] doublePosition = ArrayUtils.toPrimitive(PositionConvertorFunctions.toDoubleArray(demandPosition));
			RealVector positionVector = MatrixUtils.createRealVector(doublePosition);
			points.getLast().put(scannable, positionVector);
		}
		
		List<Map<Scannable, RealVector>> getPoints() {
			return points;
		}

	}
	
	private static final Logger logger = LoggerFactory.getLogger(AbstractContinuousScanLine.class);

	// TODO: handle requirement for repeating a line

	private ContinuousMoveController controller;

	protected Vector<HardwareTriggeredDetector> detectors = new Vector<HardwareTriggeredDetector>();

	private Vector<ContinuouslyScannableViaController> scannablesToMove = new Vector<ContinuouslyScannableViaController>();

	ScanPositionRecorder scanPositionRecorder;

	private boolean detectorsIntegrateBetweenTriggers;
	
	public AbstractContinuousScanLine(Object[] args) throws IllegalArgumentException {
		super(wrapContinuouslyScannables(args));
		callCollectDataOnDetectors = false;
		extractScannablesToScan();
		extractDetectors();
		if (detectors.size() == 0) {
			throw new IllegalArgumentException("At least one (HardwareTriggeredDetector) detector must be specified (to provide a trigger period or profile).");
		}
		extractContinuousMoveController(scannablesToMove);
		checkDetectorsAllUseTheScanController();
		determineIfDetectorsIntegrateBetweenTriggers();
		// TODO: if anything is a PositionCallableProvider then check the pipeline length is unbounded.
	}

	@Override
	public boolean isReadoutConcurrent() {
		return false;  // should be false even if enabled for beamline
	}
	
	@SuppressWarnings("rawtypes")
	private static Object[] wrapContinuouslyScannables(Object[] args) {
		for (int i = 0; i < args.length; i++) {
			Object object = args[i];
			if (object instanceof ContinuouslyScannableViaController) {
				if(  !(object instanceof ScanPositionRecordable)){
					args[i] = new PositionGrabbingAdapter((ContinuouslyScannableViaController)args[i]);
				}
			}
		}
		return args;
	}

	protected void extractScannablesToScan() {
		for (Scannable scn : allScannables) {
			if ((scn.getInputNames().length + scn.getExtraNames().length) != 0 ) {
				// ignore zero input-output name devices
				if (!(scn instanceof ContinuouslyScannableViaController)) {
					throw new IllegalArgumentException("Scannable " + scn.getName()
							+ " is not ContinouselyScannable so cannot be used in a TrajectoryScanLine");
				}
				scannablesToMove.add((ContinuouslyScannableViaController) scn);
			}
		}
	}

	private void extractDetectors() {
		for (Detector det : allDetectors) {
			if (!(det instanceof HardwareTriggeredDetector)) {
				throw new IllegalArgumentException("Detector " + det.getName()
						+ " is not a HardwareTriggeredDetector so cannot be used in a TrajectoryScanLine");
			}
			detectors.add((HardwareTriggeredDetector) det);
		}
	}

	private void extractContinuousMoveController(Vector<ContinuouslyScannableViaController> scannables) {
		for (ContinuouslyScannableViaController scn : scannables) {
			ContinuousMoveController scnsController;
			try {
				scnsController = scn.getContinuousMoveController();
			} catch (ClassCastException e) {
				throw new IllegalArgumentException(scn.getName()
						+ " has a continuous move controller that does not support trajectory scanning");
			}
			if (scnsController == null) {
				throw new IllegalArgumentException(scn.getName() + " has no Trajectory scan controller configured.");
			}
			if (getController() == null) {
				setController(scnsController);
			} else {
				if (getController() != scnsController) {
					throw new IllegalArgumentException(scn.getName()
							+ " has a different trajectory scan controller than another scannable to be scanned over");
				}
			}
		}
	}

	private void checkDetectorsAllUseTheScanController() {
		for (HardwareTriggeredDetector det : detectors) {
			HardwareTriggerProvider triggerProvider = det.getHardwareTriggerProvider();
			if (triggerProvider == null) {
				throw new IllegalArgumentException("Detector " + det.getName()
						+ " has no HardwareTriggerProvider configured.");
			}
			if (triggerProvider != getController()) {
				throw new IllegalArgumentException(MessageFormat.format(
						"Detector {0} is configured with a different continous move controller ({1}) than that of the specified Scannable ({2}).",
						det.getName(), triggerProvider.getName(), getController().getName()));
			}
		}
	}

	private void determineIfDetectorsIntegrateBetweenTriggers() {
		Iterator<HardwareTriggeredDetector> detectorIterator = detectors.iterator();
		detectorsIntegrateBetweenTriggers = detectorIterator.next().integratesBetweenPoints();
		while (detectorIterator.hasNext()) {
			if (detectorIterator.next().integratesBetweenPoints() != detectorsIntegrateBetweenTriggers) {
				throw new IllegalArgumentException(
						"Detectors are inconsistently configured: some are set to integrateBetweenPoints(), but not all");
			}
		}
	}
	
	@Override
	protected void prepareDevicesForCollection() throws Exception {
		try {
			// 1. Prepare the Scannables and Detectors to be continuously operated
			for (ContinuouslyScannableViaController scn : scannablesToMove) {
				scn.setOperatingContinuously(true);
			}
			logger.info(MessageFormat.format(
					"Requests to move Scannables ({0}) will be collected by the TrajectoryMoveController ({1})",
					scannablesToString(scannablesToMove), getController().getName()));

			setHardwareTriggeringOnAllHardwareTriggerableDetectors(true);
			logger.info(MessageFormat
					.format("Requests to collect data on Detectors ({0}) will be collected by the TrajectoryMoveController ({1})",
							scannablesToString(detectors), getController().getName()));

			for (HardwareTriggeredDetector det : detectors) {
				det.setNumberImagesToCollect(getNumberPoints());
			}
			
		} catch (Exception e) {
			logger.info("problem in prepareDevicesForCollection()");
			for (ContinuouslyScannableViaController scn : scannablesToMove) {
				scn.setOperatingContinuously(false);
			}
			setHardwareTriggeringOnAllHardwareTriggerableDetectors(false);

			throw e;
		}
		super.prepareDevicesForCollection();
	}

	private void setHardwareTriggeringOnAllHardwareTriggerableDetectors(boolean enable) throws DeviceException {
		for (HardwareTriggeredDetector det : detectors) {
			if (det instanceof HardwareTriggerableDetector) {
				((HardwareTriggerableDetector) det).setHardwareTriggering(enable);
			}
		}
	}
	
	@SuppressWarnings("rawtypes")
	@Override
	public void doCollection() throws Exception {

		logger.info("Starting TrajectoryScanLine for scan: '" + getName() + "' (" + getCommand() + ")" );
		
		getController().stopAndReset(); // should be ready anyway

		try {

			// TODO: Check the controller is not moving

			if (detectorsIntegrateBetweenTriggers) {
				scanPositionRecorder = new ScanPositionRecorder();
				for (ContinuouslyScannableViaController scn : scannablesToMove) {
					((PositionGrabbingAdapter) scn).setRecorder(scanPositionRecorder);
				}
			}
			
			// 2. Perform the 'scan'. Scannables must direct their asynchronousMoveTo methods to the controller,
			// and detectors should ingorec alls made to collectData. Detectors will have their collectionTimes set.
			// ScanDataPoints will be created although will likely be incomplete awaiting results from
			// Scannables/Detectors that implement PositionCallableProvider.

			super.doCollection();

			configureControllerPositions(detectorsIntegrateBetweenTriggers);

			configureControllerTriggerTimes();

			// 4a. Prepare the controller and move to the start position
			// (some detectors timeout waiting for a first trigger once armed)
			getController().prepareForMove();
			// 4b. Prepare hardware in parallel and wait for it all to be ready
			armDetectors();

			// 5. Start the move which will result in hardware triggers to the already armed Detectors.
			getController().startMove();

			// 6. Wait for completion (Scannables obtain their status from the controller)
			getController().waitWhileMoving();
			for (HardwareTriggeredDetector det : detectors) {
				det.waitWhileBusy();
			}
		} catch (Exception e) {
			String msg = "Problem in doCollection() so calling " + getController().getName() + " stopAndReset";
			logger.error(msg,e);
			InterfaceProvider.getTerminalPrinter().print(msg);
			getController().stopAndReset();
			logger.info(getController().getName() + "stopAndReset complete");
			throw e;
		} finally {
			for (ContinuouslyScannableViaController scn : scannablesToMove) {
				scn.setOperatingContinuously(false);
			}
			setHardwareTriggeringOnAllHardwareTriggerableDetectors(false);

		}
	}

	abstract protected void configureControllerPositions(boolean detectorsIntegrateBetweenTriggers) throws DeviceException, InterruptedException, Exception;

	final protected double extractCommonCollectionTimeFromDetectors() throws DeviceException {
<<<<<<< HEAD
		double period = detectors.get(0).getCollectionTime();
		for (HardwareTriggeredDetector det : detectors.subList(1, detectors.size())) {
=======
		HardwareTriggerableDetector firstDetector = detectors.get(0);
		double period = firstDetector.getCollectionTime() +0.001;//For dimax;
		if(firstDetector instanceof DetectorWithReadoutTime){
			period += ((DetectorWithReadoutTime)firstDetector).getReadOutTime();
		}
		for (HardwareTriggerableDetector det : detectors.subList(1, detectors.size())) {
>>>>>>> db1bb5dd
			double detsPeriod = det.getCollectionTime();
			if(det instanceof DetectorWithReadoutTime){
				detsPeriod += ((DetectorWithReadoutTime)det).getReadOutTime();
			}
			if ((Math.abs(detsPeriod - period) / period) > .1 / 100) {
				throw new DeviceException(
						MessageFormat
								.format("Requested trigger time ({0}) is more than .1% different from the time already requested for this point ({1}).",
										detsPeriod, period));
			}
			period = (period + detsPeriod) / 2.; // average away differences less than .1% to be pedantic
		}
		return period;
	}
	
	protected abstract void configureControllerTriggerTimes() throws DeviceException ;

	List<Map<Scannable,double[]>> generateTrajectoryForDetectorsThatIntegrateBetweenTriggers() {
		List<Map<Scannable, double[]>> triggers = 
			new LinkedList<Map<Scannable, double[]>>();
		List<Map<Scannable, RealVector>> binCentres = 
			scanPositionRecorder.getPoints();
		
		HashMap<Scannable, double[]> pointToAdd;
		
		Set<Scannable> scannables = binCentres.get(0).keySet();
		
		// Add first trigger: xtrig[0] = bincentre[0] - (bincentre[1] - bincentre[0]) / 2
		pointToAdd = new HashMap<Scannable, double[]>();
		for (Scannable scannable : scannables) {
			RealVector first = binCentres.get(0).get(scannable);
			RealVector second = binCentres.get(1).get(scannable);
			double[] firstTrigger = first.subtract(second.subtract(first).mapDivide(2.)).toArray();
			pointToAdd.put(scannable, firstTrigger );
		}
		triggers.add(pointToAdd);	
		
		// Add middle triggers: xtrig[i] = (bincentre[i] + bincentre[i+1]) / 2
		for (int i = 0; i < binCentres.size() -1 ; i++) { // not the last one
			pointToAdd = new HashMap<Scannable, double[]>();
			for (Scannable scannable : scannables) {
				RealVector current = binCentres.get(i).get(scannable);
				RealVector next = binCentres.get(i+1).get(scannable);
				double[] trigger = current.add(next).mapDivide(2.).toArray();
				pointToAdd.put(scannable, trigger);
			}
			triggers.add(pointToAdd);	
		}
		
		// Add last trigger: xtrig[n+1] = bincentre[n] + (bincentre[n] - bincentre[n-1]) / 2
		pointToAdd = new HashMap<Scannable, double[]>();
		for (Scannable scannable : scannables) {
			int lastIndex = binCentres.size() - 1;
			RealVector last = binCentres.get(lastIndex).get(scannable);
			RealVector secondLast = binCentres.get(lastIndex-1).get(scannable);
			double[] lastTrigger = last.add(last.subtract(secondLast).mapDivide(2.)).toArray();
			pointToAdd.put(scannable, lastTrigger );
		}
		triggers.add(pointToAdd);	
		
		return triggers;
	}


	@Override
	protected void callAtPointStartHooks() throws DeviceException {
		super.callAtPointStartHooks();
		if (scanPositionRecorder != null) {
			scanPositionRecorder.startNewPoint();
		}
	}
	
	private String scannablesToString(Vector<? extends Scannable> scannables) {
		Vector<String> names = new Vector<String>();
		for (Scannable scn : scannables) {
			names.add(scn.getName());
		}
		return Arrays.toString(names.toArray());

	}

	//@SuppressWarnings("null")
	private void armDetectors() throws DeviceException, InterruptedException {

		class ArmDetector implements Callable<Void> {
			public final HardwareTriggeredDetector det;

			public ArmDetector(HardwareTriggeredDetector det) {
				this.det = det;
			}

			@Override
			public Void call() throws Exception {
				try {
					det.collectData();
				} catch (Exception e) {
					throw new Exception("Problem arming " + det.getName(), e);
				}
				return null;
			}
		}

		// Arm each detector in a new thread
		LinkedList<FutureTask<Void>> futureTasks = new LinkedList<FutureTask<Void>>();
		for (HardwareTriggeredDetector det : detectors) {
			futureTasks.add(new FutureTask<Void>(new ArmDetector(det)));
			(new Thread(futureTasks.getLast(), "TrajectoryScanLine.ArmDetector-" + det.getName())).start();
		}
		
		// Wait for each detector to arm (cancelling other arm-tasks and stopping all detectors on a failure.
		try {
			while(!futureTasks.isEmpty()) {
				FutureTask<Void> task = futureTasks.pop();
				task.get();
			}
		} catch (ExecutionException e) {
			logger.error(e.getClass() + " while arming detectors:", e.getCause());
			cancelRemainingTasks(futureTasks);
			stopDetectors();
			throw new DeviceException("Problem arming detectors: "+ e.getMessage(), e.getCause());
		} catch (InterruptedException e) {
			logger.error("Interrupted while arming detectors", e);
			cancelRemainingTasks(futureTasks);
			stopDetectors();
			throw e;
		}
	}

	private void cancelRemainingTasks(List<FutureTask<Void>> futures) {
		logger.info("cancelling remaining detector preparation tasks");
		for (Future<Void> future : futures) {
			future.cancel(true);
		}
	}

	protected void stopDetectors() throws DeviceException {
		logger.info("stopping detector(s)");
		for (HardwareTriggeredDetector det : detectors) {
			det.stop();
		}
	}

	protected ContinuousMoveController getController() {
		return controller;
	}

	private void setController(ContinuousMoveController controller) {
		this.controller = controller;
	}
}<|MERGE_RESOLUTION|>--- conflicted
+++ resolved
@@ -548,17 +548,12 @@
 	abstract protected void configureControllerPositions(boolean detectorsIntegrateBetweenTriggers) throws DeviceException, InterruptedException, Exception;
 
 	final protected double extractCommonCollectionTimeFromDetectors() throws DeviceException {
-<<<<<<< HEAD
-		double period = detectors.get(0).getCollectionTime();
-		for (HardwareTriggeredDetector det : detectors.subList(1, detectors.size())) {
-=======
-		HardwareTriggerableDetector firstDetector = detectors.get(0);
-		double period = firstDetector.getCollectionTime() +0.001;//For dimax;
+		HardwareTriggeredDetector firstDetector = detectors.get(0);
+		double period = firstDetector.getCollectionTime();
 		if(firstDetector instanceof DetectorWithReadoutTime){
 			period += ((DetectorWithReadoutTime)firstDetector).getReadOutTime();
 		}
-		for (HardwareTriggerableDetector det : detectors.subList(1, detectors.size())) {
->>>>>>> db1bb5dd
+		for (HardwareTriggeredDetector det : detectors.subList(1, detectors.size())) {
 			double detsPeriod = det.getCollectionTime();
 			if(det instanceof DetectorWithReadoutTime){
 				detsPeriod += ((DetectorWithReadoutTime)det).getReadOutTime();
