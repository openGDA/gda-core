--- conflicted
+++ resolved
@@ -81,11 +81,7 @@
 	private static final String DELAY_TIME = "DELAY_TIME";
 	private static final String DELAY_TIME_RBV = "DELAY_TIME_RBV";
 
-<<<<<<< HEAD
-	private int initialTimestampMode = 0;
-=======
 	private int initialTimestampMode = 1;
->>>>>>> d88cc1ea
 
 	/**
 	 * Mark Basham's calibrated readout time for each ADC mode. These are set in Spring configuration.
@@ -648,11 +644,6 @@
 				// dummy acquisition to ensure all plugin array dimensions are initialised,
 				// these must be called at least once after IOC restarts.
 				int cachedImgMode = areaDetector.getImageMode();
-<<<<<<< HEAD
-				
-=======
-
->>>>>>> d88cc1ea
 				areaDetector.setImageMode(ImageMode.SINGLE.ordinal());
 				areaDetector.setAcquireTime(0.01);
 
