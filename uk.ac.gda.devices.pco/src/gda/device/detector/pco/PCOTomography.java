--- conflicted
+++ resolved
@@ -71,12 +71,9 @@
 	private double maxIntensity = 65000;
 
 	@Override
-<<<<<<< HEAD
-	public void acquireMJpeg(Double expTime, int binX, int binY, Double scale, Double offset)
-			throws Exception {
-=======
+
 	public void acquireMJpeg(Double expTime, int binX, int binY, Double scale, Double offset) throws Exception {
->>>>>>> d88cc1ea
+
 		// plugins arranged - cam -> proc -> roi ->mjpeg
 		IPCOControllerV17 controller = pcoDetector.getController();
 
@@ -376,11 +373,6 @@
 		proc.setEnableOffsetScale(0);
 		proc.setEnableHighClip(0);
 		proc.setEnableLowClip(0);
-<<<<<<< HEAD
-		
-=======
-
->>>>>>> d88cc1ea
 		proc.setEnableBackground(1);
 	}
 
@@ -432,21 +424,11 @@
 		//
 		proc1.setEnableFilter(0);
 		proc2.setEnableFilter(0);
-<<<<<<< HEAD
-	
-=======
->>>>>>> d88cc1ea
-
 		proc1.setEnableFlatField(0);
 		proc2.setEnableFlatField(0);
 		//
 		proc1.setEnableBackground(0);
 		proc2.setEnableBackground(0);
-<<<<<<< HEAD
-	
-=======
-
->>>>>>> d88cc1ea
 		fullFileName = controller.getTiffFullFileName();
 		setHdfFormat(isHdfFormat);
 		return fullFileName;
