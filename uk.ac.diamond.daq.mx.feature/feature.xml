--- conflicted
+++ resolved
@@ -87,8 +87,6 @@
          version="0.0.0"
          unpack="false"/>
 
-<<<<<<< HEAD
-=======
    <plugin
          id="uk.ac.gda.services.samplemovementservice"
          download-size="0"
@@ -103,5 +101,4 @@
          version="0.0.0"
          unpack="false"/>
 
->>>>>>> a273808d
 </feature>