<?xml version="1.0" encoding="UTF-8"?>
<?eclipse version="3.4"?>
<plugin>

   <extension
         point="org.eclipse.ui.views">
      <view
            class="uk.ac.gda.exafs.ui.detector.vortex.VortexView"
            id="uk.ac.gda.client.exafs.vortex.view"
            name="Vortex"
            restorable="true">
      </view>
      <view
            category="uk.ac.gda.client.exafs.category"
            class="uk.ac.gda.exafs.ui.views.scalersmonitor.XmapI1MonitorView"
            icon="icons/control_play_blue.png"
            id="uk.ac.gda.exafs.ui.views.xmapi1monitor"
            name="XES Xmap Rates"
            restorable="true">
      </view>
      <view
            category="uk.ac.gda.client.exafs.category"
            class="uk.ac.gda.exafs.ui.views.scalersmonitor.XmapMonitorView"
            icon="icons/control_play_blue.png"
            id="uk.ac.gda.exafs.ui.views.xmapmonitor"
            name="Xmap Monitor"
            restorable="true">
      </view>
<<<<<<< HEAD
   </extension>
   <extension
         point="org.eclipse.ui.editors">
      <editor
            class="uk.ac.gda.exafs.ui.detector.vortex.NewVortexParametersEditor"
            contributorClass="org.eclipse.ui.texteditor.BasicTextEditorActionContributor"
            default="true"
            icon="icons/page_refresh.png"
            id="uk.ac.gda.exafs.ui.VortexParametersEditor"
            name="Vortex Parameters">
         <contentTypeBinding
               contentTypeId="uk.ac.diamond.gda.client.exafs.getVortexContent">
         </contentTypeBinding>
      </editor>
=======
      <view
            class="uk.ac.gda.exafs.ui.detector.vortex.Xspress3View"
            id="uk.ac.gda.client.vortex.xspress3"
            name="Xspress 3"
            restorable="true">
      </view>
>>>>>>> f5a07057
   </extension>
   <extension
         point="uk.ac.common.beans.factory">
      <bean
            class="uk.ac.gda.beans.vortex.VortexParameters"
            describer="uk.ac.gda.exafs.ui.describers.VortexDescriber">
      </bean>
   </extension>
   <extension
         point="uk.ac.gda.richbeans.beantypes">
      <describer
            bean="uk.ac.gda.beans.vortex.VortexParameters"
            contentType="uk.ac.diamond.gda.client.exafs.getVortexContent"
            includeInNew="false"
            name="Vortex"
            template="Vortex_Parameters"
            type="UNREGISTERED">
      </describer>
   </extension>

</plugin><|MERGE_RESOLUTION|>--- conflicted
+++ resolved
@@ -26,29 +26,12 @@
             name="Xmap Monitor"
             restorable="true">
       </view>
-<<<<<<< HEAD
-   </extension>
-   <extension
-         point="org.eclipse.ui.editors">
-      <editor
-            class="uk.ac.gda.exafs.ui.detector.vortex.NewVortexParametersEditor"
-            contributorClass="org.eclipse.ui.texteditor.BasicTextEditorActionContributor"
-            default="true"
-            icon="icons/page_refresh.png"
-            id="uk.ac.gda.exafs.ui.VortexParametersEditor"
-            name="Vortex Parameters">
-         <contentTypeBinding
-               contentTypeId="uk.ac.diamond.gda.client.exafs.getVortexContent">
-         </contentTypeBinding>
-      </editor>
-=======
       <view
             class="uk.ac.gda.exafs.ui.detector.vortex.Xspress3View"
             id="uk.ac.gda.client.vortex.xspress3"
             name="Xspress 3"
             restorable="true">
       </view>
->>>>>>> f5a07057
    </extension>
    <extension
          point="uk.ac.common.beans.factory">
