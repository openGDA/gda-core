/*-
 * Copyright © 2013 Diamond Light Source Ltd.
 *
 * This file is part of GDA.
 *
 * GDA is free software: you can redistribute it and/or modify it under the
 * terms of the GNU General Public License version 3 as published by the Free
 * Software Foundation.
 *
 * GDA is distributed in the hope that it will be useful, but WITHOUT ANY
 * WARRANTY; without even the implied warranty of MERCHANTABILITY or FITNESS
 * FOR A PARTICULAR PURPOSE. See the GNU General Public License for more
 * details.
 *
 * You should have received a copy of the GNU General Public License along
 * with GDA. If not, see <http://www.gnu.org/licenses/>.
 */

package uk.ac.gda.exafs.ui.detector.vortex;

import gda.device.Timer;

import java.util.List;

import org.dawnsci.plotting.api.region.IROIListener;
import org.dawnsci.plotting.api.region.ROIEvent;
import org.eclipse.jface.viewers.ICellModifier;
import org.eclipse.jface.viewers.TableViewer;
import org.eclipse.swt.events.SelectionEvent;
import org.eclipse.swt.events.SelectionListener;
import org.eclipse.swt.widgets.Button;
import org.eclipse.swt.widgets.Composite;
import org.eclipse.swt.widgets.Label;
import org.eclipse.ui.IWorkbenchPartSite;

import uk.ac.diamond.scisoft.analysis.rcp.views.plot.SashFormPlotComposite;
import uk.ac.diamond.scisoft.analysis.roi.RectangularROI;
import uk.ac.gda.beans.vortex.DetectorElement;
import uk.ac.gda.beans.vortex.VortexParameters;
import uk.ac.gda.exafs.ExafsActivator;
import uk.ac.gda.exafs.ui.detector.Counts;
import uk.ac.gda.exafs.ui.detector.Detector;
import uk.ac.gda.exafs.ui.detector.DetectorElementComposite;
import uk.ac.gda.exafs.ui.detector.DetectorListComposite;
import uk.ac.gda.exafs.ui.detector.Plot;
import uk.ac.gda.exafs.ui.preferences.ExafsPreferenceConstants;
import uk.ac.gda.richbeans.components.selector.GridListEditor;
import uk.ac.gda.richbeans.components.wrappers.BooleanWrapper;

public class Vortex extends Detector{
	public Label acquireFileLabel;
	private VortexAcquire vortexAcquire;
	private VortexElements vortexElements;
	private RegionSynchronizer regionSynchronizer;
	private TableViewer tableViewer;
	private GridListEditor gridListEditor;
	private DetectorElementComposite detectorElementComposite;
	private  VortexParameters vortexParameters;
	private int selectedElement = 0;
	
	public Vortex(String path, IWorkbenchPartSite site, Composite parent, List<DetectorElement> detectorList, gda.device.Detector xmapDetector, Timer tfg, final VortexParameters vortexParameters) {
		super("vortexConfig", site, parent, path);
		this.vortexParameters = vortexParameters;
		regionSynchronizer = new RegionSynchronizer();
		try {
			sashPlotFormComposite = new SashFormPlotComposite(parent, site.getPart(), regionSynchronizer, createUpLoadAction(path));
		} catch (Exception e) {
		}
		sashPlotFormComposite.getPlottingSystem().setRescale(true);
		plot = new Plot(sashPlotFormComposite);
		sashPlotFormComposite.setWeights(new int[] { 35, 74 });
		Composite left = sashPlotFormComposite.getLeft();
		vortexAcquire = new VortexAcquire(sashPlotFormComposite, xmapDetector, tfg, site.getShell().getDisplay(), plot, new Counts());
		vortexAcquire.createAcquire(parent, left);
		vortexElements = new VortexElements(site.getShell(), sashPlotFormComposite, counts);
		vortexElements.createROI(left, detectorList);
		DetectorListComposite detectorListComposite = vortexElements.getDetectorListComposite();
		detectorElementComposite = vortexElements.getDetectorListComposite().getDetectorElementComposite();
		gridListEditor = detectorListComposite.getDetectorList();
		int selectedIndex = gridListEditor.getSelectedIndex();
		vortexElements.configureUI(vortexAcquire.getMcaData(), selectedIndex);
		if (!ExafsActivator.getDefault().getPreferenceStore().getBoolean(ExafsPreferenceConstants.DETECTOR_OUTPUT_IN_OUTPUT_PARAMETERS))
			vortexElements.addOutputPreferences(left);
		vortexAcquire.addAcquireListener(gridListEditor, detectorElementComposite);
		vortexAcquire.addLoadListener(gridListEditor, detectorElementComposite, detectorList);
		tableViewer = gridListEditor.getTableViewer();
		if(tableViewer!=null){
			tableViewer.setCellModifier(new ICellModifier() {
				@Override
				public boolean canModify(Object element, String property) {
					updateElement(element, property);
					return gridListEditor.updateElement(element, property);
				}
				
				@Override
				public Object getValue(Object element, String property) {
					return null;
				}
				
				@Override
				public void modify(Object item, String property, Object value) {
				}
			});
		}
<<<<<<< HEAD
		
		final Button button = detectorElementComposite.getExcluded().getButton();
		final boolean enabled = button.getSelection();
		updateElementStates(enabled, true);
		button.addSelectionListener(new SelectionListener() {
			
			@Override
			public void widgetSelected(SelectionEvent e) {
				boolean enabled = button.getSelection();
				updateElementStates(enabled, false);
				tableViewer.refresh();
			}
			
			@Override
			public void widgetDefaultSelected(SelectionEvent e) {
				// TODO Auto-generated method stub
				
			}
		});
=======
		BooleanWrapper excluded = detectorElementComposite.getExcluded();
		if(excluded!=null){
			final Button button = excluded.getButton();
			final boolean enabled = button.getSelection();
			updateElementStates(enabled, true);
			button.addSelectionListener(new SelectionListener() {
				
				@Override
				public void widgetSelected(SelectionEvent e) {
					boolean enabled = button.getSelection();
					updateElementStates(enabled, false);
					tableViewer.refresh();
				}
				
				@Override
				public void widgetDefaultSelected(SelectionEvent e) {
					// TODO Auto-generated method stub
					
				}
			});
		}
>>>>>>> fda1d6d6
	}

	public boolean updateElement(Object element, String property){
		final int col = Integer.parseInt(property);
		int selectedIndex = gridListEditor.getElementIndex(element, col, gridListEditor.getGridOrder(), gridListEditor.getColumns(), gridListEditor.getRows(), gridListEditor.getGridMap());
		selectedElement = selectedIndex;
		gridListEditor.setSelectedIndex(selectedIndex);
		tableViewer.refresh();
		int[][][] mcaData = vortexAcquire.getMcaData();
		if(mcaData!=null){
			plot.plot(selectedIndex,mcaData, false, null);
			detectorElementComposite.setTotalElementCounts(counts.getTotalElementCounts(selectedIndex, mcaData));
			detectorElementComposite.setTotalCounts(counts.getTotalCounts(mcaData));
			//vortexElements.configureUI(vortexAcquire.getMcaData(), selectedIndex);
		}
		
		boolean excluded = vortexParameters.getDetectorList().get(selectedIndex).isExcluded();
		detectorElementComposite.getExcluded().setValue(excluded);
		int numberOfElements = vortexParameters.getDetectorList().size();
		for(int i=0;i<numberOfElements;i++)
			tableViewer.refresh();
		tableViewer.refresh();
		
		return false;
	}
	
	private void updateElementStates(boolean selection, boolean startup){
		vortexParameters.getDetectorList().get(selectedElement).setExcluded(!selection);
	}
	
	public VortexAcquire getVortexAcquire() {
		return vortexAcquire;
	}

	public VortexElements getVortexElements() {
		return vortexElements;
	}

	public Label getAcquireFileLabel() {
		return acquireFileLabel;
	}
	
	public class RegionSynchronizer implements IROIListener {
		private double start;
		private double end;
		
		@Override
		public void roiDragged(ROIEvent evt) {
		}

		public void setStart(double start) {
			this.start = start;
		}

		public void setEnd(double end) {
			this.end = end;
		}

		public double getStart() {
			return start;
		}

		public double getEnd() {
			return end;
		}

		@Override
		public void roiChanged(ROIEvent evt) {
			int start = (int)((RectangularROI) sashPlotFormComposite.getRegionOnDisplay().getROI()).getPoint()[0];
			int end = (int)((RectangularROI) sashPlotFormComposite.getRegionOnDisplay().getROI()).getEndPoint()[0];
			detectorElementComposite.getStart().setValue(start);
			detectorElementComposite.getEnd().setValue(end);
		}

		@Override
		public void roiSelected(ROIEvent evt) {
			// TODO Auto-generated method stub
			
		}
	}

}<|MERGE_RESOLUTION|>--- conflicted
+++ resolved
@@ -26,9 +26,6 @@
 import org.dawnsci.plotting.api.region.ROIEvent;
 import org.eclipse.jface.viewers.ICellModifier;
 import org.eclipse.jface.viewers.TableViewer;
-import org.eclipse.swt.events.SelectionEvent;
-import org.eclipse.swt.events.SelectionListener;
-import org.eclipse.swt.widgets.Button;
 import org.eclipse.swt.widgets.Composite;
 import org.eclipse.swt.widgets.Label;
 import org.eclipse.ui.IWorkbenchPartSite;
@@ -36,7 +33,6 @@
 import uk.ac.diamond.scisoft.analysis.rcp.views.plot.SashFormPlotComposite;
 import uk.ac.diamond.scisoft.analysis.roi.RectangularROI;
 import uk.ac.gda.beans.vortex.DetectorElement;
-import uk.ac.gda.beans.vortex.VortexParameters;
 import uk.ac.gda.exafs.ExafsActivator;
 import uk.ac.gda.exafs.ui.detector.Counts;
 import uk.ac.gda.exafs.ui.detector.Detector;
@@ -45,7 +41,6 @@
 import uk.ac.gda.exafs.ui.detector.Plot;
 import uk.ac.gda.exafs.ui.preferences.ExafsPreferenceConstants;
 import uk.ac.gda.richbeans.components.selector.GridListEditor;
-import uk.ac.gda.richbeans.components.wrappers.BooleanWrapper;
 
 public class Vortex extends Detector{
 	public Label acquireFileLabel;
@@ -55,12 +50,9 @@
 	private TableViewer tableViewer;
 	private GridListEditor gridListEditor;
 	private DetectorElementComposite detectorElementComposite;
-	private  VortexParameters vortexParameters;
-	private int selectedElement = 0;
 	
-	public Vortex(String path, IWorkbenchPartSite site, Composite parent, List<DetectorElement> detectorList, gda.device.Detector xmapDetector, Timer tfg, final VortexParameters vortexParameters) {
+	public Vortex(String path, IWorkbenchPartSite site, Composite parent, List<DetectorElement> detectorList, gda.device.Detector xmapDetector, Timer tfg) {
 		super("vortexConfig", site, parent, path);
-		this.vortexParameters = vortexParameters;
 		regionSynchronizer = new RegionSynchronizer();
 		try {
 			sashPlotFormComposite = new SashFormPlotComposite(parent, site.getPart(), regionSynchronizer, createUpLoadAction(path));
@@ -88,93 +80,30 @@
 			tableViewer.setCellModifier(new ICellModifier() {
 				@Override
 				public boolean canModify(Object element, String property) {
-					updateElement(element, property);
-					return gridListEditor.updateElement(element, property);
+					final int col = Integer.parseInt(property);
+					int selectedIndex = gridListEditor.getElementIndex(element, col, gridListEditor.getGridOrder(), gridListEditor.getColumns(), gridListEditor.getRows(), gridListEditor.getGridMap());
+					gridListEditor.setSelectedIndex(selectedIndex);
+					tableViewer.refresh();
+					int[][][] mcaData = vortexAcquire.getMcaData();
+					if(mcaData!=null){
+						plot.plot(selectedIndex,mcaData, false, null);
+						detectorElementComposite.setTotalElementCounts(counts.getTotalElementCounts(selectedIndex, mcaData));
+						detectorElementComposite.setTotalCounts(counts.getTotalCounts(mcaData));
+						vortexElements.configureUI(vortexAcquire.getMcaData(), selectedIndex);
+					}
+					return false;
 				}
-				
 				@Override
 				public Object getValue(Object element, String property) {
 					return null;
 				}
-				
 				@Override
 				public void modify(Object item, String property, Object value) {
 				}
 			});
 		}
-<<<<<<< HEAD
-		
-		final Button button = detectorElementComposite.getExcluded().getButton();
-		final boolean enabled = button.getSelection();
-		updateElementStates(enabled, true);
-		button.addSelectionListener(new SelectionListener() {
-			
-			@Override
-			public void widgetSelected(SelectionEvent e) {
-				boolean enabled = button.getSelection();
-				updateElementStates(enabled, false);
-				tableViewer.refresh();
-			}
-			
-			@Override
-			public void widgetDefaultSelected(SelectionEvent e) {
-				// TODO Auto-generated method stub
-				
-			}
-		});
-=======
-		BooleanWrapper excluded = detectorElementComposite.getExcluded();
-		if(excluded!=null){
-			final Button button = excluded.getButton();
-			final boolean enabled = button.getSelection();
-			updateElementStates(enabled, true);
-			button.addSelectionListener(new SelectionListener() {
-				
-				@Override
-				public void widgetSelected(SelectionEvent e) {
-					boolean enabled = button.getSelection();
-					updateElementStates(enabled, false);
-					tableViewer.refresh();
-				}
-				
-				@Override
-				public void widgetDefaultSelected(SelectionEvent e) {
-					// TODO Auto-generated method stub
-					
-				}
-			});
-		}
->>>>>>> fda1d6d6
 	}
 
-	public boolean updateElement(Object element, String property){
-		final int col = Integer.parseInt(property);
-		int selectedIndex = gridListEditor.getElementIndex(element, col, gridListEditor.getGridOrder(), gridListEditor.getColumns(), gridListEditor.getRows(), gridListEditor.getGridMap());
-		selectedElement = selectedIndex;
-		gridListEditor.setSelectedIndex(selectedIndex);
-		tableViewer.refresh();
-		int[][][] mcaData = vortexAcquire.getMcaData();
-		if(mcaData!=null){
-			plot.plot(selectedIndex,mcaData, false, null);
-			detectorElementComposite.setTotalElementCounts(counts.getTotalElementCounts(selectedIndex, mcaData));
-			detectorElementComposite.setTotalCounts(counts.getTotalCounts(mcaData));
-			//vortexElements.configureUI(vortexAcquire.getMcaData(), selectedIndex);
-		}
-		
-		boolean excluded = vortexParameters.getDetectorList().get(selectedIndex).isExcluded();
-		detectorElementComposite.getExcluded().setValue(excluded);
-		int numberOfElements = vortexParameters.getDetectorList().size();
-		for(int i=0;i<numberOfElements;i++)
-			tableViewer.refresh();
-		tableViewer.refresh();
-		
-		return false;
-	}
-	
-	private void updateElementStates(boolean selection, boolean startup){
-		vortexParameters.getDetectorList().get(selectedElement).setExcluded(!selection);
-	}
-	
 	public VortexAcquire getVortexAcquire() {
 		return vortexAcquire;
 	}
