--- conflicted
+++ resolved
@@ -93,11 +93,8 @@
 
 	private int numberOfMasses;
 
-<<<<<<< HEAD
-=======
 	private boolean useAuxiliaryInputs=true; //B18 first implemented this class
-	
->>>>>>> 612ef8b3
+
 	public HidenRGAController(String epicsPrefix) {
 		this.epicsPrefix = epicsPrefix;
 	}
@@ -116,31 +113,18 @@
 		scanCyclesTypePV = LazyPVFactory.newIntegerPV(generatePVName(":MID:CYC:CONT"));  // set 1 for continuous
 		startScanPV = LazyPVFactory.newIntegerPV(generatePVName(":MID:START.PROC"));	// set 1 to run procedure
 		stopScanPV = LazyPVFactory.newIntegerPV(generatePVName(":ABORT.PROC"));		// set 1 to run procedure
-<<<<<<< HEAD
-		currentValvePV = LazyPVFactory.newReadOnlyDoublePV(generatePVName(":P:MIDAUX1-I"));
-		currentTempPV = LazyPVFactory.newReadOnlyDoublePV(generatePVName(":P:MIDAUX2-I"));
-
-		massSetPVs = new PV[numberOfMassChannels];
-		massReadbackPVs = new ReadOnlyPV[numberOfMassChannels];
-		massCountsPerSecPVs = new ReadOnlyPV[numberOfMassChannels];
-		enableMassPVs = new PV[numberOfMassChannels-1];  // the first channel cannot be disabled
-		dataPVs = new ReadOnlyPV[numberOfMassChannels];
-
-		for (int chan = 1; chan <= numberOfMassChannels; chan++){
-=======
 		if (isUseAuxiliaryInputs()) {
 			currentValvePV = LazyPVFactory.newReadOnlyDoublePV(generatePVName(":P:MIDAUX1-I"));
 			currentTempPV = LazyPVFactory.newReadOnlyDoublePV(generatePVName(":P:MIDAUX2-I"));
 		}
-		
+
 		massSetPVs = new PV[getNumberOfMassChannels()];
 		massReadbackPVs = new ReadOnlyPV[getNumberOfMassChannels()];
 		massCountsPerSecPVs = new ReadOnlyPV[getNumberOfMassChannels()];
 		enableMassPVs = new PV[getNumberOfMassChannels()-1];  // the first channel cannot be disabled
 		dataPVs = new ReadOnlyPV[getNumberOfMassChannels()];
-		
+
 		for (int chan = 1; chan <= getNumberOfMassChannels(); chan++){
->>>>>>> 612ef8b3
 			massSetPVs[chan - 1] = LazyPVFactory.newIntegerPV(generatePVName(String.format(":MID:%d:M_SP",chan)));
 			massReadbackPVs[chan - 1] = LazyPVFactory.newReadOnlyDoublePV(generatePVName(String.format(":MID:%d:M_RBV",chan)));
 			massCountsPerSecPVs[chan - 1] = LazyPVFactory.newReadOnlyDoublePV(generatePVName(String.format(":P:MID%d-I",chan)));
