--- conflicted
+++ resolved
@@ -22,59 +22,43 @@
 import gda.util.OSCommandRunner.LOGOPTION;
 
 import java.io.File;
+import java.io.FileInputStream;
+import java.io.FileNotFoundException;
 import java.io.IOException;
 import java.lang.reflect.InvocationTargetException;
 import java.math.BigDecimal;
 import java.net.MalformedURLException;
 import java.net.URISyntaxException;
 import java.net.URL;
-<<<<<<< HEAD
 import java.util.ArrayList;
 import java.util.Collections;
 import java.util.List;
-=======
-import java.text.DateFormat;
-import java.util.Calendar;
-import java.util.Collections;
-import java.util.Date;
-import java.util.GregorianCalendar;
->>>>>>> 6aee79ea
 
 import org.eclipse.core.resources.IFile;
 import org.eclipse.core.resources.IProject;
 import org.eclipse.core.resources.IResource;
+import org.eclipse.core.resources.ResourcesPlugin;
 import org.eclipse.core.runtime.CoreException;
 import org.eclipse.core.runtime.FileLocator;
 import org.eclipse.core.runtime.IPath;
 import org.eclipse.core.runtime.IProgressMonitor;
 import org.eclipse.core.runtime.IStatus;
-<<<<<<< HEAD
 import org.eclipse.core.runtime.NullProgressMonitor;
 import org.eclipse.core.runtime.Path;
 import org.eclipse.core.runtime.Status;
 import org.eclipse.core.runtime.jobs.IJobChangeListener;
 import org.eclipse.core.runtime.jobs.Job;
 import org.eclipse.core.runtime.jobs.JobChangeAdapter;
-=======
-import org.eclipse.core.runtime.Path;
-import org.eclipse.core.runtime.Status;
-import org.eclipse.core.runtime.jobs.Job;
-import org.eclipse.emf.common.command.Command;
-import org.eclipse.emf.common.command.CompoundCommand;
->>>>>>> 6aee79ea
 import org.eclipse.emf.ecore.EObject;
 import org.eclipse.emf.ecore.resource.Resource;
-import org.eclipse.emf.edit.command.AddCommand;
-import org.eclipse.emf.edit.command.SetCommand;
-import org.eclipse.emf.edit.domain.EditingDomain;
+import org.eclipse.emf.ecore.resource.ResourceSet;
+import org.eclipse.emf.ecore.resource.impl.ResourceSetImpl;
 import org.eclipse.jface.dialogs.Dialog;
 import org.eclipse.jface.dialogs.MessageDialog;
 import org.eclipse.jface.viewers.ISelection;
-import org.eclipse.jface.viewers.ISelectionProvider;
 import org.eclipse.jface.viewers.IStructuredSelection;
 import org.eclipse.jface.window.Window;
 import org.eclipse.swt.SWT;
-import org.eclipse.swt.custom.BusyIndicator;
 import org.eclipse.swt.custom.CCombo;
 import org.eclipse.swt.events.SelectionAdapter;
 import org.eclipse.swt.events.SelectionEvent;
@@ -91,42 +75,31 @@
 import org.eclipse.ui.IEditorPart;
 import org.eclipse.ui.IPartListener2;
 import org.eclipse.ui.ISelectionListener;
-import org.eclipse.ui.IViewPart;
 import org.eclipse.ui.IWorkbenchPart;
 import org.eclipse.ui.IWorkbenchPartReference;
 import org.eclipse.ui.PlatformUI;
 import org.eclipse.ui.actions.WorkspaceModifyOperation;
 import org.eclipse.ui.forms.events.ExpansionAdapter;
 import org.eclipse.ui.forms.events.ExpansionEvent;
-import org.eclipse.ui.forms.events.HyperlinkEvent;
-import org.eclipse.ui.forms.events.IHyperlinkListener;
 import org.eclipse.ui.forms.widgets.ExpandableComposite;
 import org.eclipse.ui.forms.widgets.Form;
 import org.eclipse.ui.forms.widgets.FormToolkit;
-import org.eclipse.ui.forms.widgets.Hyperlink;
 import org.eclipse.ui.forms.widgets.ScrolledForm;
 import org.eclipse.ui.ide.IDE;
 import org.eclipse.ui.part.PageBook;
+import org.eclipse.ui.part.ViewPart;
 import org.slf4j.Logger;
 import org.slf4j.LoggerFactory;
 
-import uk.ac.diamond.scisoft.analysis.dataset.AbstractDataset;
 import uk.ac.diamond.scisoft.analysis.dataset.ILazyDataset;
 import uk.ac.diamond.scisoft.analysis.io.DataHolder;
 import uk.ac.diamond.scisoft.analysis.io.HDF5Loader;
-<<<<<<< HEAD
 import uk.ac.diamond.tomography.reconstruction.Activator;
 import uk.ac.diamond.tomography.reconstruction.ReconUtil;
-=======
-import uk.ac.diamond.scisoft.analysis.io.TIFFImageLoader;
-import uk.ac.diamond.tomography.reconstruction.Activator;
-import uk.ac.diamond.tomography.reconstruction.ReconUtil;
-import uk.ac.diamond.tomography.reconstruction.dialogs.DefineHeightRoiDialog;
-import uk.ac.diamond.tomography.reconstruction.dialogs.DefineRoiDialog;
->>>>>>> 6aee79ea
 import uk.ac.diamond.tomography.reconstruction.jobs.ReconSchedulingRule;
 import uk.ac.diamond.tomography.reconstruction.parameters.hm.BackprojectionType;
 import uk.ac.diamond.tomography.reconstruction.parameters.hm.DarkFieldType;
+import uk.ac.diamond.tomography.reconstruction.parameters.hm.DocumentRoot;
 import uk.ac.diamond.tomography.reconstruction.parameters.hm.FBPType;
 import uk.ac.diamond.tomography.reconstruction.parameters.hm.FlatDarkFieldsType;
 import uk.ac.diamond.tomography.reconstruction.parameters.hm.FlatFieldType;
@@ -135,11 +108,7 @@
 import uk.ac.diamond.tomography.reconstruction.parameters.hm.RingArtefactsType;
 import uk.ac.diamond.tomography.reconstruction.parameters.hm.presentation.HmEditor;
 import uk.ac.diamond.tomography.reconstruction.parameters.hm.presentation.IParameterView;
-import uk.ac.diamond.tomography.reconstruction.results.reconresults.ReconResults;
-import uk.ac.diamond.tomography.reconstruction.results.reconresults.ReconresultsFactory;
-import uk.ac.diamond.tomography.reconstruction.results.reconresults.ReconresultsPackage;
-import uk.ac.diamond.tomography.reconstruction.results.reconresults.ReconstructionDetail;
-import uk.ac.diamond.tomography.reconstruction.results.reconresults.util.ReconresultsResourceImpl;
+import uk.ac.gda.util.io.FileUtils;
 
 /**
  * This sample class demonstrates how to plug-in a new workbench view. The view shows data obtained from the model. The
@@ -152,21 +121,7 @@
  * <p>
  */
 
-public class ParameterView extends BaseParameterView implements ISelectionListener, IParameterView, ISelectionProvider {
-
-	private static final String DEFINE_ROI = "Define ROI";
-
-	private static final String NEXUS_EXTN = ".nxs";
-
-	private static final String HDF_RECON_SCRIPT_LOCATION = "platform:/plugin/%s/scripts/hdfrecon.sh";
-
-	private static final String FIND_CENTRE = "Find Centre";
-
-	private static final String JOB_NAME_FULL_RECONSTRUCTION = "Full Reconstruction (%s)";
-
-	public static final String JOB_NAME_QUICK_RECONSTRUCTION = "Quick Reconstruction (%s)";
-
-	private static final String PATH_TO_IMAGE_KEY_IN_DATASET = "/entry1/tomo_entry/instrument/detector/image_key";
+public class ParameterView extends ViewPart implements ISelectionListener, IParameterView {
 
 	private static final String COMPRESS_NXS_URL_FORMAT = "platform:/plugin/%s/scripts/compress_nxs.sh";
 
@@ -184,8 +139,9 @@
 	private static final String FULL_RECONSTRUCTION = "Full Reconstruction";
 	private static final String ADVANCED_SETTINGS = "Advanced Settings";
 	private static final String FILE_NAME = "File Name";
+	private static final String HM_FILE_EXTN = "hm";
 	private static final String DARK_FIELDS = "Dark Fields";
-
+	private static final String BLANK = "";
 	private static final String RECTANGLE = "Rectangle";
 	private static final String STANDARD = "Standard";
 	private static final String Y_MAX = "Y max";
@@ -219,6 +175,18 @@
 	 */
 	public static final String ID = "uk.ac.diamond.tomography.reconstruction.views.ParameterView";
 
+	private String pathname = "tomoSettings.hm";
+
+	private File fileOnFileSystem;
+
+	private IFile defaultSettingFile;
+
+	private IFile nexusFile;
+
+	private File hmSettingsInProcessingDir;
+
+	private Text txtCenterOfRotation;
+
 	private CCombo cmbAml;
 
 	private Text txtNumSeries;
@@ -248,7 +216,6 @@
 	private Text txtRoiYMin;
 
 	private Text txtRoiYMax;
-<<<<<<< HEAD
 	private Text txtFileName;
 
 	private boolean isPartActive;
@@ -256,8 +223,6 @@
 	synchronized void setPartActive(boolean isActive) {
 		this.isPartActive = isActive;
 	}
-=======
->>>>>>> 6aee79ea
 
 	private IPartListener2 partAdapter = new IPartListener2() {
 
@@ -342,8 +307,7 @@
 	 */
 	@Override
 	public void createPartControl(Composite parent) {
-		super.createPartControl(parent);
-		getViewSite().setSelectionProvider(this);
+
 		toolkit = new FormToolkit(parent.getDisplay());
 		toolkit.setBorderStyle(SWT.BORDER);
 
@@ -378,48 +342,21 @@
 		topComposite.setLayout(new GridLayout());
 		Composite rotationCenterCmp = toolkit.createComposite(topComposite);
 		rotationCenterCmp.setLayoutData(new GridData(GridData.FILL_HORIZONTAL));
-		rotationCenterCmp.setLayout(new GridLayout(3, false));
+		rotationCenterCmp.setLayout(new GridLayout(2, false));
 
 		Label lblFileName = toolkit.createLabel(rotationCenterCmp, FILE_NAME);
 		lblFileName.setLayoutData(new GridData());
 
-		txtFileName = createTextFileName(toolkit, rotationCenterCmp);
-		GridData layoutData = new GridData(GridData.FILL_HORIZONTAL);
-		layoutData.horizontalSpan = 2;
-		txtFileName.setLayoutData(layoutData);
+		txtFileName = toolkit.createText(rotationCenterCmp, BLANK);
+		txtFileName.setEditable(false);
+		txtFileName.setLayoutData(new GridData(GridData.FILL_HORIZONTAL));
 
 		//
 		Label lblCenterOfRotation = toolkit.createLabel(rotationCenterCmp, ROTATION_CENTRE);
 		lblCenterOfRotation.setLayoutData(new GridData());
 
-		txtCentreOfRotation = toolkit.createText(rotationCenterCmp, BLANK);
-		txtCentreOfRotation.setLayoutData(new GridData(GridData.FILL_HORIZONTAL));
-
-		Button btnFindCentre = toolkit.createButton(rotationCenterCmp, FIND_CENTRE, SWT.None);
-		btnFindCentre.addSelectionListener(new SelectionAdapter() {
-			@Override
-			public void widgetSelected(SelectionEvent e) {
-				try {
-
-					IViewPart centreOfRotationView = PlatformUI.getWorkbench().getActiveWorkbenchWindow()
-							.getActivePage().showView(CenterOfRotationView.ID);
-					if (centreOfRotationView != null) {
-						centreOfRotationView
-								.getViewSite()
-								.getSelectionProvider()
-								.setSelection(
-										new ParametersSelection(nexusFile.getLocation().toOSString(), Double
-												.parseDouble(txtCentreOfRotation.getText())));
-					}
-				} catch (PartInitException e1) {
-					logger.error("Unable to find center of rotation view", e1);
-				}
-			}
-		});
-		btnFindCentre.setLayoutData(new GridData());
-		// ROI
-		Composite roiComp = createRoi(topComposite);
-		roiComp.setLayoutData(new GridData(GridData.FILL_HORIZONTAL));
+		txtCenterOfRotation = toolkit.createText(rotationCenterCmp, BLANK);
+		txtCenterOfRotation.setLayoutData(new GridData(GridData.FILL_HORIZONTAL));
 
 		// Ring Artefacts
 		Composite ringArtefacts = createRingArtefacts(topComposite);
@@ -431,6 +368,10 @@
 		// Dark Fields
 		Composite darkFields = createDarkFields(topComposite);
 		darkFields.setLayoutData(new GridData(GridData.FILL_HORIZONTAL));
+
+		// ROI
+		Composite roiComp = createRoi(topComposite);
+		roiComp.setLayoutData(new GridData(GridData.FILL_HORIZONTAL));
 
 		// scrolledCmp.setContent(topComposite);
 
@@ -473,21 +414,14 @@
 		});
 
 		// Read settings file from resource and copy to /tmp
-<<<<<<< HEAD
 		createSettingsFile();
 		getViewSite().getWorkbenchWindow().getSelectionService().addSelectionListener(this);
 		getViewSite().getWorkbenchWindow().getPartService().addPartListener(partAdapter);
 		Job.getJobManager().addJobChangeListener(jobListener);
-=======
-		getViewSite().getWorkbenchWindow().getSelectionService().addSelectionListener(NexusNavigator.ID, this);
->>>>>>> 6aee79ea
 	}
 
 	public static class SampleInOutBeamPosition extends Dialog {
 
-		private static final String OUT_OF_BEAM_POSITION = "Out of Beam Position";
-		private static final String IN_BEAM_POSITION = "In Beam Position";
-		private static final String IN_OUT_BEAM_POSITIONS = "In/Out Beam positions";
 		private Text txtInBeamPos;
 		private Text txtOutBeamPos;
 		private Double inBeamPosition;
@@ -500,7 +434,7 @@
 		@Override
 		public void create() {
 			super.create();
-			getShell().setText(IN_OUT_BEAM_POSITIONS);
+			getShell().setText("In/Out Beam positions");
 		}
 
 		@Override
@@ -514,14 +448,14 @@
 			lblErrStatus.setLayoutData(gd);
 
 			Label lblInBeamPos = new Label(cmp, SWT.None);
-			lblInBeamPos.setText(IN_BEAM_POSITION);
+			lblInBeamPos.setText("In Beam Position");
 			lblInBeamPos.setLayoutData(new GridData());
 
 			txtInBeamPos = new Text(cmp, SWT.BORDER);
 			txtInBeamPos.setLayoutData(new GridData(GridData.FILL_HORIZONTAL));
 
 			Label lblOutBeamPos = new Label(cmp, SWT.None);
-			lblOutBeamPos.setText(OUT_OF_BEAM_POSITION);
+			lblOutBeamPos.setText("Out of Beam Position");
 			lblOutBeamPos.setLayoutData(new GridData());
 
 			txtOutBeamPos = new Text(cmp, SWT.BORDER);
@@ -566,7 +500,6 @@
 			runTiffReconstruction(quick);
 		}
 	}
-<<<<<<< HEAD
 
 	private void runHdfReconstruction(boolean quick) {
 		File tomoDoShScript = null;
@@ -593,30 +526,8 @@
 			} else {
 				imagePath = String.format("%s/%s", ReconUtil.getReconOutDir(nexusFileLocation).toString(), imagePath);
 				pathToImages = new File(imagePath);
-=======
-
-	private void runHdfReconstruction(boolean quick) {
-		File tomoDoShScript = null;
-
-		int[] startEnd = null;
-		try {
-			if (!quick) {
-				DefineHeightRoiDialog defineHeightRoiDialog = new DefineHeightRoiDialog(getViewSite().getShell(),
-						getImageDataFromProjectionsView());
-				int returnCode = defineHeightRoiDialog.open();
-				if (returnCode == Window.CANCEL) {
-					return;
-				}
-				startEnd = defineHeightRoiDialog.getStartEnd();
->>>>>>> 6aee79ea
-			}
-			URL shFileURL = new URL(String.format(HDF_RECON_SCRIPT_LOCATION, Activator.PLUGIN_ID));
-			logger.debug("shFileURL:{}", shFileURL);
-			tomoDoShScript = new File(FileLocator.toFileURL(shFileURL).toURI());
-			logger.debug("tomoDoShScript:{}", tomoDoShScript);
-			String shScriptName = tomoDoShScript.getAbsolutePath();
-
-<<<<<<< HEAD
+			}
+
 			if (pathToImages.exists()) {
 				final File[] files = pathToImages.listFiles();
 				for (File f : files) {
@@ -625,80 +536,8 @@
 					} catch (Exception e) {
 						logger.warn("Cannot delete file");
 					}
-=======
-			IPath fullPath = nexusFile.getLocation();
-			if (quick) {
-				fullPath = new Path(reducedNexusFile.getPath());
-			}
-			String nexusFileLocation = nexusFile.getLocation().toString();
-			if (quick) {
-				nexusFileLocation = reducedNexusFile.getPath();
-			}
-			File path = new File(nexusFileLocation);
-			String imagePath = path.getName().replace(NEXUS_EXTN, "");
-			File pathToImages = null;
-			if (quick) {
-				pathToImages = new File(ReconUtil.getReconstructedReducedDataDirectoryPath(nexusFileLocation));
+				}
 			} else {
-				imagePath = String.format("%s/%s", ReconUtil.getReconOutDir(nexusFileLocation).toString(), imagePath);
-				pathToImages = new File(imagePath);
-			}
-
-			final File pathImgs = pathToImages;
-
-			Job deleteOldReconJob = new Job(String.format("Deleting old reconstruction files(%s)", nexusFile.getName())) {
-
-				@Override
-				protected IStatus run(IProgressMonitor monitor) {
-					if (pathImgs.exists()) {
-						final File[] files = pathImgs.listFiles();
-						for (File f : files) {
-							try {
-								f.delete();
-							} catch (Exception e) {
-								logger.warn("Cannot delete file");
-							}
-						}
-					} else {
-						try {
-							pathImgs.mkdirs();
-						} catch (Exception ex) {
-							logger.warn("Cannot create writing directory");
-						}
-					}
-					return Status.OK_STATUS;
-				}
-			};
-			deleteOldReconJob.setRule(new ReconSchedulingRule(nexusFile));
-			deleteOldReconJob.schedule();
-
-			String fileName = fullPath.toOSString();
-
-			String templateFileName = getHmSettingsInProcessingDir().getAbsolutePath();
-
-			int height = hdfShape[1];
-			if (quick) {
-				if (reducedDataShape == null) {
-					reducedDataShape = getReducedDataShape();
-				}
-				if (reducedDataShape != null) {
-					height = reducedDataShape[1];
->>>>>>> 6aee79ea
-				}
-			}
-			String jobNameToDisplay = null;
-			String command = null;
-			if (quick) {
-				// to add -p
-				command = String.format("%s -m 4 -p -e %d -n -t %s %s %s", shScriptName, height, templateFileName,
-						fileName, pathToImages.toString());
-
-				logger.debug("Command that will be run:{}", command);
-				jobNameToDisplay = String.format(JOB_NAME_QUICK_RECONSTRUCTION, nexusFile.getName());
-				runCommand(jobNameToDisplay, command);
-				updatePlotAfterQuickRecon(nexusFileLocation);
-			} else {
-<<<<<<< HEAD
 				try {
 					pathToImages.mkdirs();
 				} catch (Exception ex) {
@@ -785,97 +624,6 @@
 		job.setRule(new ReconSchedulingRule(nexusFile));
 		// job.setUser(true);
 		job.schedule();
-=======
-
-				int startHeight = 0;
-				int endHeight = hdfShape[1];
-				if (startEnd != null) {
-					startHeight = startEnd[0];
-					endHeight = startEnd[1];
-				}
-				command = String.format("%s -m 4 -b %d -e %d -n -t %s %s %s", shScriptName, startHeight, endHeight,
-						templateFileName, fileName, pathToImages.toString());
-				logger.debug("Command that will be run:{}", command);
-
-				jobNameToDisplay = String.format(JOB_NAME_FULL_RECONSTRUCTION, nexusFile.getName());
-
-				Resource reconResultsResource = Activator.getDefault().getReconResultsResource();
-				if (reconResultsResource != null) {
-					EObject eObject = reconResultsResource.getContents().get(0);
-					String formattedDate = DateFormat.getTimeInstance().format(new Date());
-					if (eObject instanceof ReconResults) {
-						ReconResults results = (ReconResults) eObject;
-						ReconstructionDetail reconstructionDetail = results.getReconstructionDetail(nexusFileLocation);
-						EditingDomain reconResultsEditingDomain = Activator.getDefault().getReconResultsEditingDomain();
-						if (reconstructionDetail == null) {
-							ReconstructionDetail detail = ReconresultsFactory.eINSTANCE.createReconstructionDetail();
-							detail.setNexusFileLocation(nexusFileLocation);
-							detail.setNexusFileName(nexusFile.getName());
-							detail.setReconstructedLocation(pathToImages.toString());
-
-							// DateFormat.getDateInstance("dd/MM/yyyy hh:mm:ss");
-							detail.setTimeReconStarted(formattedDate);
-
-							Command addCommand = AddCommand.create(reconResultsEditingDomain, results,
-									ReconresultsPackage.eINSTANCE.getReconResults_Reconresult(), detail);
-
-							reconResultsEditingDomain.getCommandStack().execute(addCommand);
-						} else {
-							CompoundCommand cmd = new CompoundCommand();
-							cmd.append(SetCommand.create(reconResultsEditingDomain, reconstructionDetail,
-									ReconresultsPackage.eINSTANCE.getReconstructionDetail_TimeReconStarted(),
-									formattedDate));
-							cmd.append(SetCommand.create(reconResultsEditingDomain, reconstructionDetail,
-									ReconresultsPackage.eINSTANCE.getReconstructionDetail_ReconstructedLocation(),
-									pathToImages.toString()));
-							reconResultsEditingDomain.getCommandStack().execute(cmd);
-						}
-						reconResultsResource.save(((ReconresultsResourceImpl) reconResultsResource)
-								.getDefaultSaveOptions());
-					}
-				}
-				// runCommand(jobNameToDisplay, command);
-			}
-		} catch (URISyntaxException e) {
-			logger.error("Incorrect URI for script", e);
-		} catch (IOException e) {
-			logger.error("Cannot find script file", e);
-		}
-	}
-
-	private AbstractDataset getImageDataFromProjectionsView() {
-		IViewPart projectionsView = PlatformUI.getWorkbench().getActiveWorkbenchWindow().getActivePage()
-				.findView(ProjectionsView.ID);
-		ISelection selection = projectionsView.getViewSite().getSelectionProvider().getSelection();
-		if (selection instanceof ProjectionSliceSelection) {
-			ProjectionSliceSelection sliceSelection = (ProjectionSliceSelection) selection;
-			return sliceSelection.getDataSetPlotted();
-		}
-		return null;
-	}
-
-	private int getSliceSelectionFromProjectionsView() {
-		IViewPart projectionsView = PlatformUI.getWorkbench().getActiveWorkbenchWindow().getActivePage()
-				.findView(ProjectionsView.ID);
-		ISelection selection = projectionsView.getViewSite().getSelectionProvider().getSelection();
-		if (selection instanceof ProjectionSliceSelection) {
-			ProjectionSliceSelection sliceSelection = (ProjectionSliceSelection) selection;
-			return sliceSelection.getSliceNumber();
-		}
-		return -1;
-	}
-
-	protected void updatePlotAfterQuickRecon(String nexusFileLocation) {
-		int sliceNumber = getSliceSelectionFromProjectionsView();
-		if (sliceNumber >= 0) {
-			UpdatePlotJob updatePlotJob = new UpdatePlotJob();
-			updatePlotJob.setRule(new ReconSchedulingRule(nexusFile));
-			updatePlotJob.setPixelPosition(sliceNumber);
-			updatePlotJob.setName(String.format("Update plot after reconstruction:%s", nexusFile.getName()));
-			updatePlotJob.setNexusFileLocation(nexusFileLocation);
-			updatePlotJob.schedule();
-		}
->>>>>>> 6aee79ea
 	}
 
 	private void runTiffReconstruction(boolean quick) {
@@ -896,9 +644,9 @@
 		File tomoDoPyScript = null;
 		File tomoDoShScript = null;
 		try {
-			URL shFileURL = new URL(String.format("platform:/plugin/%s/%s", Activator.PLUGIN_ID, SCRIPTS_TOMODO_SH));
+			URL shFileURL = new URL("platform:/plugin/" + Activator.PLUGIN_ID + "/" + SCRIPTS_TOMODO_SH);
 			logger.debug("shFileURL:{}", shFileURL);
-			URL pyFileURL = new URL(String.format("platform:/plugin/%s/%s", Activator.PLUGIN_ID, SCRIPTS_TOMODO_PY));
+			URL pyFileURL = new URL("platform:/plugin/" + Activator.PLUGIN_ID + "/" + SCRIPTS_TOMODO_PY);
 			logger.debug("pyFileURL:{}", pyFileURL);
 			tomoDoPyScript = new File(FileLocator.toFileURL(pyFileURL).toURI());
 			logger.debug("tomoDoPyScript:{}", tomoDoPyScript);
@@ -912,7 +660,7 @@
 
 			String pyScriptName = tomoDoPyScript.getAbsolutePath();
 			String shScriptName = tomoDoShScript.getAbsolutePath();
-			String templateFileName = getHmSettingsInProcessingDir().getAbsolutePath();
+			String templateFileName = hmSettingsInProcessingDir.getAbsolutePath();
 
 			StringBuffer command = new StringBuffer(String.format(
 					"%s %s -f %s --outdir %s --sino --recon --template %s", shScriptName, pyScriptName, fileName,
@@ -951,7 +699,7 @@
 		DataHolder loadFile;
 		try {
 			loadFile = hdf5Loader.loadFile();
-			ILazyDataset dataset = loadFile.getLazyDataset(PATH_TO_IMAGE_KEY_IN_DATASET);
+			ILazyDataset dataset = loadFile.getLazyDataset(PATH_TO_IMAGE_KEY_IN_DATASET); 
 			return dataset != null;
 		} catch (ScanFileHolderException e1) {
 			logger.error("Image key not available", e1);
@@ -962,11 +710,12 @@
 	}
 
 	private void openAdvancedSettings() {
-		if (getDefaultSettingFile().exists()) {
+		if (defaultSettingFile.exists()) {
 			try {
 
-				IProject tomoSettingsProject = Activator.getDefault().getTomoSettingsProject();
-				final IFile tomoSettingsFile = tomoSettingsProject.getFile(getHmSettingsInProcessingDir().getName());
+				IProject tomoSettingsProject = ResourcesPlugin.getWorkspace().getRoot()
+						.getProject(Activator.TOMOGRAPHY_SETTINGS);
+				final IFile tomoSettingsFile = tomoSettingsProject.getFile(hmSettingsInProcessingDir.getName());
 				if (!tomoSettingsFile.exists()) {
 					new WorkspaceModifyOperation() {
 
@@ -974,7 +723,7 @@
 						protected void execute(IProgressMonitor monitor) throws CoreException,
 								InvocationTargetException, InterruptedException {
 							try {
-								tomoSettingsFile.createLink(new Path(getHmSettingsInProcessingDir().getAbsolutePath()),
+								tomoSettingsFile.createLink(new Path(hmSettingsInProcessingDir.getAbsolutePath()),
 										IResource.REPLACE, monitor);
 							} catch (IllegalArgumentException ex) {
 								logger.debug("Problem identified - eclipse doesn't refresh the right folder");
@@ -991,122 +740,13 @@
 	}
 
 	private Composite createRoi(Composite formComposite) {
-		ExpandableComposite roiExpCmp = toolkit.createExpandableComposite(formComposite, ExpandableComposite.TWISTIE
-				| ExpandableComposite.EXPANDED);
+		ExpandableComposite roiExpCmp = toolkit.createExpandableComposite(formComposite, ExpandableComposite.TWISTIE);
 		roiExpCmp.setText(REGION_OF_INTEREST);
 		roiExpCmp.addExpansionListener(expansionAdapter);
 		roiExpCmp.setLayout(new FillLayout());
 
 		Composite cmpRoi = toolkit.createComposite(roiExpCmp);
 		cmpRoi.setLayout(new GridLayout(4, false));
-
-		Hyperlink defineRoi = toolkit.createHyperlink(cmpRoi, DEFINE_ROI, SWT.None);
-		GridData gd = new GridData(GridData.FILL_HORIZONTAL);
-		gd.horizontalSpan = 2;
-		defineRoi.setLayoutData(gd);
-		defineRoi.addHyperlinkListener(new IHyperlinkListener() {
-
-			@Override
-			public void linkExited(HyperlinkEvent e) {
-				// do nothing
-			}
-
-			@Override
-			public void linkEntered(HyperlinkEvent e) {
-				// do nothing
-			}
-
-			@Override
-			public void linkActivated(HyperlinkEvent e) {
-				final AbstractDataset[] images = new AbstractDataset[1];
-				BusyIndicator.showWhile(getViewSite().getShell().getDisplay(), new Runnable() {
-
-					@Override
-					public void run() {
-
-						String pathToImages = ReconUtil.getReconstructedReducedDataDirectoryPath(nexusFile
-								.getLocation().toOSString());
-						int sliceNumber = getSliceSelectionFromProjectionsView();
-
-						if (sliceNumber >= 0) {
-							File imageFile = new File(pathToImages, String.format(
-									ReconUtil.RECONSTRUCTED_IMAGE_FILE_FORMAT, sliceNumber / ProjectionsView.SPLITS));
-							logger.debug("Looking for image file {}", imageFile.getPath());
-							if (imageFile.exists()) {
-								DataHolder data = null;
-								try {
-									data = new TIFFImageLoader(imageFile.getAbsolutePath()).loadFile();
-								} catch (ScanFileHolderException e1) {
-									logger.error("Problem loading data", e1);
-								}
-
-								// update monitor
-								if (data != null) {
-									AbstractDataset image = data.getDataset(0);
-									image.isubtract(image.min());
-									image.imultiply(1000.0);
-									images[0] = image;
-								}
-							}
-						}
-
-					}
-				});
-
-				if (images[0] != null) {
-
-					DefineRoiDialog defineRoiDialog = new DefineRoiDialog(getViewSite().getShell(), images[0]);
-					defineRoiDialog.open();
-					int[] roi = defineRoiDialog.getRoi();
-					logger.debug("Roi values:{}", roi);
-					if (roi != null) {
-						String roiState = cmbRoiType.getText();
-						if (STANDARD.equals(roiState)) {
-							cmbRoiType.setText(RECTANGLE);
-							txtRoiXMin.setText(Integer.toString(roi[0]));
-							txtRoiYMin.setText(Integer.toString(roi[1]));
-							txtRoiXMax.setText(Integer.toString(roi[2]));
-							txtRoiYMax.setText(Integer.toString(roi[3]));
-						} else {
-							txtRoiXMin.setText(Integer.toString(roi[0] + Integer.parseInt(txtRoiXMin.getText())));
-							txtRoiYMin.setText(Integer.toString(roi[1] + Integer.parseInt(txtRoiYMin.getText())));
-							txtRoiXMax.setText(Integer.toString(roi[2] + Integer.parseInt(txtRoiXMin.getText())));
-							txtRoiYMax.setText(Integer.toString(roi[3] + Integer.parseInt(txtRoiYMin.getText())));
-						}
-						runReconScript(true);
-					}
-				} else {
-					// ErrorDialog.openError(getViewSite().getShell(), "Problem setting ROI",
-					// "Unable to set ROI.\n\nPlease run a 'Preview Recon' and try again", new Status(
-					// IStatus.ERROR, Activator.PLUGIN_ID, "Problem loading image"));
-					getViewSite().getActionBars().getStatusLineManager()
-							.setErrorMessage("Unable to set ROI.Please run a 'Preview Recon' and try again");
-				}
-			}
-		});
-
-		Hyperlink resetRoi = toolkit.createHyperlink(cmpRoi, "Reset", SWT.None);
-		gd = new GridData(GridData.FILL_HORIZONTAL);
-		gd.horizontalSpan = 2;
-		resetRoi.setLayoutData(gd);
-		resetRoi.addHyperlinkListener(new IHyperlinkListener() {
-
-			@Override
-			public void linkExited(HyperlinkEvent e) {
-
-			}
-
-			@Override
-			public void linkEntered(HyperlinkEvent e) {
-
-			}
-
-			@Override
-			public void linkActivated(HyperlinkEvent e) {
-				cmbRoiType.setText(STANDARD);
-				runReconScript(true);
-			}
-		});
 
 		Label lblRoiType = toolkit.createLabel(cmpRoi, TYPE);
 		lblRoiType.setLayoutData(new GridData());
@@ -1146,7 +786,7 @@
 
 	private Composite createDarkFields(Composite formComposite) {
 		ExpandableComposite darkFieldsExpCmp = toolkit.createExpandableComposite(formComposite,
-				ExpandableComposite.TWISTIE);
+				ExpandableComposite.TWISTIE | ExpandableComposite.EXPANDED);
 		darkFieldsExpCmp.setText(DARK_FIELDS);
 		darkFieldsExpCmp.addExpansionListener(expansionAdapter);
 		darkFieldsExpCmp.setLayout(new FillLayout());
@@ -1261,19 +901,16 @@
 	private Composite emptyCmp;
 	private boolean isHdf = false;
 	private int[] hdfShape;
-<<<<<<< HEAD
 	private File reducedNexusFile;
 	private int[] reducedDataShape;
-=======
->>>>>>> 6aee79ea
 
 	protected void saveModel() {
-		HMxmlType model = getHmXmlModel();
+		HMxmlType model = getModel();
 		try {
 			FBPType fbp = model.getFBP();
 			BackprojectionType backprojection = fbp.getBackprojection();
 			//
-			backprojection.setImageCentre(BigDecimal.valueOf(Double.parseDouble(txtCentreOfRotation.getText())));
+			backprojection.setImageCentre(BigDecimal.valueOf(Double.parseDouble(txtCenterOfRotation.getText())));
 			RingArtefactsType ringArtefacts = fbp.getPreprocessing().getRingArtefacts();
 
 			ringArtefacts.getType().setValue(cmbAml.getText());
@@ -1313,62 +950,72 @@
 
 	private void initializeView() {
 		pgBook.showPage(mainForm);
-
-		if (getHmXmlModel() != null) {
-			HMxmlType hmxmlType = getHmXmlModel();
-
-			FBPType fbp = hmxmlType.getFBP();
-			BackprojectionType backprojection = fbp.getBackprojection();
-
-			txtFileName.setText(nexusFile.getLocation().toOSString());
-
-			float floatValue = backprojection.getImageCentre().floatValue();
-			txtCentreOfRotation.setText(Float.toString(floatValue));
-
-			RingArtefactsType ringArtefacts = fbp.getPreprocessing().getRingArtefacts();
-			String amlValue = ringArtefacts.getType().getValue();
-			cmbAml.setText(amlValue);
-
-			float numSeriesVal = ringArtefacts.getNumSeries().getValue().floatValue();
-			txtNumSeries.setText(Float.toString(numSeriesVal));
-
-			FlatDarkFieldsType flatDarkFields = fbp.getFlatDarkFields();
-
-			FlatFieldType flatField = flatDarkFields.getFlatField();
-
-			cmbFlatFieldType.setText(flatField.getType().getValue());
-
-			txtFlatFieldValueBefore.setText(Double.toString(flatField.getValueBefore()));
-
-			txtFlatFieldValueAfter.setText(Double.toString(flatField.getValueAfter()));
-			txtFlatFieldFileBefore.setText(flatField.getFileBefore());
-
-			DarkFieldType darkField = flatDarkFields.getDarkField();
-
-			cmbDarkFieldType.setText(darkField.getType().getValue());
-
-			txtDarkFieldValueBefore.setText(Double.toString(darkField.getValueBefore()));
-
-			txtDarkFieldValueAfter.setText(Double.toString(darkField.getValueAfter()));
-			txtDarkFieldFileBefore.setText(darkField.getFileBefore());
-
-			//
-			ROIType roi = backprojection.getROI();
-			cmbRoiType.setText(roi.getType().getValue());
-			txtRoiXMin.setText(Integer.toString(roi.getXmin()));
-			txtRoiXMax.setText(Integer.toString(roi.getXmax()));
-			txtRoiYMin.setText(Integer.toString(roi.getYmin()));
-			txtRoiYMax.setText(Integer.toString(roi.getYmax()));
-
-			String centreOfRot = getCentreOfRotationFromCentreOfRotationView();
-			if (centreOfRot != null) {
-				txtCentreOfRotation.setText(centreOfRot);
-			}
-		}
-
-	}
-
-<<<<<<< HEAD
+		HMxmlType hmxmlType = getModel();
+
+		FBPType fbp = hmxmlType.getFBP();
+		BackprojectionType backprojection = fbp.getBackprojection();
+
+		txtFileName.setText(nexusFile.getLocation().toOSString());
+
+		float floatValue = backprojection.getImageCentre().floatValue();
+		txtCenterOfRotation.setText(Float.toString(floatValue));
+
+		RingArtefactsType ringArtefacts = fbp.getPreprocessing().getRingArtefacts();
+		String amlValue = ringArtefacts.getType().getValue();
+		cmbAml.setText(amlValue);
+
+		float numSeriesVal = ringArtefacts.getNumSeries().getValue().floatValue();
+		txtNumSeries.setText(Float.toString(numSeriesVal));
+
+		FlatDarkFieldsType flatDarkFields = fbp.getFlatDarkFields();
+
+		FlatFieldType flatField = flatDarkFields.getFlatField();
+
+		cmbFlatFieldType.setText(flatField.getType().getValue());
+
+		txtFlatFieldValueBefore.setText(Double.toString(flatField.getValueBefore()));
+
+		txtFlatFieldValueAfter.setText(Double.toString(flatField.getValueAfter()));
+		txtFlatFieldFileBefore.setText(flatField.getFileBefore());
+
+		DarkFieldType darkField = flatDarkFields.getDarkField();
+
+		cmbDarkFieldType.setText(darkField.getType().getValue());
+
+		txtDarkFieldValueBefore.setText(Double.toString(darkField.getValueBefore()));
+
+		txtDarkFieldValueAfter.setText(Double.toString(darkField.getValueAfter()));
+		txtDarkFieldFileBefore.setText(darkField.getFileBefore());
+
+		//
+		ROIType roi = backprojection.getROI();
+		cmbRoiType.setText(roi.getType().getValue());
+		txtRoiXMin.setText(Integer.toString(roi.getXmin()));
+		txtRoiXMax.setText(Integer.toString(roi.getXmax()));
+		txtRoiYMin.setText(Integer.toString(roi.getYmin()));
+		txtRoiYMax.setText(Integer.toString(roi.getYmax()));
+
+	}
+
+	private HMxmlType getModel() {
+		if (hmSettingsInProcessingDir != null && hmSettingsInProcessingDir.exists()) {
+			ResourceSet rset = new ResourceSetImpl();
+			Resource hmRes = rset.getResource(
+					org.eclipse.emf.common.util.URI.createFileURI(hmSettingsInProcessingDir.getAbsolutePath()), true);
+
+			EObject eObject = hmRes.getContents().get(0);
+			if (eObject != null) {
+
+				if (eObject instanceof DocumentRoot) {
+					DocumentRoot dr = (DocumentRoot) eObject;
+					return dr.getHMxml();
+				}
+			}
+		}
+
+		return null;
+	}
+
 	private void createSettingsFile() {
 		String blueprintFileLoc = null;
 
@@ -1438,17 +1085,6 @@
 					} catch (FileNotFoundException e) {
 						logger.error("Unable to create default Setting File.", e);
 					}
-=======
-	private String getCentreOfRotationFromCentreOfRotationView() {
-		IViewPart centreOfRotView = PlatformUI.getWorkbench().getActiveWorkbenchWindow().getActivePage()
-				.findView(CenterOfRotationView.ID);
-		if (centreOfRotView != null) {
-			ISelection selection = centreOfRotView.getViewSite().getSelectionProvider().getSelection();
-			if (selection instanceof ParametersSelection && nexusFile != null) {
-				ParametersSelection ps = (ParametersSelection) selection;
-				if (ps.getNexusFileFullPath().equals(nexusFile.getLocation().toOSString())) {
-					return Double.toString(ps.getCentreOfRotation());
->>>>>>> 6aee79ea
 				}
 			};
 			try {
@@ -1460,8 +1096,6 @@
 				logger.error("TODO put description of error here", e);
 			}
 		}
-
-		return null;
 	}
 
 	/**
@@ -1469,16 +1103,12 @@
 	 */
 	@Override
 	public void setFocus() {
-		txtCentreOfRotation.setFocus();
+		scrolledForm.setFocus();
 	}
 
 	@Override
 	public void selectionChanged(IWorkbenchPart part, ISelection selection) {
-<<<<<<< HEAD
 		if (isPartActive) {
-=======
-		if (isPartActive()) {
->>>>>>> 6aee79ea
 			if (selection instanceof IStructuredSelection) {
 				IStructuredSelection iss = (IStructuredSelection) selection;
 				Object firstElement = iss.getFirstElement();
@@ -1502,7 +1132,6 @@
 						}
 					}
 				}
-<<<<<<< HEAD
 
 				if (nexusFile != null && newSelection) {
 					hmSettingsInProcessingDir = getHmSettingsInProcessingDir();
@@ -1589,28 +1218,16 @@
 					outputNexusFileLocation);
 			runCommand(String.format(JOB_NAME_CREATING_COMPRESSED_NEXUS, nexusFile.getName()), command);
 		}
-=======
-
-				if (nexusFile != null && newSelection) {
-					processNewNexusFile();
-					return;
-				}
-			}
-		}
-
->>>>>>> 6aee79ea
-	}
-
-	@Override
-	protected void processNewNexusFile() {
-		ILazyDataset datasetFromNexusFile = null;
-		try {
-			datasetFromNexusFile = getDatasetFromNexusFile();
-		} catch (ScanFileHolderException e) {
-			logger.error("Unable to load dataset", e);
-		}
-
-<<<<<<< HEAD
+	}
+
+	private IFile getNexusFileFromHmFileLocation(String hmFileLocation) {
+		return ReconUtil.getNexusFileFromHmFileLocation(hmFileLocation);
+	}
+
+	private File getHmSettingsInProcessingDir() {
+		IPath hmSettingsPath = new Path(ReconUtil.getSettingsFileLocation(nexusFile).getAbsolutePath()).append(
+				new Path(nexusFile.getName()).removeFileExtension().toString()).addFileExtension(HM_FILE_EXTN);
+
 		File hmSettingsFile = new File(hmSettingsPath.toOSString());
 		if (!hmSettingsFile.exists()) {
 			logger.debug("hm settings path:{}", hmSettingsPath);
@@ -1620,42 +1237,17 @@
 				FileUtils.copy(file, hmSettingsFile);
 			} catch (IOException e) {
 				logger.error("Unable to create hm setting file.", e);
-=======
-		if (datasetFromNexusFile != null) {
-			super.processNewNexusFile();
-			pgBook.showPage(mainForm);
-			String path = nexusFile.getLocation().toOSString();
-			ILazyDataset actualDataset = getDataSetFromFileLocation(path);
-			if (actualDataset != null && actualDataset.getRank() == 3) {
-				isHdf = true;
-				hdfShape = actualDataset.getShape();
->>>>>>> 6aee79ea
-			}
-			getViewSite().getShell().getDisplay().asyncExec(new Runnable() {
-
-				@Override
-				public void run() {
-					initializeView();
-				}
-			});
-		} else {
-			pgBook.showPage(emptyCmp);
-		}
-	}
-
-	private IFile getNexusFileFromHmFileLocation(String hmFileLocation) {
-		return ReconUtil.getNexusFileFromHmFileLocation(hmFileLocation);
+			}
+		}
+
+		return hmSettingsFile;
 	}
 
 	@Override
 	public void dispose() {
-<<<<<<< HEAD
 		getViewSite().getWorkbenchWindow().getSelectionService().removeSelectionListener(this);
 		getViewSite().getWorkbenchWindow().getPartService().removePartListener(partAdapter);
 		Job.getJobManager().removeJobChangeListener(jobListener);
-=======
-		getViewSite().getWorkbenchWindow().getSelectionService().removeSelectionListener(NexusNavigator.ID, this);
->>>>>>> 6aee79ea
 		super.dispose();
 	}
 
