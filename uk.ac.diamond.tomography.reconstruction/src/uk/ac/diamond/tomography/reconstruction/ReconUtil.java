/*-
 * Copyright © 2012 Diamond Light Source Ltd.
 *
 * This file is part of GDA.
 *
 * GDA is free software: you can redistribute it and/or modify it under the
 * terms of the GNU General Public License version 3 as published by the Free
 * Software Foundation.
 *
 * GDA is distributed in the hope that it will be useful, but WITHOUT ANY
 * WARRANTY; without even the implied warranty of MERCHANTABILITY or FITNESS
 * FOR A PARTICULAR PURPOSE. See the GNU General Public License for more
 * details.
 *
 * You should have received a copy of the GNU General Public License along
 * with GDA. If not, see <http://www.gnu.org/licenses/>.
 */

package uk.ac.diamond.tomography.reconstruction;

import java.io.File;

import org.eclipse.core.resources.IFile;
import org.eclipse.core.runtime.IPath;
import org.eclipse.core.runtime.Path;
import org.slf4j.Logger;
import org.slf4j.LoggerFactory;

/**
 *
 */
public class ReconUtil {
	private static final String PROCESSING_DIR_RELATIVE_TO_VISIT_DIR = "processing";
	private static final String HM_SETTINGS_DIR_RELATIVE_TO_VISIT_DIR = IPath.SEPARATOR
			+ PROCESSING_DIR_RELATIVE_TO_VISIT_DIR + "/sino/";
	private static final String RECON_OUTDIR_RELATIVE_TO_VISIT_DIR = IPath.SEPARATOR
			+ PROCESSING_DIR_RELATIVE_TO_VISIT_DIR + "/reconstruction/";
	private static final Logger logger = LoggerFactory.getLogger(ReconUtil.class);

	public static String RECONSTRUCTED_IMAGE_FILE_FORMAT = "recon_%05d.tif";

	public static File getReconOutDir(String nexusFileLocation) {
		String parentPath = getVisitDirectory(nexusFileLocation);

		String reconUserSpecificDir = String.format("%s%s%s", RECON_OUTDIR_RELATIVE_TO_VISIT_DIR, File.separator,
				getUserId());
		File pathToRecon = new File(parentPath, reconUserSpecificDir);
		return pathToRecon;
	}

	/**
	 * @param nexusFileLocation
	 *            - should be the full path of the form "/dls/ixx/data/yyyy/cmxxxxx/yyyy/yyy"
	 * @return the visit directory
	 */
	public static String getVisitDirectory(String nexusFileLocation) {
		// the path is expected to be of the form /dls/ixx/data/yyyy/cmxxxxx/yyyy/yyy
		Path nexusFilePath = new Path(nexusFileLocation);

		int segmentCount = nexusFilePath.segmentCount();
		String visitDir = null;
		if (segmentCount > 5) {
			IPath visitDirectoryPath = nexusFilePath.removeLastSegments(segmentCount - 5);
			visitDir = visitDirectoryPath.toOSString();
		} else {
			throw new IllegalArgumentException("Unable to get visit directory from nexus file:" + nexusFilePath);
		}
		return visitDir;
	}

	/**
	 * @param nexusFile
	 * @return the location for the settings file - most likely to be of the form
	 *         /dls/i12/data/2013/cm5936-1/processing/sino/rsr31645/
	 */
	public static File getSettingsFileLocation(IFile nexusFile) {
		Path nexusFilePath = new Path(nexusFile.getName());
		String fileNameWithoutExtension = nexusFilePath.removeFileExtension().toOSString();
		String parentPath = getVisitDirectory(nexusFile.getLocation().toOSString());

		String hmSettingsDirForUser = String.format("%s%s%s%s", HM_SETTINGS_DIR_RELATIVE_TO_VISIT_DIR, File.separator,
				getUserId(), File.separator);
		File pathToRecon = new File(parentPath, hmSettingsDirForUser + fileNameWithoutExtension);
		return pathToRecon;
	}

	private static String getUserId() {
		return System.getProperty("user.name");
	}

	/**
	 * @param nexusFile
	 * @return the processing dir for the visit - of the form /dls/i12/data/2013/cm5936-1/processing/
	 */
	public static IPath getProcessingDir(IFile nexusFile) {
		String parentPath = getVisitDirectory(nexusFile.getLocation().toOSString());
		return new Path(parentPath).append(PROCESSING_DIR_RELATIVE_TO_VISIT_DIR);
	}

	public static File getReducedNexusFile(String nexusFileLocation) {
		String nexusFileName = new Path(nexusFileLocation).lastSegment();
		IPath nxsFileWithoutExtnPath = new Path(nexusFileName).removeFileExtension();
		String nxsFileWithoutExtn = nxsFileWithoutExtnPath.toString();
		String visitDirectory = getVisitDirectory(nexusFileLocation);
		return new File(String.format("%s/tmp/reduced/%s.nxs", visitDirectory, nxsFileWithoutExtn));
	}

	/**
	 * @param nexusFileLocation
	 * @return the dir for the quick reconstruction - of the form
	 *         /dls/i12/data/2013/cm5936-1/tmp/reduced/rsr31645/16077_data_quick
	 */
	public static String getReconstructedReducedDataDirectoryPath(String nexusFileLocation) {
<<<<<<< HEAD
//		File reducedNexusFile = ReconUtil.getReducedNexusFile(nexusFileLocation);
//		String reducedNxsFileName = new Path(reducedNexusFile.getPath()).removeFileExtension().toOSString();
//		logger.debug("reducedNexusFile {}", reducedNexusFile);
//		File pathToImages = new File(String.format("%s_data_quick/%s", reducedNxsFileName, getUserId()));
//		return pathToImages.toString();
		
		String visitDirectory = getVisitDirectory(nexusFileLocation);
		String nexusFileName = new Path(nexusFileLocation).lastSegment();
		IPath nxsFileWithoutExtnPath = new Path(nexusFileName).removeFileExtension();
		return String.format("%s/tmp/reduced/data_quick/%s/%s/", visitDirectory, getUserId(),
				nxsFileWithoutExtnPath.toString());
		
		
=======
		File reducedNexusFile = ReconUtil.getReducedNexusFile(nexusFileLocation);
		String reducedNxsFileName = new Path(reducedNexusFile.getPath()).removeFileExtension().toOSString();
		logger.debug("reducedNexusFile {}", reducedNexusFile);
		File pathToImages = new File(String.format("%s/%s_data_quick", getUserId(), reducedNxsFileName));
		return pathToImages.toString();
>>>>>>> 794e366a
	}

	/**
	 * @param nexusFullPath
	 * @return the dir for the centre of rotation - of the form
<<<<<<< HEAD
	 *         /dls/i12/data/2013/cm5936-1/tmp/reduced/centerofrotation/rsr31645/
=======
	 *         /dls/i12/data/2013/cm5936-1/tmp/reduced/centerofrotation/rsr31645/16077/
>>>>>>> 794e366a
	 */
	public static String getCentreOfRotationDirectory(String nexusFullPath) {
		String visitDirectory = getVisitDirectory(nexusFullPath);
		String nexusFileName = new Path(nexusFullPath).lastSegment();
		IPath nxsFileWithoutExtnPath = new Path(nexusFileName).removeFileExtension();
		return String.format("%s/tmp/reduced/centerofrotation/%s/%s/", visitDirectory, getUserId(),
				nxsFileWithoutExtnPath.toString());
	}
}<|MERGE_RESOLUTION|>--- conflicted
+++ resolved
@@ -111,37 +111,17 @@
 	 *         /dls/i12/data/2013/cm5936-1/tmp/reduced/rsr31645/16077_data_quick
 	 */
 	public static String getReconstructedReducedDataDirectoryPath(String nexusFileLocation) {
-<<<<<<< HEAD
-//		File reducedNexusFile = ReconUtil.getReducedNexusFile(nexusFileLocation);
-//		String reducedNxsFileName = new Path(reducedNexusFile.getPath()).removeFileExtension().toOSString();
-//		logger.debug("reducedNexusFile {}", reducedNexusFile);
-//		File pathToImages = new File(String.format("%s_data_quick/%s", reducedNxsFileName, getUserId()));
-//		return pathToImages.toString();
-		
-		String visitDirectory = getVisitDirectory(nexusFileLocation);
-		String nexusFileName = new Path(nexusFileLocation).lastSegment();
-		IPath nxsFileWithoutExtnPath = new Path(nexusFileName).removeFileExtension();
-		return String.format("%s/tmp/reduced/data_quick/%s/%s/", visitDirectory, getUserId(),
-				nxsFileWithoutExtnPath.toString());
-		
-		
-=======
 		File reducedNexusFile = ReconUtil.getReducedNexusFile(nexusFileLocation);
 		String reducedNxsFileName = new Path(reducedNexusFile.getPath()).removeFileExtension().toOSString();
 		logger.debug("reducedNexusFile {}", reducedNexusFile);
 		File pathToImages = new File(String.format("%s/%s_data_quick", getUserId(), reducedNxsFileName));
 		return pathToImages.toString();
->>>>>>> 794e366a
 	}
 
 	/**
 	 * @param nexusFullPath
 	 * @return the dir for the centre of rotation - of the form
-<<<<<<< HEAD
 	 *         /dls/i12/data/2013/cm5936-1/tmp/reduced/centerofrotation/rsr31645/
-=======
-	 *         /dls/i12/data/2013/cm5936-1/tmp/reduced/centerofrotation/rsr31645/16077/
->>>>>>> 794e366a
 	 */
 	public static String getCentreOfRotationDirectory(String nexusFullPath) {
 		String visitDirectory = getVisitDirectory(nexusFullPath);
