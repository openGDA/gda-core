--- conflicted
+++ resolved
@@ -110,21 +110,12 @@
 	 * @return the dir for the quick reconstruction - of the form
 	 *         /dls/i12/data/2013/cm5936-1/tmp/reduced/rsr31645/16077_data_quick
 	 */
-<<<<<<< HEAD
-	public static String getReconstructedReducedDataDirectoryPath(String nexusFullPath) {
+	public static String getReconstructedReducedDataDirectoryPath(String nexusFullPath) { 
 		String visitDirectory = getVisitDirectory(nexusFullPath);
 		String nexusFileName = new Path(nexusFullPath).lastSegment();
 		IPath nxsFileWithoutExtnPath = new Path(nexusFileName).removeFileExtension();
 		return String.format("%s/tmp/reduced/data_quick/%s/%s/", visitDirectory, getUserId(),
 				nxsFileWithoutExtnPath.toString());
-=======
-	public static String getReconstructedReducedDataDirectoryPath(String nexusFileLocation) {
-		File reducedNexusFile = ReconUtil.getReducedNexusFile(nexusFileLocation);
-		String reducedNxsFileName = new Path(reducedNexusFile.getPath()).removeFileExtension().toOSString();
-		logger.debug("reducedNexusFile {}", reducedNexusFile);
-		File pathToImages = new File(String.format("%s/%s_data_quick", getUserId(), reducedNxsFileName));
-		return pathToImages.toString();
->>>>>>> c6dd4fbf
 	}
 
 	/**
