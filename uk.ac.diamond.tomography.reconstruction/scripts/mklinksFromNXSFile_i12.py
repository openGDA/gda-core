from __future__ import with_statement
from optparse import OptionParser
from sys import exit, stderr
import math
import os
import shutil
import subprocess
import sys
import unittest
import numpy as np
import re

import h5py
import string
from mklinks import makeLinks, makeLinksToOriginalFiles


from sino_listener import *
import sino_listener

from contextlib import contextmanager

import Image

def getFilenameZidxOffset(inDir, inFilenameFmt="p_%05d.tif"):
	print getFilenameZidxOffset.__name__
	print "inDir =", inDir
	print "inFilenameFmt =", inFilenameFmt
	# need to find the smallest index which is used to label files in input dir with names of input format
	# (output None, or -1, if no matches found)  
	# early out by looking for p_00000.tif and p_00001.tif? 
	# use regex groups?
	
	# early out(s)
	offset = -1
	for idx in [0, 1]:
		pattern_test = inFilenameFmt %idx
		files_test = [f for f in os.listdir(inDir) if re.match(pattern_test,f)]
		if len(files_test)>0:
			offset = idx
			break
	
	if offset>=0:
		msg = "Filename offset from index 0 was automatically detected to be: %i" %offset
		print msg
	else:
		pass
		#pattern_dct = {}
		#pattern_dct['p_%05d.tif'] = r'^p_(\d{5})\.tif$'
		#pattern_dct['%05d.tif'] = r'^(\d{5})\.tif$'
		#pattern = pattern_dct[inFilenameFmt]
		#files = [f for f in os.listdir(inDir) if re.match(pattern,f)]
	offset = 0
	return offset
	
def copySingleFile(src, dst):
	success = False
	if not os.path.exists(src):
		msg = "INFO: File cannot be copied because it does not exist: "+`src`
		raise Exception(msg)
	if os.path.exists(dst):
		msg = "INFO: File already exist (you may wish to delete the existing file and then re-run the command): "+`dst`
		print msg
	else:
		try:
			success = True
			shutil.copy(src, dst)
			msg = "INFO: Copied "+`src`+" to " + `dst`
			print msg
		except:
			msg = "INFO: Failed to copy "+`src`+" to " + `dst`
			print msg
			success = False
	return success

def launchImageAveragingProcess(inDir, inFilenameFmt, outDir, outFilename="flat-avg.tif", imgWidth=4008, imLength=2672, outlierCheckParam=0.01):
	print launchImageAveragingProcess.__name__
	print "inDir =", inDir
	print "inFilenameFmt =", inFilenameFmt
	print "outDir =", outDir 
	print "outFilename =", outFilename
	print "imgWith =", str(imgWidth)
	print "imgLength =", str(imLength)
	print "outlierCheckParam =", str(outlierCheckParam)
	
	#launchX("/dls_sw/i12/software/tomography_scripts/flat_capav")
	#success = launchX
	exePath = "/dls_sw/i12/software/tomography_scripts/flat_capav"
	
	sanity_count = inFilenameFmt.count("%")
	if sanity_count != 1:
		msg = "Unsupported filename format: " + inFilenameFmt + " (only a single template parameter (%) is currently allowed)"
		raise Exception(msg)
	
	args = [exePath]
	args += ["-i", str(inDir)]
	args += ["-f", str(outFilename)]
	args += ["-o", str(outDir)]
	args += ["-I", str(inFilenameFmt)]
	args += ["-w", str(imgWidth)]
	args += ["-l", str(imLength)]
	args += ["-u", str(outlierCheckParam)]
	
	pattern_dct = {}
	pattern_dct['f_000_%05d.tif'] = r'^f_000_(\d{5})\.tif$'
	pattern_dct['d_000_%05d.tif'] = r'^d_000_(\d{5})\.tif$'
	
	#pattern = '^f_000_(\d{5})\.tif$'
	pattern = pattern_dct[inFilenameFmt]
	#print "Filename pattern used in regex =", pattern
	
	#files = [f for f in os.listdir(inDir) if re.match(r'^f_000_(\d{5})\.tif$',f)]
	files = [f for f in os.listdir(inDir) if re.match(pattern,f)]
	
	msg = "Files for averaging (found "+`len(files)`+" matches):"
	print msg
	for f in files:
		print f
	
	len_files = len(files)
	if len_files < 1:
		msg = "No files matching template " + inFilenameFmt + " were found in " + inDir
		raise Exception(msg)
	
	args += ["-a", str(len_files)]
	
	for a in args:
		print a
	
	pid = subprocess.Popen(args, stdout=subprocess.PIPE, stderr=subprocess.PIPE)
	pid.wait()
	(out, err) = pid.communicate()
	print out
	print err
	print "Return value was %s\n" % pid.returncode
	return True if (pid.returncode==0) else False
	

def preModifyAbsolutePaths(inList, prePath):
	inList_len = len(inList)
	outList=np.empty((inList_len,1),dtype='object')
	for i in range(0,inList_len):
		inPath = inList[i][0]
		preModifyAbsolutePath(inPath, prePath)
	return outList

def preModifyAbsolutePathsss(inList, prePath, outList):
	inList_len = len(inList)
	for i in range(0,inList_len):
		inPath = inList[i][0]
		outList[i][0] = preModifyAbsolutePath(inPath, prePath)

def preModifyAbsolutePath(inPath, prePath):		
	if not os.path.isabs(inPath):
		raise Exception("Input inPath is not absolute:"+`inPath`)
	if not os.path.isabs(prePath):
		raise Exception("Input prePath is not absolute:"+`prePath`)
	
	inParts = inPath.split(os.path.sep)
	preParts = prePath.split(os.path.sep)
	inParts_len = len(inParts)
	preParts_len = len(preParts)
	
	if preParts_len <= inParts_len and preParts_len > 0:
		for i in range(1, preParts_len):
			inParts[i] = preParts[i]
	else:
		raise Exception("The input inPath is shorter than the input prePath: " + `inPath` + "vs." +`prePath`)
	return os.path.sep.join(inParts)

def convertFromRelativeToAbsolutePaths(inList, prePath):
	outList=np.empty((len(inList),1),dtype='object')
	for i in range(0,len(inList)):
		s = inList[i][0]
		if s[:1]==".":
			s1 = str(s[1:])
			outList[i][0]=prePath + s1
		else:
			outList[i][0]=s
	return outList

@contextmanager
def opened_w_error(filename, mode="r"):
	try:
		f = open(filename, mode)
	except IOError, err:
		yield None, err
	else:
		try:
			yield f, None
		finally:
			f.close()

@contextmanager
def cd(path):
	saved_dir=os.getcwd()
	try:
		os.chdir(path)
		yield path
	except Exception, ex:
		raise Exception ("ERROR changing directory: "+str(ex))
	finally:
		os.chdir(saved_dir)


def genAncestorPath(path, ngenerationDown):
	outpath=path
	gen_loc=max(ngenerationDown, 0)
	while gen_loc:
		outpath=os.path.dirname(outpath)
		gen_loc-=1
		#print gen_loc
	return outpath


def splitPathIntoDirs(inPath, inDir=['dls', 'beamlineID', 'data', 'yearID', 'visitID', 'scanID', 'detectorID', 'filename'], fallback='unknown_'):
	len_inDir=len(inDir)
	#e.g. /dls/i13/data/2012/mt5811-1/564/pco1/pco1564-00002.tif
	inPath_split=string.split(inPath, "/")
	#Note that src_proj_split contains some empty strings, i.e.''
	outDct={}
	nmismatches=0
	inDir_idx=0
	for i in len(inPath_split):
		if inPath_split[i]!='':
			if inDir_idx<len_inDir:
				outDct[ inDir[inDir_idx] ]=inPath_split[i]
			else:
				outDct[ fallback+`i` ]=inPath_split[i]
				nmismatches+=1
			inDir_idx+=1
	return outDct, nmismatches

def removeTrailingSlash(path):
# remove trailing slash if it exists
	path_out=path
	if path_out[-1:]=="/":
		path_out=path_out[0:-1]
	return path_out


def mapPhysValTo01(inVal, map01Def, pct=0.1):
	at0=map01Def[0]
	at1=map01Def[1]
	eps=abs(at0-at1)*pct
	outVal=None
	if abs(inVal-at0)<=eps:
		outVal=0
	elif abs(inVal-at1)<=eps:
		outVal=1
	return outVal


def genImageKey(inShutterPos, map01Def_shutter, inStagePos, map01Def_stage, dfpDef):
	shutter_key=mapPhysValTo01(inShutterPos, map01Def_shutter)
	stage_key=mapPhysValTo01(inStagePos, map01Def_stage)
		
	dark_key=None
	flat_key=None
	proj_key=None
		
	#print dfpDef
	img_key={}
	if shutter_key==dfpDef['dark']['shutter'] and stage_key==dfpDef['dark']['stage']:
		dark_key=1
	else: 
		dark_key=0
			
	if shutter_key==dfpDef['flat']['shutter'] and stage_key==dfpDef['flat']['stage']:
		flat_key=1
	else:
		flat_key=0
			
	if shutter_key==dfpDef['proj']['shutter'] and stage_key==dfpDef['proj']['stage']:
		proj_key=1
	else:
		proj_key=0
		
	img_key['dark']=dark_key
	img_key['flat']=flat_key
	img_key['proj']=proj_key
		
	return img_key


def validateFDP(image_key):
	# must be one of the following (1,0,0), (0,1,0), (0,0,1), so the sum of all 3 entries must be 1
	sum=image_key['dark']
	sum+=image_key['flat']
	sum+=image_key['proj']
	return (sum==1)


def createDirs(refFilename, outdir, mandatorydir="processing", verbose=False):

	"""
	In the processing folder create:
		the rawdata folder 
		the sino folder
		the reconstruction folder 
	
	in the rawdata folder create:
		the [scanNumber] folder
		the projections folder
	
	 in the sino folder create:
		the [scanNumber]  folder
		the [scanNumber]/dark folder
		the [scanNumber]/flat folder
	
	in the reconstruction folder create:
		the [scanNumber]  folder
	"""
	
	
	if outdir is None:
		processing_dir=os.path.join(genAncestorPath(refFilename, 3), "processing")
	else:
		outdir_loc=outdir
		if not outdir is None:
			outdir_head, outdir_tail=os.path.split(outdir)
			if outdir_tail!=mandatorydir:
				outdir_loc=outdir_loc+os.sep+mandatorydir
				print "\nINFO: Mandatory dirname appended to outdir_loc=%s"%outdir_loc


		processing_dir=outdir_loc

		#if the required folder doesn't exist, then create it together with any intermediate ones
		if not os.path.exists(processing_dir):
			try:
				os.makedirs(processing_dir)
				#print "Fn createDirs is attempting to create dir:%s"%processing_dir
			except OSError, ex:
				#Raises an error exception if the LEAF directory already exists or cannot be created.
				raise Exception ("ERROR creating outdir "+str(ex))
		elif verbose:
			print "The required directory already exists: %s"%processing_dir


	head=processing_dir
	#from this stage the processing folder is guaranteed to exist (because it was created above or exists by DLS default)
	if not os.path.exists(head):
		msg="The processing dir does NOT exist in :"+`head`
		#print msg
		raise Exception("The processing dir does NOT exist in :"+`head`)
	
	scanNumber_str=os.path.basename(genAncestorPath(refFilename, 2))
	#scanNumber_int=int(scanNumber_str)


	#the paths below are relative to the processing directory
	proj_dir="rawdata"+os.sep+scanNumber_str+os.sep+"projections"
	sino_dir="sino"+os.sep+scanNumber_str
	dark_dir="sino"+os.sep+scanNumber_str+os.sep+"dark"
	flat_dir="sino"+os.sep+scanNumber_str+os.sep+"flat"
	
	darks_dir="rawdata"+os.sep+scanNumber_str+os.sep+"darks"
	flats_dir="rawdata"+os.sep+scanNumber_str+os.sep+"flats"

	dirs=[proj_dir, dark_dir, flat_dir, ("reconstruction"+os.sep+scanNumber_str), darks_dir, flats_dir]

	for dirname in dirs:
		dirname=head+os.sep+dirname
		if not os.path.exists(dirname):
			try:
				os.makedirs(dirname)
				#print "Fn createDirs is attempting to create dir:%s"%dirname
			except OSError, ex:
				#Raises an error exception if the LEAF directory already exists or cannot be created.
				raise Exception ("ERROR creating directory "+str(ex))
		elif verbose:
			print "The required directory already exists: %s"%dirname


	print "\nINFO: Finished creating directories." 
	return scanNumber_str, head, sino_dir, dark_dir, flat_dir, proj_dir, darks_dir, flats_dir


def decimate(inList, decimationRate=1):
	"""
	Selects every N-th element from input list, eg
	
	decimate([12,13,14,15,16,17,18,19,20], 3)= [14,17,20]
	decimate([12,13,14,15,16,17,18,19,20], 9)= [20]
	decimate([12,13,14,15,16,17,18,19,20], 10)= []
	decimate([12,13,14,15,16,17,18,19,20], 11)= []
	decimate([12,13,14,15,16,17,18,19,20], 1)= [12,13,14,15,16,17,18,19,20]
	"""
	decimationRate_loc=int(decimationRate)
	if decimationRate_loc<1:
		decimationRate_loc=1
	
	inLen=len(inList)
	outLen=int(inLen/decimationRate_loc)
	outList=[]
	for i in range((decimationRate_loc-1), (decimationRate_loc*outLen), decimationRate_loc):
		outList.append(inList[i])
	return outList


def populateDirs(scanNumber_str, head, dark_dir, flat_dir, proj_dir, darks_dir, flats_dir, tif_lst, dark_idx, flat_idx, proj_idx, unpicked_idx_dct, filenameOffset=0, decimationRate=1, verbose=False):

	"""
	Create:
	soft links to projection images in the projections folder
	dark.tif in the sino/[scanNumber]/dark folder
	flat.tif in the sino/[scanNumber]/flat folder
	"""
	if len(dark_idx)>0:
		#src_dark=tif_lst[dark_idx[0]][0]
		
		src_dark_list_0 = unpicked_idx_dct['dark'][0]
		#print 'src_dark_list_0=', src_dark_list_0
		len_src_dark_list_0 = len(src_dark_list_0)
		zidx_src_dark = int(len_src_dark_list_0/2)
		src_dark = tif_lst[src_dark_list_0[zidx_src_dark]][0]
		#print "len_src_dark_list_0 = %s" %len_src_dark_list_0
		#print "zidx_src_dark = %s" %zidx_src_dark
		#print "src_dark_x = %s" %src_dark_x
		#print "src_dark=%s"%src_dark

		dst_dark="dark-sgl.tif"
		dst_dark=head+os.sep+dark_dir+os.sep+dst_dark
		createSoftLink(src_dark, dst_dark)
	else:
		msg = "WARNING: As reported earlier, no dark-field images are available to populate the dark sub-dir with the required dark.tif."
		print msg

	if len(flat_idx)>0:
		#src_flat=tif_lst[flat_idx[0]][0]
		
		src_flat_list_0 = unpicked_idx_dct['flat'][0]
		#print 'src_flat_list_0=', src_flat_list_0
		len_src_flat_list_0 = len(src_flat_list_0)
		zidx_src_flat = int(len_src_flat_list_0/2)
		src_flat = tif_lst[src_flat_list_0[zidx_src_flat]][0]
		#print "len_src_flat_list_0 = %s" %len_src_flat_list_0
		#print "zidx_src_flat = %s" %zidx_src_flat
		#print "src_flat_x = %s" %src_flat_x
		#print "src_flat=%s"%src_flat
		
		dst_flat="flat-sgl.tif"
		dst_flat=head+os.sep+flat_dir+os.sep+dst_flat
		createSoftLink(src_flat, dst_flat)
	else:
		msg = "WARNING: As reported earlier, no flat-field images are available to populate the flat sub-dir with the required flat.tif."
		print msg

	#identify arguments to be used when calling makeLinks using the path of the first projection file
	src_proj=tif_lst[proj_idx[0]][0]
	refFilename=src_proj


	src_proj_split=string.split(src_proj, "/")

	#e.g. /dls/i13/data/2012/mt5811-1/564/pco1/pco1564-00002.tif
	#Note that src_proj_split contains some empty strings, i.e.''
	makeLinks_arg={}
	makeLinks_arg['beamlineID']=src_proj_split[2]
	makeLinks_arg['year']=int(src_proj_split[4])
	makeLinks_arg['visit']=src_proj_split[5]
	#makeLinks_arg['scanNumber']=int(src_proj_split[6])
	makeLinks_arg['scanNumber']=src_proj_split[6]
	makeLinks_arg['detector']=src_proj_split[7]
	
	makeLinks_arg['firstImage']=proj_idx[0]
	makeLinks_arg['lastImage']=proj_idx[len(proj_idx)-1]

	detectorName=src_proj_split[7]
	makeLinks_outdir=head+os.sep+proj_dir
	print "makeLinks_outdir=%s"%makeLinks_outdir


	proj_idx_decimated=decimate(proj_idx, decimationRate)
	
	#many=5
	#for i in range(0, len(proj_idx_decimated)):
	#	if i<many or i>len(proj_idx_decimated)-1-many:
	#		print proj_idx_decimated[i]


	#makeLinks(scanNumber, lastImage, firstImage=2, visit="mt5811-1", year="2012", detector="pco1", outdir=None)
#	makeLinks(year=makeLinks_arg['year']\
#						, visit=makeLinks_arg['visit']\
#						, scanNumber=makeLinks_arg['scanNumber']\
#						, detector=makeLinks_arg['detector']\
#						, firstImage=makeLinks_arg['firstImage']\
#						, lastImage=makeLinks_arg['lastImage']\
#						, outdir=(head+os.sep+proj_dir))

	#filenameFmt=detectorName+scanNumber_str+"-"+"%05d.tif"
	filenameFmt="p_%05d.tif"
	makeLinksToOriginalFiles(\
							listOfProjIdx=proj_idx_decimated\
							, indir=genAncestorPath(refFilename, 1)\
							, inFilenameFmt=filenameFmt\
							, outdir=(head+os.sep+proj_dir)\
							, outFilenameFmt=filenameFmt\
							, inFilenameOffset=filenameOffset)
	
	# create links to all flats
	filenameFmt="p_%05d.tif"
	#outFnameFmt="f_%03d_%05d.tif"
	outPrefixFnameFmt="f_%03d_"
	outPostixFnameFmt="%05d.tif"
	outFnameFmt=""
	subseq=0
	for listOfImgIdx in unpicked_idx_dct['flat']:
		outFnameFmt=outPrefixFnameFmt %(subseq)
		outFnameFmt += outPostixFnameFmt
		makeLinksToOriginalFiles(\
								listOfProjIdx=listOfImgIdx\
								, indir=genAncestorPath(refFilename, 1)\
								, inFilenameFmt=filenameFmt\
								, outdir=(head+os.sep+flats_dir)\
<<<<<<< HEAD
								, outFilenameFmt=outFnameFmt)
=======
								, outFilenameFmt=outFnameFmt\
								, inFilenameOffset=filenameOffset)
>>>>>>> f2afabbd
		subseq += 1
	
	# create links to all darks
	filenameFmt="p_%05d.tif"
	#outFnameFmt="d_%03d_%05d.tif"
	outPrefixFnameFmt="d_%03d_"
	outPostixFnameFmt="%05d.tif"
	outFnameFmt=""
	subseq=0
	for listOfImgIdx in unpicked_idx_dct['dark']:
		outFnameFmt=outPrefixFnameFmt %(subseq)
		outFnameFmt += outPostixFnameFmt
		makeLinksToOriginalFiles(\
								listOfProjIdx=listOfImgIdx\
								, indir=genAncestorPath(refFilename, 1)\
								, inFilenameFmt=filenameFmt\
								, outdir=(head+os.sep+darks_dir)\
<<<<<<< HEAD
								, outFilenameFmt=outFnameFmt)
=======
								, outFilenameFmt=outFnameFmt\
								, inFilenameOffset=filenameOffset)
>>>>>>> f2afabbd
		subseq += 1
	
	print "INFO: Finished populating directories." 
	return len(proj_idx_decimated), detectorName


def createSoftLink(src, dst, throwExceptionIfSourceDoesNotExist=True):
	if os.path.exists(src):
		if os.path.exists(dst):
			src_old = os.path.realpath(dst)
			src_new = os.path.realpath(src)
			#print "src_old = " + src_old
			#print "src_new = " + src_new
			if os.path.realpath(src)!=os.path.realpath(dst):
				msg="Soft link named "+`dst`+" already exists but currently points to "+`src_old`
				msg+="\n which is not the required source: "+`src`+" (you may wish to delete the existing link and then re-run the command)."
				raise Exception(msg)		
		else:
			cmd="ln -s "+src+" "+dst
			subprocess.call(cmd, shell=True)
	else:
		msg = "File cannot be linked to as it does not exist:"+`src`
		if throwExceptionIfSourceDoesNotExist:
			raise Exception(msg)
		else:
			print msg


def launchSinoListener(inDir, inFilenameFmt, nProjs, outDir, inImgWidth=4008, inImgHeight=2672, qsub_proj='i13', verbose=False, testing=True):
	print launchSinoListener.__name__
	args=["sino_listener.py"]
	args+=[ "-i", inDir]
	args+=[ "-I", inFilenameFmt]
	args+=[ "-p", str(nProjs)]
	args+=[ "-o", outDir]
	args+=[ "-w", inImgWidth]
	args+=[ "-l", inImgHeight]
	args+=[ "--qsub_project", qsub_proj]
	if verbose:
		args+=[ "-v"]
	if testing:
		args+=[ "-t"]
	
	print args
	s_success=sino_listener.main(args)
	#sino_listener.main(["sino_listener.py", "-i", "/home/vxu94780/processing/rawdata/564/projections", "-I", "pco1564-%05d.tif", "-p", "1200", "-t"])
	return s_success


def makeLinksForNXSFile(\
					filename\
					, shutterOpenPhys=1.0\
					, shutterClosedPhys=0.0\
					, stageInBeamPhys=0.0\
					, stageOutOfBeamPhys=6.0\
					, shutterNXSPath='/entry1/instrument/tomoScanDevice/tomography_shutter'\
					, stagePosNXSPath='/entry1/instrument/tomoScanDevice/ss1_x'\
					, stageRotNXSPath='/entry1/instrument/tomoScanDevice/ss1_theta'\
					, tifNXSPath='/entry1/instrument/pco/data_file/file_name'\
					, imgkeyNXSPath='/entry1/instrument/tomoScanDevice/image_key'\
					, outdir=None\
					, minProjs=129\
					, maxUnclassed=0\
					, inFilenameFmt="p_%05d.tif"\
					, decimationRate=1\
					, sino=False\
					, avgf=False\
					, avgfu=0.01\
					, avgd=False\
					, avgdu=0.01\
					, verbose=False\
					, tiffDirOverride=""\
					, dbg=False):
	"""
	Create directories and links to projection, dark and flat images required for sino_listener to create sinograms.
	
	NXS paths to data:
	SHUTTER PHYSICAL POSITIONS='/entry1/instrument/tomoScanDevice/tomography_shutter'
	SAMPLE STAGE PHYSICAL POSITIONS='/entry1/instrument/tomoScanDevice/ss1_x'
	TIF FILENAMES='/entry1/instrument/pco/data_file/file_name'
	
	STAGE ANGLES='/entry1/instrument/tomoScanDevice/ss1_theta'
	"""
	if verbose:
		print "\nInput arguments for makeLinksForNXSFile:"
		print "filename=%s"%filename
		print "shutterOpenPhys=%s"%shutterOpenPhys
		print "shutterClosedPhys=%s"%shutterClosedPhys
		print "stageInBeamPhys=%s"%stageInBeamPhys
		print "stageOutOfBeamPhys=%s"%stageOutOfBeamPhys
		print "shutterNXSPath=%s"%shutterNXSPath
		print "stagePosNXSPath=%s"%stagePosNXSPath
		print "stageRotNXSPath=%s"%stageRotNXSPath
		print "tifNXSPath=%s"%tifNXSPath
		print "imgkeyNXSPath=%s"%imgkeyNXSPath
		print "outdir=%s"%outdir
		print "minProjs=%s"%minProjs
		print "maxUnclassed=%s"%maxUnclassed
		print "inFilenameFmt=%s"%str(inFilenameFmt)
		print "decimationRate=%s"%decimationRate
		print "sino=%s"%str(sino)
		print "avgf=%s"%str(avgf)
		print "avgfu=%s"%avgfu
		print "avgd=%s"%str(avgd)
		print "avgdu=%s"%avgdu
		print "verbose=%s"%str(verbose)
		print "tiffDirOverride=%s"%tiffDirOverride
		print "dbg=%s"%str(dbg)
		print "\n"
		
	shutOpenPos=shutterOpenPhys
	shutClosedPos=shutterClosedPhys
	inBeamPos=stageInBeamPhys
	outOfBeamPos=stageOutOfBeamPhys
	loProjs_exc=minProjs
	
	# define mapping between logical and physical positions of shutter and sample stage
	shutter_phys={'shutOpenPos': shutOpenPos, 'shutClosedPos': shutClosedPos}
	stage_phys={'inBeamPos': inBeamPos, 'outOfBeamPos': outOfBeamPos}
	
	shutter_log={'shutOpenPos': 1, 'shutClosedPos': 0}
	stage_log={'inBeamPos': 1, 'outOfBeamPos': 0}
	
	map01Def_shutter={shutter_log['shutClosedPos']: shutter_phys['shutClosedPos'], shutter_log['shutOpenPos']: shutter_phys['shutOpenPos']}
	map01Def_stage={stage_log['outOfBeamPos']: stage_phys['outOfBeamPos'], stage_log['inBeamPos']: stage_phys['inBeamPos']}
	
	if verbose:
		print "map01Def_shutter:"
		print map01Def_shutter
		print "map01Def_stage:"
		print map01Def_stage
		print "\n"
	
	#define parameters for differentiating between DARK, FLAT and PROJ images
	# DARK: shutter_open=0, stage_inbeam=1
	darkParam={'shutter': shutter_log['shutClosedPos'], 'stage': stage_log['inBeamPos']}
	
	# FLAT: shutter_open=1, stage_inbeam=0
	flatParam={'shutter': shutter_log['shutOpenPos'], 'stage': stage_log['outOfBeamPos']}
	
	# PROJ: shutter_open=1, stage_inbeam=1
	projParam={'shutter': shutter_log['shutOpenPos'], 'stage': stage_log['inBeamPos']}

	#DARK. FLAT and PROJ definitions bundled together in a handy dictionary
	dfpDef={'dark': darkParam, 'flat': flatParam, 'proj': projParam}
	if verbose:
		print "DARK. FLAT and PROJ definitions bundled together in a dictionary:"
		print dfpDef
	

	# check if the input NeXus file exists
	if not os.path.exists(filename):
		#msg = "The input NeXus file, %s, does NOT exist!"%filename
		raise Exception("The input NeXus file does not exist or insufficient filesystem permissions: "+`filename`)

	dirNXS = os.getcwd()
	# check if the input NeXus is absolute
	if os.path.isabs(filename):
		dirNXS = os.path.dirname(filename)
	print '\tdirNXS =', dirNXS

	#open the input NeXus file for reading 
	nxsFileHandle=h5py.File(filename, 'r')
	
	
	if verbose:
		print "The info from the input NeXus file:"
		for item in nxsFileHandle.attrs.keys():
			print item+":", nxsFileHandle.attrs[item]

	#get data arrays
	try:
		tomography_shutter=nxsFileHandle[shutterNXSPath]
	except Exception, ex:
		raise Exception ("Error on trying to access shutter's data inside the input NeXus file: \n"+str(ex))
	
	try:
		ss1_x=nxsFileHandle[stagePosNXSPath]
	except Exception, ex:
		raise Exception ("Error on trying to access  sample stage's translation data inside the input NeXus file: \n"+str(ex))
	
	try:
		#ss1_rot=nxsFileHandle['/entry1/instrument/tomoScanDevice/ss1_rot']
		ss1_rot=nxsFileHandle[stageRotNXSPath]
	except Exception, ex:
		raise Exception ("Error on trying to access  sample stage's angle data inside the input NeXus file: \n"+str(ex))
	
	try:
		tif_=nxsFileHandle[tifNXSPath]
	except Exception, ex:
		raise Exception ("Error on trying to access paths to TIF images inside the input NeXus file: \n"+str(ex))

	len_all=[]
	imgkeyNXS=True
	len_imgkey=-1
	try:
		imgkeyNXSPath='/entry1/instrument/tomoScanDevice/image_key'
		imgkey=nxsFileHandle[imgkeyNXSPath]
		#print 'type(imgkey)=', type(imgkey)
		len_imgkey=len(imgkey)
		#print 'len(imgkey)=', len_imgkey
		len_all.append(len_imgkey)
	except Exception, ex:
		imgkeyNXS=False
		msg1="Warning on trying to access image-key data inside the input NeXus file: \n"+str(ex)
		print msg1
		msg2="INFO: No image key data found; falling back on generating image keys from available data.\n"
		print msg2
		pass


	#take care of any relative paths 
	tif=np.empty((len(tif_),1),dtype='object')
	#for i in range(0,len(tif_)):
	#	s = tif_[i][0]
	#	if s[:1]==".":
	#		s1 = str(s[1:])
	#		tif[i][0]=dirNXS + s1
	#	else:
	#		tif[i][0]=s
	
	tif = convertFromRelativeToAbsolutePaths(tif_, dirNXS)
	test_filename = tif[0][0]
	does_testfile_exist = True 
	# check if the test file exists
	if not os.path.exists(test_filename):
		does_testfile_exist = False
		msg1 = "INFO: Attempt 0 -> Fail: file does not exist or insufficient filesystem permissions: "+`test_filename`
		print msg1
		
		msg2 = "INFO: Attempting to locate the file relative to the input NeXus file directory: "+`dirNXS`
		print msg2
		
		# modify the location of the test file
		attempt_dir = dirNXS
		test_filename_attempt = preModifyAbsolutePath(test_filename, attempt_dir)
		
		if os.path.exists(test_filename_attempt):
			does_testfile_exist = True
			msg3 = "INFO: Attempt 1 -> Success: located the file in the directory: "+ attempt_dir
			print msg3
		else:
			attempt_dir = None
			msg3 = "INFO: Attempt 1 -> Fail: file does not exist or insufficient filesystem permissions: "+`test_filename_attempt`
			print msg3
		if does_testfile_exist and attempt_dir is not None:
			preModifyAbsolutePathsss(tif, attempt_dir, tif)
		else:
			msg4 = "INFO: Unable to locate the file - proceeding by using the defunct filepath(s) recorded in input NeXus file:"+`test_filename`
			print msg4
	
	if tiffDirOverride != "":
		print "tiffDirOverride = ", tiffDirOverride
		for i in range(0,len(tif)):
			s = tif[i][0]
			print "pre s = ", tif[i][0]
			h, t = os.path.split(s)
			print "h = ", h
			print "t = ", t
			tif[i][0] = os.path.join(tiffDirOverride, t)
			print "post s = ", tif[i][0]
		#print "pre s = ", tif[0][0]
		#preModifyAbsolutePathsss(tif, tiffDirOverride, tif)
		#print "post s = ", tif[0][0]		

	if verbose:
		print 'tif[0][0]=',tif[0][0]
	#return

	len_ss1_x=len(ss1_x)
	len_ss1_rot=len(ss1_rot)
	len_tomography_shutter=len(tomography_shutter)
	len_tif=len(tif)
	
	len_all.append(len_ss1_x)
	len_all.append(len_ss1_rot)
	len_all.append(len_tomography_shutter)
	len_all.append(len_tif)
	print 'len_all=', len_all

	if verbose:
		print "len_ss1_x=%s"%len_ss1_x
		print "len_ss1_rot=%s"%len_ss1_rot
		print "len_tomography_shutter=%s"%len_tomography_shutter
		print "len_tif=%s"%len_tif

	inHead, inTail = os.path.split(test_filename)
	#print "inHead =", inHead
	#print "inTail =", inTail
	filenameZidxOffset = getFilenameZidxOffset(inHead, inFilenameFmt)
	filenameZidxOffset = 0
	
	# lists to store the indices of DARK, FLAT and PROJ images, respectively
	dark_idx=[]
	flat_idx=[]
	proj_idx=[]
	unclassified_idx=[]
	
	# for storing indices of sub-sequences of flats and darks
	unpicked_idx_dct = {}
	unpicked_idx_dct['dark']=[]
	unpicked_idx_dct['flat']=[] 
	unpicked_idx_dct['proj']=[]
	unpicked_idx_dct['uncl']=[]
	
	dfp_encoding={}
	dfp_encoding['dark']=2
	dfp_encoding['flat']=1
	dfp_encoding['proj']=0
	dfp_encoding['uncl']=-1
	dfp_encoding_reverse = {}
	dfp_encoding_reverse[dfp_encoding['dark']]='dark'
	dfp_encoding_reverse[dfp_encoding['flat']]='flat'
	dfp_encoding_reverse[dfp_encoding['proj']]='proj'
	dfp_encoding_reverse[dfp_encoding['uncl']]='uncl'
		
	image_key_idx_0=None
	if not imgkeyNXS:
		if (inBeamPos is None) or (outOfBeamPos is None):
			msg = "INFO: Image-key data are not available in input NeXus file - please re-run this script using \n"
			msg += "the stageInBeamPhys and stageOutOfBeamPhys options, followed by appropriate values \n"
			msg += "(the latter can be found in scan_command recorded in scan's NeXus file)."
			raise Exception(msg)
			
		image_key_idx_0_dct = genImageKey(inShutterPos=tomography_shutter[0], map01Def_shutter=map01Def_shutter, inStagePos=ss1_x[0], map01Def_stage=map01Def_stage, dfpDef=dfpDef)
		image_key_idx_0=dfp_encoding['uncl']
		if image_key_idx_0_dct['dark']==1 and image_key_idx_0_dct['flat']==0 and image_key_idx_0_dct['proj']==0:
			image_key_idx_0=dfp_encoding['dark']
		elif image_key_idx_0_dct['dark']==0 and image_key_idx_0_dct['flat']==1 and image_key_idx_0_dct['proj']==0:
			image_key_idx_0=dfp_encoding['flat']
		elif image_key_idx_0_dct['dark']==0 and image_key_idx_0_dct['flat']==0 and image_key_idx_0_dct['proj']==1:
			image_key_idx_0=dfp_encoding['proj']
	else:
		image_key_idx_0 = int(imgkey[0])
	
	if image_key_idx_0 is None:
		raise Exception("Invalid image key at index 0.")
	# init
	image_key_of_curr_subseq = image_key_idx_0
	image_key_curr_subseq_lst = []
	
	# use min just in case
	N=min(len_ss1_x, len_tomography_shutter, len_tif)
	
	if len_ss1_x!=N or len_tomography_shutter!=N or len_tif!=N:
		raise Exception("The lengths of NeXus data arrays differ between one other! ")

	if dbg and False:
		N=min(10, N)

	if not imgkeyNXS:

		if (inBeamPos is None) or (outOfBeamPos is None):
			msg = "INFO: Image-key data are not available in input NeXus file - please re-run this script using \n"
			msg += "the stageInBeamPhys and stageOutOfBeamPhys options, followed by appropriate values \n"
			msg += "(the latter can be found in scan_command recorded in scan's NeXus file)."
			raise Exception(msg)
			
		image_key_curr_dct={}
		image_key_curr=dfp_encoding['uncl']
		# identify each entry as DARK, FLAT, PROJ or UNCLASSIFIED image
		for i in range(0, N):
			image_key_curr_dct=genImageKey(inShutterPos=tomography_shutter[i], map01Def_shutter=map01Def_shutter, inStagePos=ss1_x[i], map01Def_stage=map01Def_stage, dfpDef=dfpDef) 
			
			if image_key_curr_dct['dark']==1 and image_key_curr_dct['flat']==0 and image_key_curr_dct['proj']==0:
				dark_idx.append(i)
				image_key_curr=dfp_encoding['dark']
			elif image_key_curr_dct['dark']==0 and image_key_curr_dct['flat']==1 and image_key_curr_dct['proj']==0:
				flat_idx.append(i)
				image_key_curr=dfp_encoding['flat']
			elif image_key_curr_dct['dark']==0 and image_key_curr_dct['flat']==0 and image_key_curr_dct['proj']==1:
				proj_idx.append(i)
				image_key_curr=dfp_encoding['proj']
			else:
				unclassified_idx.append(i)
			
			# handle sub-sequences 
			if image_key_of_curr_subseq != image_key_curr:
				# offload old subseq
				unpicked_idx_dct[ dfp_encoding_reverse[image_key_of_curr_subseq] ].append(image_key_curr_subseq_lst)
				# reset all for new subseq
				image_key_of_curr_subseq = image_key_curr
				image_key_curr_subseq_lst = []
				# and add curr idx to new subseq!
				image_key_curr_subseq_lst.append(i)
			else:
				# add curr idx to curr subseq
				image_key_curr_subseq_lst.append(i)
		
		# must offload the last subseq by brute force		
		unpicked_idx_dct[ dfp_encoding_reverse[image_key_of_curr_subseq] ].append(image_key_curr_subseq_lst)
	else:
		msg="INFO: Using image keys found in input NeXus file.\n"
		print msg
		image_key_curr=dfp_encoding['uncl']
		for i in range(0, N):
			image_key_curr=int(imgkey[i])
			if image_key_curr==dfp_encoding['dark']:
				dark_idx.append(i)
			elif image_key_curr==dfp_encoding['flat']:
				flat_idx.append(i)
			elif image_key_curr==dfp_encoding['proj']:
				proj_idx.append(i)
			else:
				unclassified_idx.append(i)
			
			# handle sub-sequences 
			if image_key_of_curr_subseq != image_key_curr:
				# offload old subseq
				unpicked_idx_dct[ dfp_encoding_reverse[image_key_of_curr_subseq] ].append(image_key_curr_subseq_lst)
				# reset all for new subseq
				image_key_of_curr_subseq = image_key_curr
				image_key_curr_subseq_lst = []
				# and add curr idx to new subseq!
				image_key_curr_subseq_lst.append(i)
			else:
				# add curr idx to curr subseq
				image_key_curr_subseq_lst.append(i)
		
		# must offload the last subseq by brute force		
		unpicked_idx_dct[ dfp_encoding_reverse[image_key_of_curr_subseq] ].append(image_key_curr_subseq_lst)
		
	if verbose:
		print "List of DARK indices:"
		print dark_idx
		print "List of FLAT indices:"
		print flat_idx
		print "List of PROJ indices:"
		print proj_idx
		print "List of UNCLASSIFIED indices:"
		print unclassified_idx
		
		print "Sub-sequences of DARK indices:"
		cnt=0
		for lst in unpicked_idx_dct['dark']:
			print cnt, lst
			cnt += 1
		print "Sub-sequences of FLAT indices:"
		cnt = 0
		for lst in unpicked_idx_dct['flat']:
			print cnt, lst
			cnt += 1
	
	# check if we've identified a sufficient number of images as DARK, FLAT and PROJ images to perform a reconstruction 
	len_proj_idx=len(proj_idx)
	if len_proj_idx<loProjs_exc:
		msg = "Warning: Number of the identified PROJECTION images is TOO SMALL for running reconstruction: "+`len_proj_idx`+" < "+`loProjs_exc`+" (the latter is the exclusive min)"
		#raise Exception(msg)
		print msg
	
	#unclassified_idx.append(1300)
	if len(dark_idx)==0:
		msg = "WARNING: Failed to identify ANY DARK-field images!"
		print msg
		#raise Exception(msg)
	
	if len(flat_idx)==0:
		msg = "WARNING: Failed to identify ANY FLAT-field images!"
		print msg
		#raise Exception(msg)
	
	if len(proj_idx)==0:
		msg = "WARNING: Failed to identify ANY PROJECTION images!"
		raise Exception(msg)
	
	hiUnclassifieds_exc=maxUnclassed
	len_unclassified_idx=len(unclassified_idx)
	if len_unclassified_idx>hiUnclassifieds_exc:
		#msg="The number of unclassified images is: %s!"%len_unclassified_idx
		raise Exception("Number of UNCLASSIFIED images is TOO HIGH to proceed: "+`len_unclassified_idx`+" > "+`hiUnclassifieds_exc`+" (the latter is the exclusive max)")
	
	if verbose:
		theta_lo=ss1_rot[ proj_idx[0] ]
		theta_hi=ss1_rot[ proj_idx[len_proj_idx-1] ] 
		print "theta_lo = %s, zidx = %s"%(theta_lo, proj_idx[0])
		print "theta_hi = %s, zidx = %s"%(theta_hi, proj_idx[len_proj_idx-1])
	
	# use the path of the first PROJ image file as a reference file path for identifying the corresponding scanNumber, etc
	srcfile_proj=tif[proj_idx[0]][0]
	
	inWidth = 4008
	inHeight = 2672
	try:
		with opened_w_error(str(srcfile_proj), 'rb') as (f, err):
			#print "Opened/read file: %s"%str(srcfile_proj)
			if err:
				print "IOError:", err
			else:
				try:
					img = Image.open(f)
				except StandardError:
					print "Error on Image.open for file: %s:"%str(srcfile_proj)
					f.close() # force close
				else:
					# process image
					msg = "INFO: Using image width = %s and height = %s, which were automatically detected from: %s"%(img.size[0],img.size[1],str(srcfile_proj))
					print msg
					inWidth = img.size[0]
					inHeight = img.size[1]
					#print '\t\tinWidth= ',inWidth
					#print '\t\tinHeight= ',inHeight
	except IOError:
		print "Could not open/read file: %s"%str(srcfile_proj)
		msg = "INFO: Using default image width = %s and height = %s"%(inWidth,inHeight)
		print msg
	
	#return 
	
	mandatory_parent_foldername="processing"
	
	scanNumber_str, head, sino_dir, dark_dir, flat_dir, proj_dir, darks_dir, flats_dir=createDirs(refFilename=srcfile_proj, outdir=outdir, mandatorydir=mandatory_parent_foldername, verbose=verbose)
	
	len_proj_idx_decimated, detectorName=populateDirs(scanNumber_str, head, dark_dir, flat_dir, proj_dir, darks_dir, flats_dir, tif, dark_idx, flat_idx, proj_idx, unpicked_idx_dct, filenameZidxOffset, decimationRate, verbose=verbose)
	
	# average flats
	avgf_success = False
	if avgf:
		with cd(head+os.sep+sino_dir):
			try:
				avgf_success = launchImageAveragingProcess(\
										inDir=(head+os.sep+flats_dir)\
										, inFilenameFmt="f_000_%05d.tif"\
										, outDir=(head+os.sep+flat_dir)\
										, outFilename="flat-avg.tif"\
										, imgWidth=inWidth\
										, imLength=inHeight\
										, outlierCheckParam=avgfu)
				print "INFO: Finished averaging flat-field images"
			except Exception, ex:
				avgf_success = False
				raise Exception ("ERROR Spawning flat_capav for flat-field images: "+str(ex))
	else:
		msg = "\nINFO: Launching of flat_capav for averaging flat-field images was not requested."
		print msg
	
	#create required link named flat.tif
	dst_flat="flat.tif"
	dst_flat=head+os.sep+flat_dir+os.sep+dst_flat
	if avgf_success:
		src_flat = head+os.sep+flat_dir+os.sep+"flat-avg.tif"
	else:
		src_flat = head+os.sep+flat_dir+os.sep+"flat-sgl.tif"
	createSoftLink(src_flat, dst_flat, throwExceptionIfSourceDoesNotExist=False)
				
	# average darks
	avgd_success = False
	if avgd:
		with cd(head+os.sep+sino_dir):
			try:
				avgd_success = launchImageAveragingProcess(\
										inDir=(head+os.sep+darks_dir)\
										, inFilenameFmt="d_000_%05d.tif"\
										, outDir=(head+os.sep+dark_dir)\
										, outFilename="dark-avg.tif"\
										, imgWidth=inWidth\
										, imLength=inHeight\
										, outlierCheckParam=avgdu)
				print "INFO: Finished averaging dark-field images"
			except Exception, ex:
				avgd_success = False
				raise Exception ("ERROR Spawning flat_capav for dark-field images: "+str(ex))
	else:
		msg = "\nINFO: Launching of flat_capav for averaging dark-field images was not requested."
		print msg
	
	#create required link named dark.tif
	dst_dark="dark.tif"
	dst_dark=head+os.sep+dark_dir+os.sep+dst_dark
	if avgd_success:
		src_dark = head+os.sep+dark_dir+os.sep+"dark-avg.tif"
	else:
		src_dark = head+os.sep+dark_dir+os.sep+"dark-sgl.tif"
	createSoftLink(src_dark, dst_dark, throwExceptionIfSourceDoesNotExist=False)
	
	#copy default settings.xml
	settings_src = "/dls_sw/i12/software/tomography_scripts/settings.xml"
	settings_dst = head+os.sep+sino_dir+os.sep+"settings.xml"
	copySingleFile(settings_src, settings_dst)
	
	if sino:
		with cd(head+os.sep+sino_dir):
			#print "\n\tInside context manager CWD = %s"%os.getcwd()
			try:
				#inProjFmt="pco1564-%05d.tif"
				#inProjFmt=detectorName+scanNumber_str+"-"+"%05d.tif"
				inProjFmt="p_%05d.tif"
				#nprojs=len_proj_idx_decimated
				#nprojs=1200
				if len_proj_idx_decimated<loProjs_exc or len_proj_idx_decimated<2:
					raise Exception("Number of provided projection images is TOO SMALL to run sino_listener: "+`len_proj_idx_decimated`+" < "+`loProjs_exc`+" (the latter is the exclusive min)")
				
				zidx_last=len_proj_idx_decimated-1
				#print 'zidx_last=', zidx_last
				launchSinoListener(head+os.sep+proj_dir, inProjFmt, zidx_last, head+os.sep+sino_dir, inWidth, inHeight, qsub_proj='i12', verbose=True, testing=False)
			except Exception, ex:
				raise Exception ("ERROR Spawning the sino_listener script  "+str(ex))
		
		#print "\nAfter launching the sino_listener script CWD = %s"%os.getcwd()
		
	else:
		print "\nINFO: Launching of the sino_listener script was not requested." 
	
	#print "\nJust before closing NeXus file CWD = %s"%os.getcwd()
	#don't forget to close the input NeXus file
	nxsFileHandle.close()
	
	
def main(argv):
	desc="""Description: This Python script, called %prog,
creates directories and links to projection, dark and flat images required for sino_listener to create sinograms.
"""
	usage="%prog -f input_filename --shutterOpenPhys shutOpenPos --shutterClosedPhys shutClosedPos --stageInBeamPhys inBeamPos --stageOutOfBeamPhys outOfBeamPos -o outdir\n"+\
				" or\n%prog --filename input_filename --shutterOpenPhys shutOpenPos --shutterClosedPhys shutClosedPos --stageInBeamPhys inBeamPos --stageOutOfBeamPhys outOfBeamPos --outdir outdir\n"+\
				"\nExample usage:\n%prog -f /dls/i12/data/2012/mt5811-1/564.nxs --shutterOpenPhys 1.0 --shutterClosedPhys 0.0 --stageInBeamPhys 0.0 --stageOutOfBeamPhys 6.0\n"+\
				"or:\n%prog --filename /dls/i12/data/2012/mt5811-1/564.nxs --shutterOpenPhys 1.0 --shutterClosedPhys 0.0 --stageInBeamPhys 0.0 --stageOutOfBeamPhys 6.0"
	vers="%prog version 1.0"

	parser=OptionParser(usage=usage, description=desc, version=vers, prog=argv[0])

	parser.add_option("-f", "--filename", action="store", type="string", dest="filename", help="NeXus filename to be processed.")
	parser.add_option("--shutterOpenPhys", action="store", type="float", dest="shutOpenPos", default=1.0, help="The shutter's PHYSICAL position when it was OPEN during the scan.")
	parser.add_option("--shutterClosedPhys", action="store", type="float", dest="shutClosedPos", default=0.0, help="The shutter's PHYSICAL position when it was CLOSED during the scan. ")
	parser.add_option("--stageInBeamPhys", action="store", type="float", dest="inBeamPos", help="The sample stage's PHYSICAL position when it was IN-BEAM during the scan. ")
	parser.add_option("--stageOutOfBeamPhys", action="store", type="float", dest="outOfBeamPos", help="The sample stage's PHYSICAL position when it was OUT-OF-BEAM during the scan. ")
	parser.add_option("--minProjs", action="store", type="int", dest="minProjs", default=129, help="The absolute minimum number of projections; default value is %default.")
	parser.add_option("--maxUnclassed", action="store", type="int", dest="maxUnclassed", default=0, help="The absolute maximum number of unclassified images; default value is %default.")
	parser.add_option("-e", "--every", action="store", type="int", dest="decimationRate", default=1, help="Indicates that only every n-th projection image will be used for reconstruction; default value is %default.")
	parser.add_option("--shutterNXSPath", action="store", type="string", dest="shutNXSPath", default="/entry1/instrument/tomoScanDevice/tomography_shutter", help="The path to the location of SHUTTER's physical positions inside the input NeXus file.")
	parser.add_option("--stagePosNXSPath", action="store", type="string", dest="stagePosNXSPath", default="/entry1/instrument/tomoScanDevice/ss1_x", help="The path to the location of SAMPLE STAGE's physical positions inside the input NeXus file.")
	parser.add_option("--stageRotNXSPath", action="store", type="string", dest="stageRotNXSPath", default="/entry1/instrument/tomoScanDevice/ss1_theta", help="The path to the location of SAMPLE STAGE's physical rotations inside the input NeXus file.")
	parser.add_option("--tifNXSPath", action="store", type="string", dest="tifNXSPath", default="/entry1/instrument/pco4000_dio_tif/image_data", help="The path to the location of TIFF filenames inside the input NeXus file.")
	parser.add_option("--imgkeyNXSPath", action="store", type="string", dest="imgkeyNXSPath", default="/entry1/instrument/tomoScanDevice/image_key", help="The path to the location of image-key data inside the input NeXus file.")
	parser.add_option("-o", "--outdir", action="store", type="string", dest="outdir", help="Path to folder in which directories and files are to be made. Default is current working folder")
	parser.add_option("--inFilenameFmt", action="store", type="string", dest="inFilenameFmt", default="p_%05d.tif", help="Input filename C-printf format; default: p_%05d.tif")
	parser.add_option("--verbose", action="store_true", dest="verbose", default=False, help="Verbose - useful for diagnosing the script")
	parser.add_option("-s", "--sino", action="store_true", dest="sino", default=False, help="If set to True, the sino_listener script will be launched as well.")
	parser.add_option("--avgf", action="store_true", dest="avgf", default=False, help="If set to True, flat_capav will be launched to average flat-field images.")
	parser.add_option("--avgfu", action="store", type="float", dest="avgfu", default=0.01, help="Outlier check parameter for use with flat_capav on flat-field images.")
	parser.add_option("--avgd", action="store_true", dest="avgd", default=False, help="If set to True, flat_capav will be launched to average dark-field images.")
	parser.add_option("--avgdu", action="store", type="float", dest="avgdu", default=0.01, help="Outlier check parameter for use with flat_capav on dark-field images.")
	parser.add_option("--tiffDirOverride", action="store", type="string", dest="tiffDirOverride", default="", help="The path to a directory containing TIFF images, which overrides that found in input Nexus file.")	
	parser.add_option("--dbg", action="store_true", dest="dbg", default=False, help="Debug option set to True limits the number of processed images to the first 10 (useful for testing, etc.")

	(opts, args)=parser.parse_args(args=argv[1:])
	opts_dict=vars(opts)

#print the input args
	if opts.verbose:
		print "Main input args:"
		for key, value in opts_dict.iteritems():
			print key, value
		print "\n"

	#parser.print_help()
	#parser.print_version()

# Make sure all mandatory input variables have some values
	#mandatory_var=['filename', 'shutOpenPos', 'shutClosedPos', 'inBeamPos', 'outOfBeamPos', 'shutNXSPath', 'stagePosNXSPath', 'stageRotNXSPath', 'tifNXSPath']
	mandatory_var=['filename', 'shutOpenPos', 'shutClosedPos', 'shutNXSPath', 'stagePosNXSPath', 'stageRotNXSPath', 'tifNXSPath']
	for m in mandatory_var:
		#print opts_dict[m]
		if opts_dict[m] is None:
			msg="Mandatory input value, %s, is missing!"%m
			raise Exception(msg+"Use -h for help")
	
	outdir_loc=opts.outdir
	if not outdir_loc is None:
		outdir_loc=removeTrailingSlash(outdir_loc)
		
	minProjs_loc=max(opts.minProjs, 1)
	maxUnclassed_loc=max(opts.maxUnclassed, 0)
	makeLinksForNXSFile(\
					filename=opts.filename\
					, shutterOpenPhys=opts.shutOpenPos\
					, shutterClosedPhys=opts.shutClosedPos\
					, stageInBeamPhys=opts.inBeamPos\
					, stageOutOfBeamPhys=opts.outOfBeamPos\
					, outdir=outdir_loc\
					, minProjs=minProjs_loc\
					, maxUnclassed=maxUnclassed_loc\
					, shutterNXSPath=opts.shutNXSPath\
					, stagePosNXSPath=opts.stagePosNXSPath\
					, stageRotNXSPath=opts.stageRotNXSPath\
					, tifNXSPath=opts.tifNXSPath\
					, imgkeyNXSPath=opts.imgkeyNXSPath\
					, inFilenameFmt=opts.inFilenameFmt\
					, decimationRate=opts.decimationRate\
					, verbose=opts.verbose\
					, sino=opts.sino\
					, avgf=opts.avgf\
					, avgfu=opts.avgfu\
					, avgd=opts.avgd\
					, avgdu=opts.avgdu\
					, tiffDirOverride=opts.tiffDirOverride\
					, dbg=opts.dbg)

if __name__=="__main__":
	#use the line below when running unit-tests or from the command line
	main(sys.argv)
"""
	main(["progname"\
		, "--filename", "/dls/i13/data/2012/mt5811-1/564.nxs"\
		, "--shutterOpenPhys", "1.0"\
		, "--shutterClosedPhys", "0.0"\
		, "--stageInBeamPhys", "0.0"\
		, "--stageOutOfBeamPhys", "6.0"\
		, "--outdir", "/home/vxu94780"\
		#, "--outdir", "/dls/i13/data/2012/mt5811-1"\
		#, "--outdir", "/dls/i13/data/2012/mt5811-1/processing"\
		, "--minProjs", "1"\
		, "--verbose", "True"\
		#, "--every", "3"\
		, "--every", "1"\
		, "--sino", "False"\
		, "--dbg", "True"\
		])
"""
"""
	main(["progname"
		, "--filename", "/dls/i13/data/2012/mt5811-1/564.nxs"\
		, "--shutterOpenPhys", "1.0"\
		, "--shutterClosedPhys", "0.0"\
		, "--stageInBeamPhys", "0.0"\
		, "--stageOutOfBeamPhys", "6.0"\
		, "--outdir", "/home/vxu94780"\
		, "--minProjs", "1"\
		, "--verbose", "True"\
		, "--dbg", "True"\
		])
"""
	#main(["progname", "--filename", "/dls/i13/data/2012/mt5811-1/564.nxs", "--shutterOpenPhys", "1.0", "--shutterClosedPhys", "0.0", "--stageInBeamPhys", "0.0", "--stageOutOfBeamPhys", "6.0", "--verbose", "True"])
"""
	main(["progname"\
		, "--filename", "/dls/i13/data/2012/mt5811-1/564.nxs"\
		, "--shutterOpenPhys", "1.0"\
		, "--shutterClosedPhys", "0.0"\
		, "--stageInBeamPhys", "0.0"\
		, "--stageOutOfBeamPhys", "6.0"\
		, "--outdir", "test_makeLinksNXS_SoftLinkAlreadyExists_output/processing"\
		, "--minProjs", "1"\
		, "--verbose", "True"\
		])
"""

class Test1(unittest.TestCase):

	def setUp(self):
		#/scratch/i13trunk2_git/gda-dls-beamlines-i13x.git/i13i/scripts
		self.cwd=os.getcwd()

	def tearDown(self):
		os.chdir(self.cwd)

	def testHelp(self):
		main(["progname", "-h"])

	def test_noArgs(self):
		try:
			main(["progname"])
		except  Exception,  ex:
			self.assertEquals('Mandatory input value is missing! Use -h for help', str(ex))

	def test_makeLinksNXS_InputFileInexistent(self):
		nonExistentNXSFile="/dls/i13/data/2012/mt5811-1/X564X.nxs"
		try:
			main(\
				["progname"\
				 , "--filename", nonExistentNXSFile\
				 , "--shutterOpenPhys", "1.0"\
				 , "--shutterClosedPhys", "0.0"\
				 , "--stageInBeamPhys", "0.0"\
				 , "--stageOutOfBeamPhys", "6.0"\
				 ])
		except  Exception , ex:
			self.assertEquals("The input NeXus file does not exist: "+nonExistentNXSFile, str(ex))

	def test_makeLinksNXS_InsufficientProjections(self):
		existentNXSFile="/dls/i13/data/2012/mt5811-1/564.nxs"
		try:
			main(\
				["progname"\
				 , "--filename", existentNXSFile\
				 , "--shutterOpenPhys", "1.0"\
				 , "--shutterClosedPhys", "0.0"\
				 , "--stageInBeamPhys", "0.0"\
				 , "--stageOutOfBeamPhys", "6.0"\
				 ])
		except  Exception, ex:
			self.assertEquals("The number of projections is too small!", str(ex))

	def test_makeLinksNXS_SoftLinkToProjAlreadyExists(self):
		existentNXSFile="/dls/i13/data/2012/mt5811-1/564.nxs"
		try:
			outputDir="test_makeLinksNXS_SoftLinkAlreadyExists_output/processing"
			dummyProjFileDir=outputDir+os.sep+"rawdata/564/projections"
			if os.path.exists(dummyProjFileDir):
				shutil.rmtree(dummyProjFileDir)
			#os.mkdir(outputDir)
			os.makedirs(dummyProjFileDir)
			#os.chdir(outputDir)
			
			#dummyProjFile="rawdata/564/projections"+os.sep+"pco1564-00000.tif"
			dummyProjFile=dummyProjFileDir+os.sep+"pco1564-00000.tif"
			f=open(dummyProjFile, "w");
			f.write("Some dummy PROJ content")
			f.flush()
			f.close()
			main(\
				["progname"\
				 , "--filename", existentNXSFile\
				 , "--shutterOpenPhys", "1.0"\
				 , "--shutterClosedPhys", "0.0"\
				 , "--stageInBeamPhys", "0.0"\
				 , "--stageOutOfBeamPhys", "6.0"\
				 , "--minProjs", "1"\
				 , "--outdir", outputDir\
				 ])
		except  Exception, ex:
			self.assertEquals("Soft link to PROJECTION image already exists: "+dummyProjFile, str(ex))

	def test_makeLinksNXS_SoftLinkToDarkAlreadyExists(self):
		existentNXSFile="/dls/i13/data/2012/mt5811-1/564.nxs"
		try:
			outputDir="test_makeLinksNXS_SoftLinkAlreadyExists_output/processing"
			dummyDarkFileDir=outputDir+os.sep+"sino/564/dark"
			if os.path.exists(dummyDarkFileDir):
				shutil.rmtree(dummyDarkFileDir)
			#os.mkdir(outputDir)
			os.makedirs(dummyDarkFileDir)
			#os.chdir(outputDir)
			
			dummyDarkFile=dummyDarkFileDir+os.sep+"dark.tif"
			f=open(dummyDarkFile, "w");
			f.write("Some dummyDARK content")
			f.flush()
			f.close()
			main(\
				["progname"\
				 , "--filename", existentNXSFile\
				 , "--shutterOpenPhys", "1.0"\
				 , "--shutterClosedPhys", "0.0"\
				 , "--stageInBeamPhys", "0.0"\
				 , "--stageOutOfBeamPhys", "6.0"\
				 , "--minProjs", "1"\
				 , "--outdir", outputDir\
				 ])
		except  Exception, ex:
			self.assertEquals("Soft link to DARK image already exists: "+dummyDarkFile, str(ex))

	def test_makeLinksNXS_SoftLinkToFlatAlreadyExists(self):
		existentNXSFile="/dls/i13/data/2012/mt5811-1/564.nxs"
		try:
			outputDir="test_makeLinksNXS_SoftLinkAlreadyExists_output/processing"
			dummyFlatFileDir=outputDir+os.sep+"sino/564/flat"
			if os.path.exists(dummyFlatFileDir):
				shutil.rmtree(dummyFlatFileDir)
			#os.mkdir(outputDir)
			os.makedirs(dummyFlatFileDir)
			#os.chdir(outputDir)
			
			dummyFlatFile=dummyFlatFileDir+os.sep+"flat.tif"
			f=open(dummyFlatFile, "w");
			f.write("Some dummy FLAT content")
			f.flush()
			f.close()
			main(\
				["progname"\
				 , "--filename", existentNXSFile\
				 , "--shutterOpenPhys", "1.0"\
				 , "--shutterClosedPhys", "0.0"\
				 , "--stageInBeamPhys", "0.0"\
				 , "--stageOutOfBeamPhys", "6.0"\
				 , "--minProjs", "1"\
				 , "--outdir", outputDir\
				 ])
		except  Exception, ex:
			self.assertEquals("Soft link to FLAT image already exists: "+dummyFlatFile, str(ex))

	def test_makeLinksNXS_OutdirGiven(self):
		existentNXSFile="/dls/i13/data/2012/mt5811-1/564.nxs"
		outputDir="test_makeLinksNXS_SoftLinkAlreadyExists_output/processing"
		if os.path.exists(outputDir):
			shutil.rmtree(outputDir)
		os.makedirs(outputDir)
		
		main(\
				["progname"\
				 , "--filename", existentNXSFile\
				 , "--shutterOpenPhys", "1.0"\
				 , "--shutterClosedPhys", "0.0"\
				 , "--stageInBeamPhys", "0.0"\
				 , "--stageOutOfBeamPhys", "6.0"\
				 , "--minProjs", "1"\
				 , "--outdir", outputDir\
				 , "--dbg", True\
				 ])

		#the actual test of the outcome for the above part
		os.chdir(outputDir)
		fileToTest="sino/564/dark/dark.tif"
		if not os.path.exists(fileToTest):
			self.fail("Link to DARK image failed to be created for file:"+fileToTest)

		fileToTest="sino/564/flat/flat.tif"
		if not os.path.exists(fileToTest):
			self.fail("Link to FLAT image failed to be created for file:"+fileToTest)

		fileToTest="rawdata/564/projections/pco1564-00000.tif"
		if not os.path.exists(fileToTest):
			self.fail("Link to PROJ image failed to be created for file:"+fileToTest)
<|MERGE_RESOLUTION|>--- conflicted
+++ resolved
@@ -498,8 +498,6 @@
 							, outdir=(head+os.sep+proj_dir)\
 							, outFilenameFmt=filenameFmt\
 							, inFilenameOffset=filenameOffset)
-	
-	# create links to all flats
 	filenameFmt="p_%05d.tif"
 	#outFnameFmt="f_%03d_%05d.tif"
 	outPrefixFnameFmt="f_%03d_"
@@ -514,12 +512,8 @@
 								, indir=genAncestorPath(refFilename, 1)\
 								, inFilenameFmt=filenameFmt\
 								, outdir=(head+os.sep+flats_dir)\
-<<<<<<< HEAD
-								, outFilenameFmt=outFnameFmt)
-=======
 								, outFilenameFmt=outFnameFmt\
 								, inFilenameOffset=filenameOffset)
->>>>>>> f2afabbd
 		subseq += 1
 	
 	# create links to all darks
@@ -537,12 +531,8 @@
 								, indir=genAncestorPath(refFilename, 1)\
 								, inFilenameFmt=filenameFmt\
 								, outdir=(head+os.sep+darks_dir)\
-<<<<<<< HEAD
-								, outFilenameFmt=outFnameFmt)
-=======
 								, outFilenameFmt=outFnameFmt\
 								, inFilenameOffset=filenameOffset)
->>>>>>> f2afabbd
 		subseq += 1
 	
 	print "INFO: Finished populating directories." 
