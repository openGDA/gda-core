--- conflicted
+++ resolved
@@ -373,11 +373,7 @@
 			oldpath=qenviron["PATH"]
 		except :
 			oldpath=""
-<<<<<<< HEAD
-		qenviron["PATH"]="/dls_sw/apps/sge/SGE8.1.3/bin/lx-"+self.getArch()+":/bin:/usr/bin:" + oldpath
-=======
 		qenviron["PATH"]="/dls_sw/apps/sge/SGE8.1.3/bin/lx-"+self.getArch()+":/bin:/usr/bin:"+oldpath
->>>>>>> f2afabbd
 
 		self.out.write ("\nSpawning the reconstruction job ...\n")
 		
