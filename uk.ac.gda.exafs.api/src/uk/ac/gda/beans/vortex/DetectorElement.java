--- conflicted
+++ resolved
@@ -33,7 +33,7 @@
  * Communication with the real detector element is left in the XspressSystem class because it makes sense to speak to
  * all detector elements at once sometimes.
  */
-public class DetectorElement  implements Serializable, IDetectorElement {
+public class DetectorElement implements Serializable, IDetectorElement {
 
 	private List<DetectorROI> regionList;
 
@@ -48,37 +48,27 @@
 	// the detector group when the system is set up. The values supplied should
 	// be hand edited into the configuration file. The gain and offset can be
 	// changed subsequently using the XspressPanel or Xspress2Panel.
-<<<<<<< HEAD
-	private double gain;
-
-	private double offset;
-
-	private boolean excluded = false;
-
-	private double peakingTime;
-=======
 //	private double gain;
 //
 //	private double offset;
-	
+
 	private boolean excluded = false;
-	
+
 //	private double peakingTime;
->>>>>>> 612ef8b3
 
 	// The windowStart and windowEnd are the start and end channel numbers of the
 	// data which should be summed to produce fluorescence counts.
 	private int windowStart;
 	private int windowEnd;
-	
-	
+
+
 	/**
 	 * default constructor for Castor
 	 */
 	public DetectorElement() {
 		regionList = new ArrayList<DetectorROI>();
 	}
-	
+
 	public DetectorElement(String name, int number, int windowStart, int windowEnd,
 			 boolean excluded,
 			ArrayList<DetectorROI> regionList) {
@@ -90,7 +80,6 @@
 		this.regionList = regionList;
 	}
 
-
 	/**
 	 *
 	 */
@@ -124,23 +113,13 @@
 	}
 
 
-<<<<<<< HEAD
-	/**
-	 * @return gain
-	 */
-	public double getGain() {
-		return gain;
-	}
-
-=======
 //	/**
 //	 * @return gain
 //	 */
 //	public double getGain() {
 //		return gain;
 //	}
-	
->>>>>>> 612ef8b3
+
 	/**
 	 * @return Returns the name.
 	 */
@@ -176,30 +155,9 @@
 		return number;
 	}
 
-<<<<<<< HEAD
-	/**
-	 * Sets the gain
-	 *
-	 * @param gain
-	 *            new value
-	 */
-	public void setGain(double gain) {
-		this.gain = gain;
-	}
-
-	/**
-	 * Sets the offset
-	 *
-	 * @param offset
-	 *            new value
-	 */
-	public void setOffset(double offset) {
-		this.offset = offset;
-	}
-=======
 //	/**
 //	 * Sets the gain
-//	 * 
+//	 *
 //	 * @param gain
 //	 *            new value
 //	 */
@@ -209,14 +167,13 @@
 //
 //	/**
 //	 * Sets the offset
-//	 * 
+//	 *
 //	 * @param offset
 //	 *            new value
 //	 */
 //	public void setOffset(double offset) {
 //		this.offset = offset;
 //	}
->>>>>>> 612ef8b3
 
 	@Override
 	public boolean isExcluded() {
@@ -320,10 +277,10 @@
 	public void setWindowEnd(int windowEnd) {
 		this.windowEnd = windowEnd;
 	}
-	
+
 	/**
 	 * Sets the window.
-	 * 
+	 *
 	 * @param windowStart
 	 * @param windowEnd
 	 */
