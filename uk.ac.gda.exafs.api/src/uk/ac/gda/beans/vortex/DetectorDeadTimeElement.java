/*-
 * Copyright © 2009 Diamond Light Source Ltd.
 *
 * This file is part of GDA.
 *
 * GDA is free software: you can redistribute it and/or modify it under the
 * terms of the GNU General Public License version 3 as published by the Free
 * Software Foundation.
 *
 * GDA is distributed in the hope that it will be useful, but WITHOUT ANY
 * WARRANTY; without even the implied warranty of MERCHANTABILITY or FITNESS
 * FOR A PARTICULAR PURPOSE. See the GNU General Public License for more
 * details.
 *
 * You should have received a copy of the GNU General Public License along
 * with GDA. If not, see <http://www.gnu.org/licenses/>.
 */

package uk.ac.gda.beans.vortex;

import java.io.Serializable;
import java.net.URL;

import org.apache.commons.beanutils.BeanUtils;

/**
 * Class which holds the data (window, gain etc) for a single detector element in an Xspress or Xspress2 system.
 * Communication with the real detector element is left in the XspressSystem class because it makes sense to speak to
 * all detector elements at once sometimes.
 */
public class DetectorDeadTimeElement implements Serializable {

<<<<<<< HEAD
	private String name;

	// Each detector knows its own number (counting from 0). This has little
	// use within the software but helps to make the configuration file human
	// readable and writeable.
	private int number;
	private double processDeadTimeAllEvent;
=======
	static public final URL mappingURL = DetectorDeadTimeElement.class.getResource("XspressMapping.xml");

	static public final URL schemaURL  = DetectorDeadTimeElement.class.getResource("XspressMapping.xsd");
	
	private double processDeadTimeAllEventGradient;
	private double processDeadTimeAllEventOffset;
>>>>>>> 612ef8b3
	private double processDeadTimeInWindow;
	private double processDeadTimeInWindowGradient;
	private String name;
	private int number;

	
	/**
	 * default constructor for Castor
	 */
	public DetectorDeadTimeElement() {
	}

<<<<<<< HEAD
=======
	public DetectorDeadTimeElement(String name, int number, double processDeadTimeAllEventGradient, double processDeadTimeAllEventOffset, double processDeadTimeInWindow) {
		this.name = name;
		this.number = number;		
		this.processDeadTimeAllEventGradient = processDeadTimeAllEventGradient;
		this.processDeadTimeAllEventOffset = processDeadTimeAllEventOffset;
		this.processDeadTimeInWindow = processDeadTimeInWindow;
		this.processDeadTimeInWindowGradient = 0; // only noticed on 64-element so this value is optional
	}
	
	public DetectorDeadTimeElement(String name, int number, double processDeadTimeAllEventGradient, double processDeadTimeAllEventOffset, double processDeadTimeInWindow,double processDeadTimeInWindowGradient) {
		this.name = name;
		this.number = number;		
		this.processDeadTimeAllEventGradient = processDeadTimeAllEventGradient;
		this.processDeadTimeAllEventOffset = processDeadTimeAllEventOffset;
		this.processDeadTimeInWindow = processDeadTimeInWindow;
		this.processDeadTimeInWindowGradient = processDeadTimeInWindowGradient;
	}

	
>>>>>>> 612ef8b3
	/**
		 *
		 */
	@Override
	public String toString() {
		try {
			return BeanUtils.describe(this).toString();
		} catch (Exception e) {
			return e.getMessage();
		}
	}

	

	public double getProcessDeadTimeAllEventGradient() {
		return processDeadTimeAllEventGradient;
	}

	public void setProcessDeadTimeAllEventGradient(double processDeadTimeAllEventGradient) {
		this.processDeadTimeAllEventGradient = processDeadTimeAllEventGradient;
	}

	public double getProcessDeadTimeAllEventOffset() {
		return processDeadTimeAllEventOffset;
	}

	public void setProcessDeadTimeAllEventOffset(double processDeadTimeAllEventOffset) {
		this.processDeadTimeAllEventOffset = processDeadTimeAllEventOffset;
	}

	public double getProcessDeadTimeInWindow() {
		return processDeadTimeInWindow;
	}
	
	public void setProcessDeadTimeInWindow(double processDeadTimeInWindow) {
		this.processDeadTimeInWindow = processDeadTimeInWindow;
	}

	public double getProcessDeadTimeInWindowGradient() {
		return processDeadTimeInWindowGradient;
	}

	public void setProcessDeadTimeInWindowGradient(double processDeadTimeInWindowGradient) {
		this.processDeadTimeInWindowGradient = processDeadTimeInWindowGradient;
	}

	public String getName() {
		return name;
	}

	public void setName(String name) {
		this.name = name;
	}

	public void setNumber(int number) {
		this.number = number;
	}


	/**
	 * NOTE number = the pixel number
	 * 
	 * A value starting at 1 used to reference pixels on the detector.
	 * 
	 * @return number
	 */
	public int getNumber() {
		return number;
	}

	
	@Override
	public int hashCode() {
		final int prime = 31;
		int result = 1;
<<<<<<< HEAD
		long temp;
		temp = Double.doubleToLongBits(processDeadTimeAllEvent);
=======
		result = prime * result + ((name == null) ? 0 : name.hashCode());
		result = prime * result + number;
		long temp;
		temp = Double.doubleToLongBits(processDeadTimeAllEventGradient);
		result = prime * result + (int) (temp ^ (temp >>> 32));
		temp = Double.doubleToLongBits(processDeadTimeAllEventOffset);
>>>>>>> 612ef8b3
		result = prime * result + (int) (temp ^ (temp >>> 32));
		temp = Double.doubleToLongBits(processDeadTimeInWindow);
		result = prime * result + (int) (temp ^ (temp >>> 32));
		temp = Double.doubleToLongBits(processDeadTimeInWindowGradient);
		result = prime * result + (int) (temp ^ (temp >>> 32));
		return result;
	}

	@Override
	public boolean equals(Object obj) {
		if (this == obj)
			return true;
		if (obj == null)
			return false;
		if (getClass() != obj.getClass())
			return false;
		DetectorDeadTimeElement other = (DetectorDeadTimeElement) obj;
		if (name == null) {
			if (other.name != null)
				return false;
		} else if (!name.equals(other.name))
			return false;
		if (number != other.number)
			return false;
		if (Double.doubleToLongBits(processDeadTimeAllEventGradient) != Double
				.doubleToLongBits(other.processDeadTimeAllEventGradient))
			return false;
		if (Double.doubleToLongBits(processDeadTimeAllEventOffset) != Double
				.doubleToLongBits(other.processDeadTimeAllEventOffset))
			return false;
		if (Double.doubleToLongBits(processDeadTimeInWindow) != Double.doubleToLongBits(other.processDeadTimeInWindow))
			return false;
		if (Double.doubleToLongBits(processDeadTimeInWindowGradient) != Double
				.doubleToLongBits(other.processDeadTimeInWindowGradient))
			return false;
		return true;
	}
<<<<<<< HEAD
=======

>>>>>>> 612ef8b3
}<|MERGE_RESOLUTION|>--- conflicted
+++ resolved
@@ -30,59 +30,41 @@
  */
 public class DetectorDeadTimeElement implements Serializable {
 
-<<<<<<< HEAD
-	private String name;
-
-	// Each detector knows its own number (counting from 0). This has little
-	// use within the software but helps to make the configuration file human
-	// readable and writeable.
-	private int number;
-	private double processDeadTimeAllEvent;
-=======
 	static public final URL mappingURL = DetectorDeadTimeElement.class.getResource("XspressMapping.xml");
 
 	static public final URL schemaURL  = DetectorDeadTimeElement.class.getResource("XspressMapping.xsd");
-	
+
 	private double processDeadTimeAllEventGradient;
 	private double processDeadTimeAllEventOffset;
->>>>>>> 612ef8b3
 	private double processDeadTimeInWindow;
 	private double processDeadTimeInWindowGradient;
 	private String name;
 	private int number;
 
-	
 	/**
 	 * default constructor for Castor
 	 */
 	public DetectorDeadTimeElement() {
 	}
 
-<<<<<<< HEAD
-=======
 	public DetectorDeadTimeElement(String name, int number, double processDeadTimeAllEventGradient, double processDeadTimeAllEventOffset, double processDeadTimeInWindow) {
 		this.name = name;
-		this.number = number;		
+		this.number = number;
 		this.processDeadTimeAllEventGradient = processDeadTimeAllEventGradient;
 		this.processDeadTimeAllEventOffset = processDeadTimeAllEventOffset;
 		this.processDeadTimeInWindow = processDeadTimeInWindow;
 		this.processDeadTimeInWindowGradient = 0; // only noticed on 64-element so this value is optional
 	}
-	
+
 	public DetectorDeadTimeElement(String name, int number, double processDeadTimeAllEventGradient, double processDeadTimeAllEventOffset, double processDeadTimeInWindow,double processDeadTimeInWindowGradient) {
 		this.name = name;
-		this.number = number;		
+		this.number = number;
 		this.processDeadTimeAllEventGradient = processDeadTimeAllEventGradient;
 		this.processDeadTimeAllEventOffset = processDeadTimeAllEventOffset;
 		this.processDeadTimeInWindow = processDeadTimeInWindow;
 		this.processDeadTimeInWindowGradient = processDeadTimeInWindowGradient;
 	}
 
-	
->>>>>>> 612ef8b3
-	/**
-		 *
-		 */
 	@Override
 	public String toString() {
 		try {
@@ -91,8 +73,6 @@
 			return e.getMessage();
 		}
 	}
-
-	
 
 	public double getProcessDeadTimeAllEventGradient() {
 		return processDeadTimeAllEventGradient;
@@ -113,7 +93,7 @@
 	public double getProcessDeadTimeInWindow() {
 		return processDeadTimeInWindow;
 	}
-	
+
 	public void setProcessDeadTimeInWindow(double processDeadTimeInWindow) {
 		this.processDeadTimeInWindow = processDeadTimeInWindow;
 	}
@@ -138,34 +118,27 @@
 		this.number = number;
 	}
 
-
 	/**
 	 * NOTE number = the pixel number
-	 * 
+	 *
 	 * A value starting at 1 used to reference pixels on the detector.
-	 * 
+	 *
 	 * @return number
 	 */
 	public int getNumber() {
 		return number;
 	}
 
-	
 	@Override
 	public int hashCode() {
 		final int prime = 31;
 		int result = 1;
-<<<<<<< HEAD
-		long temp;
-		temp = Double.doubleToLongBits(processDeadTimeAllEvent);
-=======
 		result = prime * result + ((name == null) ? 0 : name.hashCode());
 		result = prime * result + number;
 		long temp;
 		temp = Double.doubleToLongBits(processDeadTimeAllEventGradient);
 		result = prime * result + (int) (temp ^ (temp >>> 32));
 		temp = Double.doubleToLongBits(processDeadTimeAllEventOffset);
->>>>>>> 612ef8b3
 		result = prime * result + (int) (temp ^ (temp >>> 32));
 		temp = Double.doubleToLongBits(processDeadTimeInWindow);
 		result = prime * result + (int) (temp ^ (temp >>> 32));
@@ -203,8 +176,4 @@
 			return false;
 		return true;
 	}
-<<<<<<< HEAD
-=======
-
->>>>>>> 612ef8b3
 }