--- conflicted
+++ resolved
@@ -29,19 +29,14 @@
 import uk.ac.gda.beans.vortex.DetectorElement;
 import uk.ac.gda.devices.detector.FluorescenceDetectorParameters;
 
-
-<<<<<<< HEAD
-public class XspressParameters implements Serializable,IDetectorConfigurationParameters {
-=======
-public class XspressParameters implements Serializable,IDetectorConfigurationParameters, FluorescenceDetectorParameters {	
->>>>>>> 612ef8b3
+public class XspressParameters implements Serializable,IDetectorConfigurationParameters, FluorescenceDetectorParameters {
 	/**
 	 * The region type when the ROI returns the sum of counts in the region, so acts like a scaler.
 	 */
 	static public final String VIRTUALSCALER = "Virtual Scaler";
 	static public final URL mappingURL = XspressParameters.class.getResource("XspressMapping.xml");
 	static public final URL schemaURL = XspressParameters.class.getResource("XspressMapping.xsd");
-	
+
 	static public final String READOUT_MODE_SCALERS_ONLY = "Scalers only";
 	static public final String READOUT_MODE_SCALERS_AND_MCA = "Scalers and MCA";
 	static public final String READOUT_MODE_REGIONSOFINTEREST = "Regions Of Interest";
@@ -67,14 +62,17 @@
 		detectorList.add(detectorElement);
 	}
 
+	@Override
 	public List<DetectorElement> getDetectorList() {
 		return detectorList;
 	}
 
+	@Override
 	public void setDetectorList(List<DetectorElement> detectorList) {
 		this.detectorList = detectorList;
 	}
 
+	@Override
 	public DetectorElement getDetector(int index) {
 		return detectorList.get(index);
 	}
@@ -206,16 +204,17 @@
 		return saveRawSpectrum;
 	}
 
-<<<<<<< HEAD
 	/**
 	 * @return Returns the regionType.
 	 */
-=======
->>>>>>> 612ef8b3
 	public String getRegionType() {
 		return regionType;
 	}
 
+	/**
+	 * @param regionType
+	 *            The regionType to set.
+	 */
 	public void setRegionType(String regionType) {
 		this.regionType = regionType;
 	}
@@ -227,8 +226,4 @@
 	public void setSelectedRegionNumber(int selectedRegionNumber) {
 		this.selectedRegionNumber = selectedRegionNumber;
 	}
-<<<<<<< HEAD
-
-=======
->>>>>>> 612ef8b3
 }