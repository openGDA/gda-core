/*-
 * Copyright © 2009 Diamond Light Source Ltd., Science and Technology
 * Facilities Council Daresbury Laboratory
 *
 * This file is part of GDA.
 *
 * GDA is free software: you can redistribute it and/or modify it under the
 * terms of the GNU General Public License version 3 as published by the Free
 * Software Foundation.
 *
 * GDA is distributed in the hope that it will be useful, but WITHOUT ANY
 * WARRANTY; without even the implied warranty of MERCHANTABILITY or FITNESS
 * FOR A PARTICULAR PURPOSE. See the GNU General Public License for more
 * details.
 *
 * You should have received a copy of the GNU General Public License along
 * with GDA. If not, see <http://www.gnu.org/licenses/>.
 */

package uk.ac.gda.beans.xspress;

import java.util.ArrayList;

import gda.device.Detector;
import gda.device.DeviceException;

<<<<<<< HEAD
=======
import java.util.ArrayList;

import uk.ac.gda.beans.vortex.DetectorElement;

>>>>>>> 612ef8b3
/**
 * Xspress systems must implement this to enable CORBA use
 */
public interface XspressDetector extends Detector {

	/**
	 * readoutMode option - when this used Xspress will not use ROIs but return hardware scalers only
	 */
	public static final String READOUT_SCALERONLY = "Scalers only";
	/**
	 * readoutMode option - when this used Xspress will not use ROIs but return hardware scalers and full MCA
	 */
	public static final String READOUT_MCA = "Scalers and MCA";
	/**
	 * readoutMode option - when this used Xspress will not return data from ROIs and not use hardware scalers
	 */
	public static final String READOUT_ROIS = "Regions Of Interest";

	/**
	 * Enable the xspress system for data collection
	 *
	 * @throws DeviceException
	 */
	public void start() throws DeviceException;

	/**
	 * Clear the xspress system memory
	 *
	 * @throws DeviceException
	 */
	public void clear() throws DeviceException;

	/**
	 * Get number of detectors
	 *
	 * @return the number of detectors
	 * @throws DeviceException
	 */
	public int getNumberOfDetectors() throws DeviceException;

	/**
	 * Get multi-channel data for all elements
	 *
	 * @param time
	 *            the time to count for (mS)
	 * @return an array of readings from channels
	 * @throws DeviceException
	 */
	public int[][][] getMCData(int time) throws DeviceException;

	/**
	 * Gets the raw hardware scaler values from the first frame of memory. This does not trigger any data collection.
	 * This for monitoring the Xspress status.
	 * <p>
	 * Will return an int array of size 4 * number of detectors (elements).
	 *
	 * @return int[] 4 values for each element in order: total number of events, TFG reset counts, in window events,TFG
	 *         clock counts
	 * @throws DeviceException
	 */
	public int[] getRawScalerData() throws DeviceException;

	/**
	 * Set the channel range window for a particular detector
	 *
	 * @param which
	 *            the detector number
	 * @param start
	 *            the start channel number
	 * @param end
	 *            the end channel number
	 * @throws DeviceException
	 */
	public void setDetectorWindow(int which, int start, int end) throws DeviceException;

	/**
	 * Get the detector information
	 *
	 * @param which
	 *            the detector number to get information from
	 * @return detector information as a Detector object
	 * @throws DeviceException
	 */
	public DetectorElement getDetector(int which) throws DeviceException;

	/**
	 * Save detector information to a file
	 *
	 * @param filename
	 *            the file to save detector information to
	 * @throws DeviceException
	 */
	public void saveDetectors(String filename) throws DeviceException;

	/**
	 * Create and initialize detectors specified in a file.
	 *
	 * @param string
	 *            the file to read detector information from
	 * @throws DeviceException
	 * @throws Exception
	 */
	public void loadAndInitializeDetectors(String string) throws Exception;

	/**
	 * Read out MCA data
	 *
	 * @return the data as an object
	 * @throws DeviceException
	 */
	@Override
	public Object readout() throws DeviceException;

	/**
	 * Read out corrected scaler data
	 *
	 * @return the data as an object
	 * @throws DeviceException
	 */
	public Object readoutScalerData() throws DeviceException;

	/**
	 * get the current channel label list;
	 *
	 * @return the channel labels
	 */
	public ArrayList<String> getChannelLabels();

	/**
	 * @return the number of resolution bins
	 */
	public int getNumberofGrades();

	/**
	 * @return the res grade
	 * @throws DeviceException
	 */
	public String getResGrade() throws DeviceException;

	/**
	 * @param grade
	 * @throws DeviceException
	 */
	public void setResGrade(final String grade) throws DeviceException;

	/**
	 * @return the readoutMode
	 * @throws DeviceException
	 */
	public String getReadoutMode() throws DeviceException;

	/**
	 * Sets the type of data which will be collected from the detector and returned by the readout and
	 * readoutCorrectData methods.
	 *
	 * @param readoutMode
	 * @throws DeviceException
	 */
	public void setReadoutMode(final String readoutMode) throws DeviceException;

	/**
	 * The energy to use when calculating the energy-dependent deadtime correction factors. This value is used
	 * internally and affects the values returned by the readout and readoutScalerData methods. This will not affect the
	 * results of the getRawScalerData method.
	 * <p>
	 * It is recommended that the energy used in EXAFS experiments, for example, is the edge energy. It should be near
	 * the peak counts in the spectrum being studied.
	 * <p>
	 * If the value null or 0.0 is entered then the deadtime calculation used will not be energy dependent.
	 *
	 * @param energy
	 * @throws DeviceException
	 */
	public void setDeadtimeCalculationEnergy(final Double energy) throws DeviceException;

	/**
	 * @return Double - the energy used in energy-dependent deadtime calculations.
	 * @throws DeviceException
	 */
	public Double getDeadtimeCalculationEnergy() throws DeviceException;

}<|MERGE_RESOLUTION|>--- conflicted
+++ resolved
@@ -19,18 +19,13 @@
 
 package uk.ac.gda.beans.xspress;
 
-import java.util.ArrayList;
-
 import gda.device.Detector;
 import gda.device.DeviceException;
 
-<<<<<<< HEAD
-=======
 import java.util.ArrayList;
 
 import uk.ac.gda.beans.vortex.DetectorElement;
 
->>>>>>> 612ef8b3
 /**
  * Xspress systems must implement this to enable CORBA use
  */
