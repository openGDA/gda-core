/*-
 * Copyright © 2011 Diamond Light Source Ltd.
 *
 * This file is part of GDA.
 *
 * GDA is free software: you can redistribute it and/or modify it under the
 * terms of the GNU General Public License version 3 as published by the Free
 * Software Foundation.
 *
 * GDA is distributed in the hope that it will be useful, but WITHOUT ANY
 * WARRANTY; without even the implied warranty of MERCHANTABILITY or FITNESS
 * FOR A PARTICULAR PURPOSE. See the GNU General Public License for more
 * details.
 *
 * You should have received a copy of the GNU General Public License along
 * with GDA. If not, see <http://www.gnu.org/licenses/>.
 */

package uk.ac.gda.client.tomo;

import uk.ac.gda.client.tomo.alignment.view.TomoAlignmentView;
import uk.ac.gda.client.tomo.alignment.view.controller.TomoAlignmentController;

/**
 * Enum defining the states of the left window view in the tomo alignment view.
 */
public enum ViewerDisplayMode {
	SAMPLE_STREAM_LIVE(TomoAlignmentView.SAMPLE_LIVE_STREAM), FLAT_STREAM_LIVE(TomoAlignmentView.FLAT_LIVE_STREAM), STREAM_STOPPED(
			TomoAlignmentView.STREAM_STOPPED),

	SAMPLE_SINGLE(TomoAlignmentView.SAMPLE_SINGLE) {
		@Override
		public String getFileName(TomoAlignmentController tomoAlignmentController) throws Exception {
			return tomoAlignmentController.getDemandRawTiffFullFileName();
//			return "/dls_sw/dasc/tomo/ravi.tif";

		}

	},
	STATIC_FLAT(TomoAlignmentView.STATIC_FLAT) {
		@Override
		public String getFileName(TomoAlignmentController tomoAlignmentController) {
			return tomoAlignmentController.getFlatImageFullFileName();
		}

	},
	FLAT_SINGLE(TomoAlignmentView.FLAT_SINGLE) {
		@Override
		public String getFileName(TomoAlignmentController tomoAlignmentController) throws Exception {
			return tomoAlignmentController.getDemandRawTiffFullFileName();
		}

	},
	DARK_SINGLE(TomoAlignmentView.STATIC_DARK) {
		@Override
		public String getFileName(TomoAlignmentController tomoAlignmentController) throws Exception {
			return tomoAlignmentController.getDarkFieldImageFullFileName();
		}
	},
<<<<<<< HEAD
	STREAM_STOPPED(TomoAlignmentView.STREAM_STOPPED) {
=======
	ROTATION_AXIS(TomoAlignmentView.FIND_ROTATION_AXIS_DISPLAY_INFO) {
>>>>>>> 57dab512
		@Override
		public String getFileName(TomoAlignmentController tomoAlignmentController) throws Exception {
			return null;
		}
	};

	private final String val;

	ViewerDisplayMode(String val) {
		this.val = val;
	}

	public String getVal() {
		return val;
	}

<<<<<<< HEAD
	// public static ViewerDisplayMode getViewDisplayMode(boolean isStreaming, String txt) {
	// if (isStreaming) {
	// return ViewerDisplayMode.SAMPLE_STREAM_LIVE;
	// }
	// for (ViewerDisplayMode img : values()) {
	// if (img.getVal().equals(txt)) {
	// return img;
	// }
	// }
	// return null;
	// }

	public abstract String getFileName(TomoAlignmentController tomoAlignmentController) throws Exception;
=======
	@SuppressWarnings("unused")
	public String getFileName(TomoAlignmentController tomoAlignmentController) throws Exception {
		return null;
	}
>>>>>>> 57dab512

	public static ViewerDisplayMode getDisplayMode(String info) {
		for (ViewerDisplayMode mode : values()) {
			if (info.equals(mode.getVal())) {
				return mode;
			}
		}
		throw new IllegalArgumentException("Display Mode doesn't exist");
	}
}<|MERGE_RESOLUTION|>--- conflicted
+++ resolved
@@ -57,11 +57,8 @@
 			return tomoAlignmentController.getDarkFieldImageFullFileName();
 		}
 	},
-<<<<<<< HEAD
-	STREAM_STOPPED(TomoAlignmentView.STREAM_STOPPED) {
-=======
+
 	ROTATION_AXIS(TomoAlignmentView.FIND_ROTATION_AXIS_DISPLAY_INFO) {
->>>>>>> 57dab512
 		@Override
 		public String getFileName(TomoAlignmentController tomoAlignmentController) throws Exception {
 			return null;
@@ -78,27 +75,11 @@
 		return val;
 	}
 
-<<<<<<< HEAD
-	// public static ViewerDisplayMode getViewDisplayMode(boolean isStreaming, String txt) {
-	// if (isStreaming) {
-	// return ViewerDisplayMode.SAMPLE_STREAM_LIVE;
-	// }
-	// for (ViewerDisplayMode img : values()) {
-	// if (img.getVal().equals(txt)) {
-	// return img;
-	// }
-	// }
-	// return null;
-	// }
 
-	public abstract String getFileName(TomoAlignmentController tomoAlignmentController) throws Exception;
-=======
 	@SuppressWarnings("unused")
 	public String getFileName(TomoAlignmentController tomoAlignmentController) throws Exception {
 		return null;
 	}
->>>>>>> 57dab512
-
 	public static ViewerDisplayMode getDisplayMode(String info) {
 		for (ViewerDisplayMode mode : values()) {
 			if (info.equals(mode.getVal())) {
