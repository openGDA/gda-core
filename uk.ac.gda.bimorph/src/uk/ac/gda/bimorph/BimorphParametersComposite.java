--- conflicted
+++ resolved
@@ -322,11 +322,7 @@
 		
 		String command = "bimorph.runOptimisation(" + bimorphScannable + "," + "\"" + mirror_type + "\"" + ","
 				+ String.valueOf(noOfElectrodes) + "," + voltageInc + "," + files + "," + error_file + ","
-<<<<<<< HEAD
-				+ desiredFocSize + "," + "\"" + user_offset + "\"" + "," + bm_voltages + "," + beamOffsetValue + "," + autoDist + "," + scalingFactor  +  ",'" + selectedDir + "'," + minSlitPos.getValue().toString() + "," +  maxSlitPos.getValue().toString() + "," + slitToScanPos + ")";
-=======
 				+ desiredFocSize + "," + "\"" + user_offset + "\"" + "," + bm_voltages + "," + beamOffsetValue + "," + autoDist + "," + scalingFactor  +  ",'" + selectedDir + "'," + minSlitPos.getValue().toString() + "," +  maxSlitPos.getValue().toString() + ",'" + slitToScanPos + "')";
->>>>>>> 54c2fa96
 
 		JythonServerFacade.getInstance().runCommand(command);
 	}
