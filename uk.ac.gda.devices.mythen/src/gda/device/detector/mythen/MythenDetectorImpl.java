--- conflicted
+++ resolved
@@ -90,11 +90,7 @@
 	/**
 	 * The directory below the main data collection directory in which Mythen data files are saved.
 	 */
-<<<<<<< HEAD
-	protected String subDirectory="";
-=======
 	protected String subDirectory = "";
->>>>>>> 08dd9031
 
 	/**
 	 * Creates a new Mythen detector with a default collection time of 1s.
@@ -305,11 +301,7 @@
 
 	protected void beforeCollectData() throws DeviceException {
 		collectionNumber++;
-<<<<<<< HEAD
-		beforeCollectData(collectionNumber);
-=======
 		beforeCollectData((int) collectionNumber);
->>>>>>> 08dd9031
 	}
 	
 	/**
