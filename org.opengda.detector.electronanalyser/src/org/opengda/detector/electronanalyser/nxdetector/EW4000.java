--- conflicted
+++ resolved
@@ -494,13 +494,8 @@
 			throw new DeviceException(getName() + " is not ready to collect. This detector is only comptaible with \"analyserscan\" command for setup.");
 		}
 
-<<<<<<< HEAD
 		if (isScanFirstRegion() && isScanFirstScanDataPoint()) {
-
-=======
-		if (regionIndex == 0 && scanDataPoint == 1) {
 			//Refresh the data folder to make file appear at start of scan in GUI as it can be viewed while being written to
->>>>>>> 0b170854
 			ScanInformation scanInfo = getCurrentScanInformationHolder().getCurrentScanInformation();
 			ClientFileAnnouncer clientFileAnnouncer = Finder.find("client_file_announcer");
 			if (scanInfo != null && clientFileAnnouncer != null) {
