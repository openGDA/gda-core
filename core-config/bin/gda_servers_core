bashlog debug "gda_servers_core" "Entered"

if [[ "${GDA_MODE}" == "live" && "${CONTROL_MACHINE_NAME}" != "$(uname -n)" ]]; then
    # This section runs when in live mode when not on the control machine

    if [[ -n "${GDA_IN_REMOTE_STARTUP-}" ]]; then
        bashlog error "gda_servers_core" "Internal error: remote startup loop detected"
        exit 2
    fi

    # Validate environment variables
    for env_var_name in CONTROL_MACHINE_USER CONTROL_MACHINE_NAME CONTROL_MACHINE_SSHKEY_LOC; do
        bashlog debug "gda_servers_core" "\${${env_var_name}}=${!env_var_name-NOT.SET.OR.NULL}"
        if [ -z "${!env_var_name+x}" ]; then
            bashlog error "gda_servers_core" "\${${env_var_name}} is not set (or is null) - exiting"
            exit 2
        fi
    done

    # To prevent man-in-the-middle attacks, ensure that we use a validated host key
    CONTROL_MACHINE_PUBKEY_FILE=${GDA_VAR}/.ssh/$BEAMLINE-host.key.pub
    if [[ -f $CONTROL_MACHINE_PUBKEY_FILE ]]; then
      if [[ -n "${CONTROL_MACHINE_PUBKEY-}" ]]; then
        bashlog info "gda_servers_core" "Public key file $CONTROL_MACHINE_PUBKEY_FILE exists, overriding CONTROL_MACHINE_PUBKEY"
      fi
      CONTROL_MACHINE_PUBKEY="$(<$CONTROL_MACHINE_PUBKEY_FILE)"
    fi
    CONTROL_MACHINE_NAME_SHORT=${CONTROL_MACHINE_NAME%.diamond.ac.uk}
    CONTROL_MACHINE_IP=$(hostname -I $CONTROL_MACHINE_NAME)
    CONTROL_MACHINE_IP=${CONTROL_MACHINE_IP%% }
    if [[ -n "${CONTROL_MACHINE_PUBKEY-}" ]]; then
      if [[ -f ~/.ssh/known_hosts ]]; then
        ssh-keygen-remove() {
	        bashlog debug "gda_servers_core" "removing old public key for $1 in ~/.ssh/known_hosts"
	        SSH_KEYGEN_OUT=$(ssh-keygen -R $1 2>&1)
	        bashlog debug "gda_servers_core" "removed old public key for $1 in ~/.ssh/known_hosts: $SSH_KEYGEN_OUT"
        }
        # Only try to remove old key if known_hosts exists, otherwise ssh-keygen failing will return us to the command line.
        ssh-keygen-remove ${CONTROL_MACHINE_NAME}
        # Also remove the short name of the control server, it it exists
        ssh-keygen-remove ${CONTROL_MACHINE_NAME_SHORT}
        # And remove the numeric IP address of the server, if it has an entry
        ssh-keygen-remove ${CONTROL_MACHINE_IP}
      fi
      bashlog debug "gda_servers_core" "adding new public key for ${CONTROL_MACHINE_NAME} in ~/.ssh/known_hosts"
      echo "${CONTROL_MACHINE_NAME_SHORT},${CONTROL_MACHINE_NAME},${CONTROL_MACHINE_IP} ${CONTROL_MACHINE_PUBKEY}" >> ~/.ssh/known_hosts
    else
      bashlog warn "gda_servers_core" "Public key file $CONTROL_MACHINE_PUBKEY_FILE doesn't exist and no CONTROL_MACHINE_PUBKEY defined!"
    fi

    ssh -T -o BatchMode=yes -i ${CONTROL_MACHINE_SSHKEY_LOC} ${CONTROL_MACHINE_USER}@${CONTROL_MACHINE_NAME} ${GDA_OPERATION} &
    export SERVERS_SSH_PID=$!
    # Due to the problem with ssh where remotestartupscript.sh completes, but
    # ssh doesn't return, we run ssh in background but record its PID in
    # SERVERS_SSH_PID. This allows the calling scripts to use lookForFile and
    # wait for either the ssh command completing (fast, but unreliable), or
    # the OBJECT_SERVER_STARTUP_FILE appearing (slow, but reliable). Note that
    # due to network filesystem issues, waiting for the file client side is
    # *much* less responsive but should start the client eventually, even if
    # ssh hangs.

else
    # This runs when live on the control machine or in any mode other than live

    echo
    case "${GDA_OPERATION,,}" in
        stop) echo "Stopping the GDA Server, please wait..." ;;
        start|restart) echo "${GDA_OPERATION^}ing the GDA Server, please wait...";; # ^ converts 1st character to upper case
        *) echo "Restarting the GDA Server, please wait..." ;; # if no stop|start|restart was passed to this script, then restart is assumed
    esac

    # At this point, the pre scripts must have set GDA_LOGS_DIR and GDA_VAR
    #TODO check that

    # Set up the directory for VAR
    mkdir -pv -m 777 ${GDA_VAR}

	if [[ -f "${OBJECT_SERVER_STARTUP_FILE}" ]]; then
	    bashlog info "gda_servers_pre_facility" "deleting ${OBJECT_SERVER_STARTUP_FILE}, last modified $(stat --format=%y ${OBJECT_SERVER_STARTUP_FILE} | cut -c 1-19)"
	    rm -fv ${OBJECT_SERVER_STARTUP_FILE}
	fi

    umask 0002
    # This should fix a problem where sub-directories created in a visit folder end up
    # with a different mask to the default.
    GDA_CORE_SCRIPT=$(readlink -f ${GDA_WORKSPACE_PARENT}/${GDA_CORE_CONFIG_rel}/../uk.ac.gda.core/bin/gda)

    export JAVA_OPTS="-Dgda.deploytype=1 -XX:MaxPermSize=1024m" # Seems to fix the reset_namespace problem
    #GDA_CORE_SCRIPT_OPTIONS="--headless --debug --debugport=8001 --mode=$GDA_MODE $@"
    GDA_CORE_SCRIPT_OPTIONS="--verbose --headless --debug --debugport=8001 --mode=$GDA_MODE --vardir=${GDA_VAR} $@"

    bashlog debug "gda_servers_core" "Starting ${GDA_CORE_SCRIPT} ${GDA_CORE_SCRIPT_OPTIONS}"
<<<<<<< HEAD
    echo  ${GDA_CORE_SCRIPT} ${GDA_CORE_SCRIPT_OPTIONS} >> ${GDA_LOG_FILE}
    nohup ${GDA_CORE_SCRIPT} ${GDA_CORE_SCRIPT_OPTIONS} >> ${GDA_LOG_FILE}  2>&1

    if [[ ${GDA_OPERATION,,} != "stop" ]]; then
        # Starting; wait for the startup file to be created so that any
        # gda_servers_post scripts don't run before the servers are started.

        ${GDA_WORKSPACE_PARENT}/${GDA_FACILITY_CONFIG_rel}/bin/utils/lookForFile $OBJECT_SERVER_STARTUP_FILE $HOSTNAME
        echo
        echo "GDA Server started"

        # TODO: Ideally we would like to stop waiting for the startup file if the startup fails, but all
        #       output from the gda core script is written to the log file and not returned from nohup.
        #       We never find out the exit codes or process status and failed startups will continue to
        #       wait for this file until a subsequent start of the GDA servers works.
    else
        echo
        echo "GDA Server stopped"
    fi
=======
    nohup                                      ${GDA_CORE_SCRIPT} ${GDA_CORE_SCRIPT_OPTIONS} >> ${GDA_LOG_FILE}  2>&1 &
    export SERVERS_SSH_PID=$!
    
    ${GDA_WORKSPACE_PARENT}/${GDA_FACILITY_CONFIG_rel}/bin/utils/lookForFile $OBJECT_SERVER_STARTUP_FILE $HOSTNAME
    # TODO: Ideally we would like to stop waiting for the startup file if the startup fails, but since
    #       we put it in the background, we never find out the exit codes and failed startups will continue to
    #       wait for this file until a subsequent start of the GDA servers works.
>>>>>>> ed67519b
fi

bashlog debug "gda_servers_core" "Exited"<|MERGE_RESOLUTION|>--- conflicted
+++ resolved
@@ -90,9 +90,7 @@
     GDA_CORE_SCRIPT_OPTIONS="--verbose --headless --debug --debugport=8001 --mode=$GDA_MODE --vardir=${GDA_VAR} $@"
 
     bashlog debug "gda_servers_core" "Starting ${GDA_CORE_SCRIPT} ${GDA_CORE_SCRIPT_OPTIONS}"
-<<<<<<< HEAD
-    echo  ${GDA_CORE_SCRIPT} ${GDA_CORE_SCRIPT_OPTIONS} >> ${GDA_LOG_FILE}
-    nohup ${GDA_CORE_SCRIPT} ${GDA_CORE_SCRIPT_OPTIONS} >> ${GDA_LOG_FILE}  2>&1
+    nohup                                      ${GDA_CORE_SCRIPT} ${GDA_CORE_SCRIPT_OPTIONS} >> ${GDA_LOG_FILE}  2>&1 &
 
     if [[ ${GDA_OPERATION,,} != "stop" ]]; then
         # Starting; wait for the startup file to be created so that any
@@ -110,15 +108,6 @@
         echo
         echo "GDA Server stopped"
     fi
-=======
-    nohup                                      ${GDA_CORE_SCRIPT} ${GDA_CORE_SCRIPT_OPTIONS} >> ${GDA_LOG_FILE}  2>&1 &
-    export SERVERS_SSH_PID=$!
-    
-    ${GDA_WORKSPACE_PARENT}/${GDA_FACILITY_CONFIG_rel}/bin/utils/lookForFile $OBJECT_SERVER_STARTUP_FILE $HOSTNAME
-    # TODO: Ideally we would like to stop waiting for the startup file if the startup fails, but since
-    #       we put it in the background, we never find out the exit codes and failed startups will continue to
-    #       wait for this file until a subsequent start of the GDA servers works.
->>>>>>> ed67519b
 fi
 
 bashlog debug "gda_servers_core" "Exited"