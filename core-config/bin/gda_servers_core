--- conflicted
+++ resolved
@@ -112,12 +112,7 @@
     # with a different mask to the default.
     GDA_TARGET_SCRIPT=$(readlink -f ${GDA_WORKSPACE_PARENT}/${GDA_CORE_CONFIG_rel}/bin/gda_server_target_launch.sh)
 
-<<<<<<< HEAD
-    export JAVA_OPTS="-Dgda.deploytype=1 -XX:MaxPermSize=1024m" # Seems to fix the reset_namespace problem
-=======
     export JAVA_OPTS="-Dgda.deploytype=1" # Seems to fix the reset_namespace problem
-    GDA_CORE_SCRIPT_OPTIONS="${GDA_CORE_SCRIPT_OPTIONS-} --verbose --headless --debug --debugport=8001 --mode=$GDA_MODE --vardir=${GDA_VAR} $@"
->>>>>>> cabc254b
 
     if [[ -n ${DEBUG-} ]]; then
     	echo "Awaiting debugger connection on port 8000"
